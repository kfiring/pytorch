#!/usr/bin/env python3
import argparse
import collections
import copy
import csv
import functools
import importlib
import io
import logging
import os
import random
import signal
import subprocess
import sys
import time
import warnings
from contextlib import contextmanager

import numpy as np
import pandas as pd
import torch

import torch._dynamo
import torch._dynamo.utils
import torch.distributed
from functorch._src.aot_autograd import set_model_name
from scipy.stats import gmean, ttest_ind
from torch._dynamo.optimizations import backends
from torch._dynamo.optimizations.log_args import conv_args_analysis
from torch._dynamo.profiler import fx_insert_profiling, Profiler
from torch._dynamo.testing import dummy_fx_compile, format_speedup, same
from torch._dynamo.utils import clone_inputs
from torch._inductor import config as inductor_config
from torch._inductor.utils import fresh_inductor_cache
from torch._subclasses.fake_tensor import FakeTensorMode
from torch.distributed.fsdp import FullyShardedDataParallel as FSDP
from torch.nn.parallel import DistributedDataParallel as DDP
from torch.utils._pytree import tree_map

try:
    from .microbenchmarks.operator_inp_utils import OperatorInputsMode
except ImportError:
    from microbenchmarks.operator_inp_utils import OperatorInputsMode


log = logging.getLogger(__name__)

# We are primarily interested in TF32
torch.backends.cuda.matmul.allow_tf32 = True

current_name = ""
current_device = ""
current_batch_size = None
output_filename = None

CI_SKIP_AOT_EAGER_INFERENCE = [
    # TorchBench
    "demucs",  # OOM
    # Huggingface
    "AllenaiLongformerBase",
    "BartForConditionalGeneration",  # OOM
]

CI_SKIP_AOT_EAGER_TRAINING = [
    *CI_SKIP_AOT_EAGER_INFERENCE,
    # TorchBench
    "Background_Matting",  # fp64_OOM
    "moco",
    "pytorch_struct",
    "vision_maskrcnn",
    # Huggingface
    "AlbertForMaskedLM",  # OOM
    "AlbertForQuestionAnswering",  # OOM
    "BigBird",
    "M2M100ForConditionalGeneration",  # OOM
    "PegasusForConditionalGeneration",  # OOM
    "XGLMForCausalLM",  # OOM
    "XLNetLMHeadModel",  # OOM
    "YituTechConvBert",
    # TIMM
    "cait_m36_384",  # fp64_OOM
    "convit_base",  # fp64_OOM
    "mobilevit_s",  # Accuracy
    "xcit_large_24_p8_224",  # fp64_OOM
]

CI_SKIP_INDCUTOR_INFERENCE = [
    *CI_SKIP_AOT_EAGER_INFERENCE,
    # TorchBench
    "detectron2",
    "hf_Reformer",
    "moco",  # accuracy
    "pyhpc_equation_of_state",  # Accuracy
    "pyhpc_turbulent_kinetic_energy",  # Accuracy
    "tacotron2",
    "vision_maskrcnn",  # accuracy
    "yolov3",  # Accuracy
    # Huggingface
    "BigBird",
    "YituTechConvBert",
    # TIMM
    "cait_m36_384",  # Accuracy
    "ghostnet_100",  # Accuracy
    "swin_base_patch4_window7_224",  # Accuracy
    # Trying to get CI working - https://github.com/pytorch/pytorch/pull/87588
    "visformer_small",  # fails accuracy on CI but passes locally
]

CI_SKIP_INDUCTOR_TRAINING = [
    # CI does not check accuracy for inductor training yet
    # *CI_SKIP_AOT_EAGER_TRAINING,
    # *CI_SKIP_INDCUTOR_INFERENCE,
    # TorchBench
    "DALLE2_pytorch",
    "detectron2",
    "functorch_dp_cifar10",
    "mobilenet_v3_large",
    "moco",
    "tacotron2",
    "vision_maskrcnn",  # from functionalization
    # OOM
    "Background_Matting",
    "fastNLP_Bert",
    "hf_BigBird",
    "hf_T5_base",  # fp64_OOM
    "mobilenet_v2",
    "mobilenet_v2_quantized_qat",
    "resnet50_quantized_qat",
    "timm_regnet",
    # Huggingface
    "AllenaiLongformerBase",
    "AlbertForMaskedLM",  # OOM
    "BartForConditionalGeneration",  # OOM
    "M2M100ForConditionalGeneration",  # OOM
    "MBartForConditionalGeneration",  # OOM
    "MT5ForConditionalGeneration",  # OOM
    "PegasusForConditionalGeneration",  # OOM
    "XGLMForCausalLM",  # fp64_OOM
    "DebertaV2ForMaskedLM",  # OOM
    "DebertaV2ForQuestionAnswering",  # OOM
    # OOM
    "BigBird",
    "TrOCRForCausalLM",
    "AlbertForQuestionAnswering",
    # TIMM
    "cait_m36_384",  # fp64_OOM
    "coat_lite_mini",  # time out
    "convit_base",  # fp64_OOM
<<<<<<< HEAD
    "gernet_l",  # accuracy
    "gluon_xception65",
    "hrnet_w18",  # accuracy
    "lcnet_0500",  # accuracy
    "levit_128",  # levit_128
    "poolformer_m36",
=======
    "dm_nfnet_f0",  # accuracy
    "eca_halonext26ts",  # accuracy
    "fbnetv3_b",  # accuracy
    "levit_128",  # fp64_OOM
    "res2net101_26w_4s",  # accuracy
    "resnest101e",  # accuracy
>>>>>>> 93772305
    "rexnet_100",  # accuracy
    "swin_base_patch4_window7_224",
    "twins_pcpvt_base",  # time out
    "xcit_large_24_p8_224",  # fp64_OOM
]


def model_specified_by_path(path_and_class_str):
    return ":" in path_and_class_str


def load_model_from_path(path_and_class_str):
    configs = {}
    for kvstr in path_and_class_str.split(","):
        k, v = kvstr.split(":")
        configs[k] = v

    for name in ["path", "class"]:
        if name not in configs:
            raise RuntimeError(
                "Invalid --only arguments. Check help message for the correct format"
            )

    path = configs["path"]
    class_name = configs["class"]

    if path[:1] != "/":
        raise RuntimeError(
            "Use absolute path since dynamo may change the current working directory which makes using relative path tricky"
        )

    spec = importlib.util.spec_from_file_location("module_name", path)
    module = importlib.util.module_from_spec(spec)
    spec.loader.exec_module(module)

    model_class = getattr(module, class_name)
    assert issubclass(model_class, torch.nn.Module)
    model = model_class()
    assert hasattr(model, "get_example_inputs")
    inputs = model.get_example_inputs()
    return model, inputs


def output_csv(filename, headers, row):
    assert filename
    existed = os.path.exists(filename)
    output = csv.writer(
        io.TextIOWrapper(
            open(filename, "ab", buffering=0),
            "utf-8",
            write_through=True,
        ),
        lineterminator="\n",
    )
    if not existed:
        output.writerow(headers)
    output.writerow([(f"{x:.4f}" if isinstance(x, float) else x) for x in row])


class NullContext:
    def __enter__(self):
        pass

    def __exit__(self, exc_type, exc_val, exc_tb):
        pass


@functools.lru_cache(None)
def patch_torch_manual_seed():
    """Make torch manual seed deterministic. Helps with accuracy testing."""

    def deterministic_torch_manual_seed(*args, **kwargs):
        from torch._C import default_generator

        seed = 1337
        import torch.cuda

        if not torch.cuda._is_in_bad_fork():
            torch.cuda.manual_seed_all(seed)
        return default_generator.manual_seed(seed)

    torch.manual_seed = deterministic_torch_manual_seed


def synchronize():
    pass


def print_summary(filename):
    if not (filename and os.path.exists(filename)):
        return
    data = pd.read_csv(filename)
    width = max(map(len, data.columns))
    for col in data.columns:
        try:
            if col in ("dev", "name", "batch_size"):
                continue
            elif col in ("pct_ops", "pct_time"):
                print(col.ljust(width), f"{data[col].mean():.1%}")
            elif col in ("graphs", "graph_calls", "captured_ops", "total_ops"):
                print(col.ljust(width), f"{data[col].mean():.1f}")
            elif col in ("compilation_latency"):
                print(col.ljust(width), f"mean={data[col].mean():.1f} seconds")
            elif col in ("compression_ratio"):
                print(col.ljust(width), f"mean={data[col].mean():.1f}x")
            else:
                cdata = data[col].clip(1)
                print(
                    col.ljust(width),
                    f"gmean={gmean(cdata):.2f}x mean={cdata.mean():.2f}x",
                )
        except Exception:
            pass


def tensor_is_on_xla(tensors):
    if not isinstance(tensors, (tuple, list)):
        tensors = [tensors]
    tensors = [x for x in tensors if isinstance(x, torch.Tensor)]
    return any(map(lambda x: x.device.type == "xla", tensors))


def timed(model, model_iter_fn, example_inputs, times=1, return_result=False):
    synchronize()
    if tensor_is_on_xla(example_inputs):
        import torch_xla.core.xla_model as xm

        xm.mark_step()

    reset_rng_state()
    t0 = time.perf_counter()
    # Dont collect outputs to correctly measure timing
    for _ in range(times):
        result = model_iter_fn(model, example_inputs, collect_outputs=False)
        if tensor_is_on_xla(result):
            # If the model is on XLA device, it's possible that after running
            # the model, the computation is accumulated but not performed yet.
            # Flush all the accumulated computations to make the time measurement
            # accurate.
            import torch_xla

            result_list = result
            if not isinstance(result, (tuple, list)):
                result_list = [result]
            torch_xla._XLAC._xla_sync_multi(result_list, [])
        synchronize()
    t1 = time.perf_counter()
    return (t1 - t0, result) if return_result else t1 - t0


class Stats:
    totals = collections.defaultdict(collections.Counter)

    @classmethod
    def reset_counters(cls):
        for k, v in torch._dynamo.utils.counters.items():
            cls.totals[k].update(v)
        ok = torch._dynamo.utils.counters["frames"]["ok"]
        total = torch._dynamo.utils.counters["frames"]["total"]
        torch._dynamo.utils.counters.clear()
        return ok, total

    @classmethod
    def print_summary(cls):
        for k, v in sorted(cls.totals.items()):
            lines = "\n  ".join(map(str, v.most_common(50)))
            print(f"STATS {k}\n  {lines}")

    @classmethod
    def aot_summary(cls):
        return [cls.totals["aot_autograd"]["total"], cls.totals["aot_autograd"]["ok"]]


def coverage_experiment(args, model_iter_fn, model, example_inputs):
    """
    Test operator/model coverage of TorchDynamo and record statistics
    taken from a profiler.  This target is mainly intended to check
    correctness.

    Writes to ./coverage.csv
    """
    profiler = Profiler()
    frozen_model_iter_fn = torch._dynamo.run(model_iter_fn)
    with profiler.prof:
        frozen_model_iter_fn(model, example_inputs)
    coverage_result = profiler.results()
    output_csv(
        output_filename,
        (
            "dev",
            "name",
            "batch_size",
            "graphs",
            "graph_calls",
            "captured_ops",
            "total_ops",
            "pct_ops",
            "pct_time",
        ),
        [
            current_device,
            current_name,
            current_batch_size,
        ]
        + coverage_result.tocsv(),
    )
    return coverage_result


def speedup_experiment_fx2trt(args, model_iter_fn, model, example_inputs):
    """
    Measure speedups over eager using the trt inference backend. TRT backend is based fx graph
    generated by torch._dynamo.
    Writes to ./speedups_fx2trt.csv
    """
    return speedup_experiment(args, model_iter_fn, model, example_inputs)


def recompile_profiler_experiment(args, model_iter_fn, model, example_inputs):
    prof = torch._dynamo.utils.CompileProfiler()
    opt_model_iter_fn = torch._dynamo.optimize(prof, nopython=args.nopython)(
        model_iter_fn
    )
    opt_model_iter_fn(model, example_inputs)
    output_csv(
        output_filename, ["model", "profiler report"], [current_name, prof.report()]
    )
    met = prof.get_metrics()
    guard_failures = len(met["guard_failures"])
    return [guard_failures]


def randomize_input(inputs):
    if isinstance(inputs, (list, tuple)):
        return type(inputs)([randomize_input(x) for x in inputs])
    elif isinstance(inputs, torch.Tensor):
        if inputs.dtype in (torch.float32, torch.float64):
            torch._dynamo.utils.counters["randomize_input"]["times"] += 1
            return torch.randn_like(inputs)
        elif inputs.dtype == torch.int64:
            # Note: we can not simply tune integer tensors as follows
            #   `return torch.randint_like(inputs, high=inputs.max().item())`
            # This may break some invariants between tensors.
            # E.g. in embedding lookup case, one tensor is the length
            # and another is an indices tensor.
            return inputs
        else:
            raise RuntimeError(
                f"randomize_input need support tensor of type {inputs.dtype}"
            )
    else:
        raise RuntimeError(
            f"randomize_input can not handle input of type {type(inputs)}"
        )


def maybe_mark_step(args):
    if args.trace_on_xla:
        import torch_xla.core.xla_model as xm

        xm.mark_step()


def speedup_experiment(args, model_iter_fn, model, example_inputs, **kwargs):
    """
    Measure speedups over eager.

    Writes to ./speedups.csv
    """
    if args.dynamic_shapes:
        return speedup_experiment_ds(args, model_iter_fn, model, example_inputs)

    timings = np.zeros((args.repeat, 2), np.float64)
    # if we randomize the input, we should also check the result is correct
    should_check_result = should_randomize_input = args.randomize_input
    is_correct = True

    import contextlib

    @contextlib.contextmanager
    def maybe_profile(*args, **kwargs):
        if kwargs.pop("enabled", True):
            with torch.profiler.profile(*args, **kwargs) as p:
                yield p
        else:
            yield

    with maybe_profile(enabled=args.export_profiler_trace) as p:
        frozen_model_iter_fn = torch._dynamo.run(model_iter_fn)
        for rep in range(args.repeat):
            inputs = (
                randomize_input(copy.deepcopy(example_inputs))
                if should_randomize_input
                else example_inputs
            )
            # need call mark_step to perform the computation
            # on randomize_input. Otherwise the first call using the
            # inputs will incur high penalty then the next one.
            maybe_mark_step(args)

            # interleave the runs to handle frequency scaling and load changes
            timings[rep, 0], expected_output = timed(
                model, model_iter_fn, inputs, return_result=True
            )

            # call mark_step between the 2 calls to make the comparison fair.
            maybe_mark_step(args)

            timings[rep, 1], actual_output = timed(
                model, frozen_model_iter_fn, inputs, return_result=True
            )
            if should_check_result:
                is_correct = is_correct and same(expected_output, actual_output)

    if args.export_profiler_trace:
        name = args.profiler_trace_name + "_" + model.name + ".json"
        name = os.path.join(torch._dynamo.config.base_dir, name)
        p.export_chrome_trace(name)
    pvalue = ttest_ind(timings[:, 0], timings[:, 1]).pvalue
    median = np.median(timings, axis=0)
    speedup = median[0] / median[1]
    if args.dump_raw_metrics:
        np.save(
            f"{output_filename[:-4]}-raw_timings-{current_name}-{current_device}.npy",
            timings,
        )

    headers = ("dev", "name", "batch_size", "speedup", "abs_latency")
    row = [
        current_device,
        current_name,
        current_batch_size,
        float(speedup),
        median[1] * 1000,
    ]
    if "compilation_latency" in kwargs:
        headers = headers + ("compilation_latency", "compression_ratio")
        row.append(kwargs["compilation_latency"])
        row.append(kwargs["compression_ratio"])

    output_csv(
        output_filename,
        headers,
        row,
    )
    headers, data = torch._dynamo.utils.compile_times(repr="csv", aggregate=True)
    assert (
        output_filename.find(".csv") > 0
    ), f"expected output_filename to be a .csv, but got {output_filename}"
    output_csv(
        output_filename[:-4] + "_compilation_metrics.csv",
        ["dev", "name", "batch_size"] + headers,
        [current_device, current_name, current_batch_size] + data,
    )
    return format_speedup(speedup, pvalue, is_correct=is_correct)


def speedup_experiment_ds(args, model_iter_fn, model, example_inputs):
    """
    Run dynamic shapes benchmarks.

    Requires dynamic shape compatible models, which provide a list of example inputs.

    Warms up using the first input example and then iterates the inputs,
    measuring (and expecting minimal) variance between the runtime for different examples.

    """
    timings = np.zeros((args.repeat, len(example_inputs), 2), np.float64)

    if args.repeat > 5:
        print(
            f"\ndynamic shapes experiments are slow, consider setting --repeat less than {args.repeat}\n"
        )

    nwarmup = 4
    for rep in range(args.repeat):
        # Start each rep fresh, e.g. only warmup on example 0
        torch._dynamo.reset()
        optimized_model_iter_fn = optimize_ctx(model_iter_fn)
        for _ in range(nwarmup):
            optimized_model_iter_fn(model, example_inputs[0])

        for input_idx, inputs in enumerate(example_inputs):
            # interleave the runs to handle frequency scaling and load changes
            timings[rep, input_idx, 0] = timed(
                model, model_iter_fn, inputs, return_result=False
            )
            # different from regular speedup_experiment, we _DO_ want to allow recompilation
            timings[rep, input_idx, 1] = timed(
                model, optimized_model_iter_fn, inputs, return_result=False
            )
    medians = np.median(timings, axis=0)
    speedups = list(medians[:, 0] / medians[:, 1])
    speedups_mean = np.mean(speedups)
    speedups_median = np.median(speedups)
    speedups_var = np.var(speedups)

    # TODO this x[0] is not going to work in general but bert only has 1 input
    shapes = [x[0].shape for x in example_inputs]
    shape_keys = sorted(set(shapes))
    shape_speedups = {
        shape: list(
            map(
                lambda it: it[1],
                filter(lambda it: it[0] == shape, zip(shapes, speedups)),
            )
        )
        for shape in shape_keys
    }
    output_str = (
        f"mean: {speedups_mean:.3f}, median: {speedups_median:.3f}, var: {speedups_var:.3f}"
        + "\nSpeedups by shape: "
        + "\n".join(
            [
                f"{shape}: "
                + ", ".join([f"{speedup: .3g}" for speedup in shape_speedups[shape]])
                for shape in shape_keys
            ]
        )
    )
    output_csv(
        output_filename,
        ("dev", "name", "batch_size", "speedup mean", "speedup median", "speedup var"),
        [
            current_device,
            current_name,
            current_batch_size,
            speedups_mean,
            speedups_median,
            speedups_var,
        ],
    )
    return output_str


def overhead_experiment(*args, model_iter_fn):
    """
    Measure overheads of TorchDynamo by running with no backend (only
    eager+FX), and reporting speedup/slowdown over eager.

    Writes to ./overheads.csv
    """
    return speedup_experiment(*args, model_iter_fn)


def print_fx(gm, example_inputs):
    print(gm.graph)
    return gm


def print_aten_ops(gm, example_inputs):
    from functorch.compile import aot_module

    def trace_printer(gm, _):
        print(gm.graph)
        return gm

    return aot_module(gm, fw_compiler=trace_printer, bw_compiler=trace_printer)


def baselines(models, model_iter_fn, example_inputs, args):
    """
    Common measurement code across all baseline experiments.
    """
    models = list(models)
    for idx, (name, model) in enumerate(models):
        if idx == 0:
            result0 = model_iter_fn(model, example_inputs)
        elif model is not None:
            try:
                result = model_iter_fn(model, example_inputs)
                if same(result0, result):
                    continue
                print(name, "is INCORRECT")
            except Exception:
                log.exception("error checking %s", name)
            models[idx] = (name, None)
    timings = np.zeros((args.repeat, len(models)), np.float64)
    timings.fill(1.0e10)
    for rep in range(args.repeat):
        for idx, (name, model) in enumerate(models):
            if model is not None:
                try:
                    timings[rep, idx] = timed(model, model_iter_fn, example_inputs)
                except Exception:
                    pass
    pvalue = [
        ttest_ind(timings[:, 0], timings[:, i]).pvalue
        for i in range(1, timings.shape[1])
    ]
    median = np.median(timings, axis=0)
    speedup = median[0] / median[1:]
    for idx, (name, model) in enumerate(models[1:]):
        if model is None:
            speedup[idx] = 0.0
    result = " ".join(
        [
            format_speedup(s, p, m is not None)
            for s, p, m in zip(speedup, pvalue, [m for n, m in models[1:]])
        ]
    )
    output_csv(
        output_filename,
        ("dev", "name", "batch_size") + tuple(n for n, m in models[1:]),
        [current_device, current_name, current_batch_size]
        + [f"{x:.4f}" for x in speedup],
    )
    return result


def try_script(model, example_inputs):
    try:
        return torch.jit.script(model)
    except Exception:
        return None


def speedup_experiment_onnx(args, model_iter_fn, model, example_inputs):
    """
    Measure baseline performance (without using TorchDynamo) of ONNXRT and TensorFlow.

    Writes to ./baseline_onnx.csv
    """
    if current_device == "cpu":
        m_onnxrt = backends.onnxrt_cpu(
            try_script(model, example_inputs), example_inputs
        )
    else:
        m_onnxrt = backends.onnxrt_cuda(
            try_script(model, example_inputs), example_inputs
        )

    if current_name != "timm_resnest":
        m_onnx2tf = backends.onnx2tf(try_script(model, example_inputs), example_inputs)
    else:
        # this one takes 8+ hours to finish
        m_onnx2tf = None

    return baselines(
        [
            ("eager", model),
            ("onnxrt", m_onnxrt),
            ("onnx2tf", m_onnx2tf),
        ],
        model_iter_fn,
        example_inputs,
        args,
    )


def speedup_experiment_trt(args, model_iter_fn, model, example_inputs):
    """
    Measure baseline performance (without using TorchDynamo) of TensorRT.

    Writes to ./baseline_trt.csv
    """
    m_onnx2trt = backends.onnx2tensorrt(
        try_script(model, example_inputs), example_inputs
    )

    m_torch2trt = backends.torch2trt(model, example_inputs)

    if current_name != "opacus_cifar10":
        m_fx2trt = backends.fx2trt(model, example_inputs)
    else:
        # fx2trt infinite loops on one model
        m_fx2trt = None

    return baselines(
        [
            ("eager", model),
            ("onnx2trt", m_onnx2trt),
            ("torch2trt", m_torch2trt),
            ("fx2trt", m_fx2trt),
        ],
        model_iter_fn,
        example_inputs,
        args,
    )


def read_batch_size_from_file(args, filename, model_name):
    batch_size = None
    if os.path.exists("benchmarks"):
        filename = os.path.join("benchmarks", filename)
    assert os.path.exists(filename), filename
    with open(filename, "r") as f:
        lines = f.readlines()
        lines = [i.split(",") for i in lines if len(i.strip()) > 0]
        for val in lines:
            cur_name, b = val
            if model_name == cur_name:
                batch_size = int(b)
    if batch_size is None:
        log.warning("Could not find batch size for {}".format(model_name))
    elif batch_size == -1:
        raise RuntimeError(
            f"Batch size is unset for {model_name} in {args.batch_size_file}"
        )
    print(f"batch size: {batch_size}")
    return batch_size


class TimeOutException(Exception):
    pass


def alarm_handler(signum, frame):
    raise TimeOutException()


def exit_after(s):
    """
    Decorator to raise TimeoutException if the fn is taking more than s seconds
    to run.
    """

    def outer(fn):
        def inner(*args, **kwargs):
            signal.signal(signal.SIGALRM, alarm_handler)
            signal.alarm(s)
            try:
                result = fn(*args, **kwargs)
            finally:
                signal.alarm(0)
            return result

        return inner

    return outer


def get_peak_memory():
    return torch.cuda.max_memory_allocated() / 10**9


def null_experiment(args, model_iter_fn, model, example_inputs):
    """
    A no-op experiment useful for making sure TorchBenchark alone works properly.
    """

    return []


def cast_to(dtype, model, inputs):
    # cast model and inputs to fp16
    if dtype == torch.float16:
        model = model.half()
    else:
        model = model.to(dtype)

    inputs = tree_map(
        lambda x: x.to(dtype)
        if isinstance(x, torch.Tensor) and x.is_floating_point()
        else x,
        inputs,
    )
    return model, inputs


def cast_to_fp16(model, inputs):
    return cast_to(torch.float16, model, inputs)


def cast_to_fp64(model, inputs):
    return cast_to(torch.float64, model, inputs)


def cast_to_fp32(model, inputs):
    return cast_to(torch.float32, model, inputs)


def reset_rng_state():
    torch.manual_seed(1337)
    random.seed(1337)
    np.random.seed(1337)


class DummyGradScaler:
    def scale(self, loss):
        return loss


def maybe_fresh_cache(fn, is_cold_start):
    def inner(*args, **kwargs):
        cache_minder = NullContext()
        if is_cold_start:
            cache_entries = {}
            cache_minder = fresh_inductor_cache(cache_entries)

        try:
            with cache_minder:
                return fn(*args, **kwargs)
        finally:
            dump_cache = False
            if dump_cache and is_cold_start:
                output_csv(
                    output_filename[:-4] + "_triton_cache.csv",
                    ["dev", "name", "batch_size", "triton_cache"],
                    [
                        current_device,
                        current_name,
                        current_batch_size,
                        cache_entries,
                    ],
                )

    return inner


@contextmanager
def maybe_init_distributed(should_init_distributed, port="6789", rank=0, world_size=1):
    # To avoid multiple inheritance from _dynamo.test_case.TestCase and MultiProcessTestCase,
    # Just manually implement the most important part of the dynamo behavior to reset/clear.
    try:
        if should_init_distributed:
            torch.cuda.set_device(rank)
            os.environ["MASTER_ADDR"] = "localhost"
            os.environ["MASTER_PORT"] = port
            torch.distributed.init_process_group(
                "nccl", rank=rank, world_size=world_size
            )
        yield
    finally:
        if should_init_distributed:
            torch.distributed.destroy_process_group()


class BenchmarkRunner:
    def __init__(self):
        self.model_iter_fn = None
        self.use_amp = False
        self.grad_scaler = DummyGradScaler()
        self.autocast = NullContext
        self._args = None

    def setup_amp(self):
        if self.args.amp and self.args.training:
            assert self.args.devices == ["cuda"], "AMP is supported only for CUDA"
            # AMP training can lead to small loss values which can undeflow
            # gradient values returning in zero gradients. To solve this
            # problem, PyTorch introduces GradScaler. GradScaler is a stateful
            # structure, that scales the loss values to prevent underflow. Loss
            # values are big at the beginning of training (therefore not
            # requiring scaling), while loss value tends to be small as network
            # starts getting better (requiring scaling). GradScaler manages all
            # of this fine tuning, checking the gradients are turning to inf,
            # discarding such batches.

            # Since we are not running a long iteration, default value of
            # init_scale 65536 is going to turn all gradients to inf. Therefore,
            # we just use a init_scale of 2.0 for benchmarking purpose.

            # Disabling Gradscaler because
            #  1) Benchmark setup runs 2 iterations of fwd-bwd. So, not useful.
            #  2) Current setup shares grad_scaler for eager and dynamo model,
            #  which is bad as Gradscaler has state and can adjust the scaling
            #  factor between eager and dynamo run, making accuracy check
            #  harder.
            # self.grad_scaler = torch.cuda.amp.GradScaler(init_scale=2.0)
            self.autocast = torch.cuda.amp.autocast

    def init_optimizer(self, device, params):
        self.optimizer = None
        # TODO - Currently, optimizers are used incorrectly. Fix optimizers with
        # https://github.com/pytorch/pytorch/pull/87492
        # param_list = list(params)
        # if device == "cuda" and len(param_list) != 0:
        #     # capturable is only supported on cuda at the moment
        #     self.optimizer = torch.optim.Adam(param_list, capturable=True)
        # else:
        #     self.optimizer = None

    @property
    def args(self):
        return self._args

    @args.setter
    def args(self, args):
        self._args = args

    @property
    def skip_models(self):
        return set()

    @property
    def slow_models(self):
        return set()

    @property
    def very_slow_models(self):
        return set()

    @property
    def non_deterministic_models(self):
        return set()

    @property
    def skip_not_suitable_for_training_models(self):
        return set()

    @property
    def failing_torchinductor_models(self):
        return set()

    @property
    def failing_fx2trt_models(self):
        return set()

    @property
    def failing_dynamic_shape_models(self):
        return set()

    @property
    def skip_accuracy_checks_large_models_dashboard(self):
        return set()

    @property
    def get_tolerance_and_cosine_flag(self, is_training, current_device, name):
        raise NotImplementedError()

    @property
    def equal_nan(self):
        equal_nan = True
        if self.args.float32:
            equal_nan = False
        return equal_nan

    def iter_models(self, args):
        for model_name in self.iter_model_names(args):
            for device in args.devices:
                try:
                    yield self.load_model(
                        device,
                        model_name,
                        batch_size=args.batch_size,
                    )
                except NotImplementedError:
                    continue  # bad benchmark implementation

    def validate_model(self, model, example_inputs):
        """
        Runs the eager model with example inputs to ensure that eager passes.
        """
        model = copy.deepcopy(model)
        example_inputs = clone_inputs(example_inputs)
        if self.args.float32:
            model, example_inputs = cast_to_fp32(model, example_inputs)
        elif self.args.float16:
            model, example_inputs = cast_to_fp16(model, example_inputs)

        try:
            self.model_iter_fn(model, example_inputs)
        except Exception:
            raise NotImplementedError("Eager model failed to run")

    def maybe_cast(self, model, example_inputs):
        model = copy.deepcopy(model)
        example_inputs = clone_inputs(example_inputs)
        if self.args.float32:
            model, example_inputs = cast_to_fp32(model, example_inputs)
        elif self.args.float16:
            model, example_inputs = cast_to_fp16(model, example_inputs)
        return model, example_inputs

    def decay_batch_exp(self, batch_size, factor=0.5, divisor=2):
        out_batch_size = batch_size * factor
        if out_batch_size > divisor:
            out_batch_size = (out_batch_size + 1) // divisor * divisor
        else:
            out_batch_size = batch_size - 1
        return max(0, int(out_batch_size))

    def batch_size_finder(self, device, model_name, initial_batch_size=1024):
        batch_size = initial_batch_size
        while batch_size >= 1:
            torch.cuda.empty_cache()
            try:
                device, name, model, example_inputs, _ = self.load_model(
                    device,
                    model_name,
                    batch_size,
                )
                self.model_iter_fn(model, example_inputs)
                return batch_size
            except RuntimeError as e:
                error_str = str(e)
                if "channels_last" in error_str:
                    break
            batch_size = self.decay_batch_exp(batch_size)
        return 1

    def run_n_iterations(self, mod, inputs, n=2):
        for _ in range(n - 1):
            self.model_iter_fn(mod, inputs, collect_outputs=False)
        return self.model_iter_fn(mod, inputs, collect_outputs=True)

    def optimizer_zero_grad(self):
        if self.optimizer is not None:
            self.optimizer.zero_grad(True)

    def optimizer_step(self):
        if self.optimizer is not None:
            self.optimizer.step()

    def get_benchmark_indices(self, length):
        start = self._args.partition_id * (length // self._args.total_partitions)
        end = (
            (self._args.partition_id + 1) * (length // self._args.total_partitions)
            if self._args.partition_id < self._args.total_partitions - 1
            else length
        )
        return start, end

    def check_accuracy(self, name, model, example_inputs, optimize_ctx, experiment):
        """
        Checks accuracy.
        1) Collect the outputs with fp64 datatype. This is useful for error checking.
        2) Checks if eager itself has variations.
        """

        def record_status(accuracy_status):
            """
            Records the status in the csv file
            """
            if current_name in self.non_deterministic_models:
                if accuracy_status in ("pass", "eager_variation", "fail_accuracy"):
                    accuracy_status = "pass"

            output_csv(
                output_filename,
                ("dev", "name", "batch_size", "accuracy"),
                [current_device, current_name, current_batch_size, accuracy_status],
            )
            return "PASS" if accuracy_status in ("pass", "pass_due_to_skip") else "FAIL"

        tolerance, cos_similarity = self.get_tolerance_and_cosine_flag(
            self.args.training, current_device, name
        )

        if name in self.skip_accuracy_checks_large_models_dashboard:
            return record_status("pass_due_to_skip")

        def deepcopy_and_maybe_ddp(model):
            model = copy.deepcopy(model)
            if self.args.ddp:
                model = DDP(model, find_unused_parameters=True)
            elif self.args.fsdp:
                model = FSDP(model)
                torch._inductor.config.triton.cudagraphs = False
                log.warn("Disabling cudagraphs for FSDP compatibility")
            return model

        # Collect the fp64 reference outputs to be used later for accuracy checking.
        fp64_outputs = None
        try:
            fp64_outputs = self.run_n_iterations(
                *cast_to_fp64(
                    deepcopy_and_maybe_ddp(model),
                    clone_inputs(example_inputs),
                )
            )
        except Exception:
            log.warning(f"fp64 golden ref were not generated for {name}")
            fp64_outputs = None
            if self.args.ci and self.args.training:
                return record_status("fp64_OOM")

        # Cast the model to float16/float32 as necessary
        model, example_inputs = self.maybe_cast(model, example_inputs)
        accuracy_status = "pass"

        with self.pick_grad(name, self.args.training):
            # Get results of native pytorch
            reset_rng_state()
            correct_result = self.run_n_iterations(
                deepcopy_and_maybe_ddp(model), clone_inputs(example_inputs)
            )

            # Rerun native pytorch
            reset_rng_state()
            correct_rerun_result = self.run_n_iterations(
                deepcopy_and_maybe_ddp(model), clone_inputs(example_inputs)
            )
            if not same(
                correct_result,
                correct_rerun_result,
                fp64_outputs,
                equal_nan=self.equal_nan,
            ):
                accuracy_status = "eager_variation"
                return record_status(accuracy_status)
            correct_rerun_result = None

            # Run with Dynamo
            reset_rng_state()
            torch._dynamo.reset()
            try:
                optimized_model_iter_fn = optimize_ctx(self.run_n_iterations)

                new_result = optimized_model_iter_fn(
                    deepcopy_and_maybe_ddp(model), example_inputs
                )
            except Exception as e:
                accuracy_status = "fail_to_run"
                print(
                    "TorchDynamo optimized model failed to run because of following error"
                )
                log.exception(e)
                return record_status(accuracy_status)

            if not same(
                correct_result,
                new_result,
                fp64_outputs,
                equal_nan=self.equal_nan,
                cos_similarity=cos_similarity,
                tol=tolerance,
            ):
                if self.args.skip_accuracy_check:
                    accuracy_status = "pass_due_to_skip"
                else:
                    accuracy_status = "fail_accuracy"
                return record_status(accuracy_status)

        return record_status(accuracy_status)

    def run_performance_test(
        self, name, model, example_inputs, optimize_ctx, experiment
    ):
        def warmup(fn, model, example_inputs, mode, niters=5):
            peak_mem = 0
            try:
                if current_device == "cuda":
                    torch.cuda.reset_peak_memory_stats()
                    torch.cuda.empty_cache()
                t0 = time.perf_counter()
                for _ in range(niters):
                    fn(model, example_inputs)
                t1 = time.perf_counter()
                latency = t1 - t0
                if current_device == "cuda":
                    peak_mem = get_peak_memory()
            except Exception as e:
                log.exception(f"Failed for {mode} {e}")
                return sys.exit(-1)
            return latency, peak_mem

        # Cast the model to float16/float32 as necessary
        model, example_inputs = self.maybe_cast(model, example_inputs)
        with self.pick_grad(name, self.args.training):
            ok, total = Stats.reset_counters()
            experiment_kwargs = {}
            results = []

            eager_latency, eager_peak_mem = warmup(
                self.model_iter_fn, model, example_inputs, "eager"
            )
            optimized_model_iter_fn = optimize_ctx(self.model_iter_fn)
            dynamo_latency, dynamo_peak_mem = warmup(
                optimized_model_iter_fn, model, example_inputs, "dynamo"
            )

            compilation_time = dynamo_latency - eager_latency
            compression_ratio = (
                eager_peak_mem / dynamo_peak_mem if dynamo_peak_mem else 0.0
            )
            # print(
            #     f"memory: eager: {eager_peak_mem:.2f} GB, "
            #     f"dynamo: {dynamo_peak_mem:.2f} GB, "
            #     f"ratio: {compression_ratio:.2f}"
            # )

            if experiment.func is speedup_experiment:
                experiment_kwargs["compilation_latency"] = compilation_time
                experiment_kwargs["compression_ratio"] = compression_ratio

            if experiment.func is coverage_experiment:
                ok, total = Stats.reset_counters()
                results = []
                # run with torch._dynamo few times to populate the cache
                for _ in range(3):
                    optimized_model_iter_fn(model, example_inputs)
                _, frames_second_pass = Stats.reset_counters()  # should be 0
                if frames_second_pass > 0:
                    optimized_model_iter_fn(model, example_inputs)
                    _, frames_third_pass = Stats.reset_counters()  # should be 0
                else:
                    frames_third_pass = 0

                results.append(
                    f"{ok:3}/{total:3} +{frames_third_pass} frames {compilation_time:3.0f}s"
                )

            if not hasattr(model, name):
                model.name = name
            results.append(experiment(model, example_inputs, **experiment_kwargs))
            return " ".join(map(str, results))

    def compare_branches(
        self,
        name,
        model,
        example_inputs,
        optimize_ctx,
        experiment,
        diff=False,
        branch=None,
    ):
        assert branch is None, "Branch set during top level flow."
        import git

        repo = git.Repo(
            "../torch._dynamo"
        )  # Hack assumption of torchbenchmark positioning
        curr_branch = repo.active_branch.name
        if curr_branch != "main":
            if repo.is_dirty():
                raise RuntimeError(
                    "--diff_main called on dirty branch. Commit, stash, or reset."
                )
            # Run current
            try:
                self.run_one_model(
                    name,
                    model,
                    self.model_iter_fn,
                    example_inputs,
                    optimize_ctx,
                    experiment,
                    diff=False,
                    branch=curr_branch,
                )
                # Swap to main
                repo.git.checkout("main")
                # Run main
                self.run_one_model(
                    name,
                    model,
                    self.model_iter_fn,
                    example_inputs,
                    optimize_ctx,
                    experiment,
                    diff=False,
                    branch="main",
                )
            finally:
                # Swap back
                repo.git.checkout(curr_branch)
            return
        else:
            raise RuntimeError(
                "--diff_main called on main branch, what are you diffing?"
            )

    def run_one_model(
        self,
        name,
        model,
        example_inputs,
        optimize_ctx,
        experiment,
        diff=False,
        branch=None,
        explain=False,
    ):
        if diff:
            self.compare_branches(
                name, model, example_inputs, optimize_ctx, experiment, diff, branch
            )
        elif branch:
            print("RUNNING ON BRANCH:", branch)
        mode = "train" if self.args.training else "eval"
        print(f"{current_device:4} {mode:5} {current_name:34} ", end="", flush=True)
        start_calls_captured = torch._dynamo.utils.counters["stats"]["calls_captured"]
        start_unique_graphs = torch._dynamo.utils.counters["stats"]["unique_graphs"]
        if self.args.accuracy:
            status = self.check_accuracy(
                name, model, example_inputs, optimize_ctx, experiment
            )
            print(status)
        elif self.args.performance:
            status = self.run_performance_test(
                name, model, example_inputs, optimize_ctx, experiment
            )
            print(status)
        end_calls_captured = torch._dynamo.utils.counters["stats"]["calls_captured"]
        end_unique_graphs = torch._dynamo.utils.counters["stats"]["unique_graphs"]
        if explain:
            print(
                f"Dynamo produced {end_unique_graphs-start_unique_graphs} graph(s) "
                f"covering {end_calls_captured-start_calls_captured} ops"
            )


def help(fn):
    return fn.__doc__


def parse_args(args=None):
    parser = argparse.ArgumentParser()
    parser.add_argument(
        "--filter", "-k", action="append", help="filter benchmarks with regexp"
    )
    parser.add_argument(
        "--exclude", "-x", action="append", help="filter benchmarks with regexp"
    )
    parser.add_argument(
        "--total-partitions",
        type=int,
        default=1,
        choices=range(1, 10),
        help="Total number of partitions we want to divide the benchmark suite into",
    )
    parser.add_argument(
        "--partition-id",
        type=int,
        default=0,
        help="ID of the benchmark suite partition to be run. Used to divide CI tasks",
    )
    parser.add_argument(
        "--devices", "--device", "-d", action="append", help="cpu or cuda"
    )
    parser.add_argument("--device-index", help="CUDA device index")
    parser.add_argument(
        "--repeat", "-n", type=int, default=30, help="number of timing runs"
    )
    parser.add_argument(
        "--randomize-input",
        action="store_true",
        help="Whether to randomize the input values. Dimensions will be kept the same.",
    )
    parser.add_argument(
        "--threads", "-t", type=int, help="number of threads to use for eager"
    )
    parser.add_argument(
        "--nopython", action="store_true", help="Turn graph breaks into errors"
    )
    parser.add_argument(
        "--no-skip",
        action="store_true",
        help="run models that are in the global SKIP list",
    )
    parser.add_argument(
        "--prims-nvfuser", action="store_true", help="user prims + nvfuser backend"
    )
    parser.add_argument(
        "--dump-raw-metrics",
        action="store_true",
        help="dump raw timing metrics from speedup experiment",
    )
    parser.add_argument(
        "--log-operator-inputs",
        action="store_true",
        default=False,
    )
    parser.add_argument(
        "--channels-last",
        action="store_true",
        default=False,
        help="use channels last format",
    )
    parser.add_argument("--batch_size", type=int, help="batch size for benchmarking")
    parser.add_argument(
        "--batch-size-file", type=str, help="String to load batch size from"
    )
    parser.add_argument("--cosine", action="store_true", help="use cosine similarity")
    parser.add_argument(
        "--ci", action="store_true", help="Flag to tell that its a CI run"
    )
    parser.add_argument(
        "--dashboard", action="store_true", help="Flag to tell that its a Dashboard run"
    )
    parser.add_argument(
        "--skip-fp64-check", action="store_true", help="skip accuracy check using fp64"
    )
    parser.add_argument(
        "--fast", "-f", action="store_true", help="skip slow benchmarks"
    )
    parser.add_argument(
        "--only",
        help="""Run just one model from torchbench. Or
        specify the path and class name of the model in format like:
        --only=path:<MODEL_FILE_PATH>,class:<CLASS_NAME>

        Due to the fact that dynamo changes current working directory,
        the path should be an absolute path.

        The class should have a method get_example_inputs to return the inputs
        for the model. An example looks like
        ```
        class LinearModel(nn.Module):
            def __init__(self):
                super().__init__()
                self.linear = nn.Linear(10, 10)

            def forward(self, x):
                return self.linear(x)

            def get_example_inputs(self):
                return (torch.randn(2, 10),)
        ```
    """,
    )
    parser.add_argument(
        "--training",
        action="store_true",
        help="Performs training",
    )
    parser.add_argument(
        "--ddp",
        action="store_true",
        help="Wraps model in DDP before running it, and uses dynamo DDPOptmizer (graph breaks) by default.",
    )
    parser.add_argument(
        "--fsdp",
        action="store_true",
        help="""Wraps model in FSDP before running it. Disables cudagraphs by default.
        Doesn't recursively wrap, mainly useful for checking dynamo UnspecNNModule compatibility
    """,
    )
    parser.add_argument(
        "--no-optimize-ddp",
        action="store_true",
        help="Disables dynamo DDPOptimizer (graph breaks). (Applies only when using --ddp benchmark mode).",
    )
    parser.add_argument(
        "--distributed-master-port",
        default="6789",
        help="Port to bind for for torch.distributed.  Use the default unless it's conflicting with another user",
    )
    parser.add_argument(
        "--dynamic-shapes",
        action="store_true",
        help="Runs a dynamic shapes version of the benchmark, if available.",
    )
    parser.add_argument(
        "--use-eval-mode",
        action="store_true",
        help="sets model.eval() to reduce randomness",
    )
    parser.add_argument(
        "--skip-accuracy-check",
        action="store_true",
        help="keeps running even when accuracy fails",
    )
    parser.add_argument(
        "--generate-aot-autograd-stats",
        action="store_true",
        help="Generates AOT Autograd stats like how mnay graphs are sent to AOT",
    )
    parser.add_argument(
        "--inductor-settings",
        action="store_true",
        help="Use same settings as --inductor for baseline comparisons",
    )
    parser.add_argument(
        "--suppress-errors",
        action="store_true",
        help="Suppress errors instead of raising them",
    )
    parser.add_argument(
        "--output",
        help="Overrides the output filename",
    )
    parser.add_argument(
        "--output-directory",
        help="Overrides the directory to place output files.",
    )
    parser.add_argument(
        "--part",
        default=None,
        help="Specify the part of the model to run.",
    )
    parser.add_argument(
        "--export-profiler-trace",
        action="store_true",
        help="exports trace of kineto profiler",
    )
    parser.add_argument("--profiler_trace_name", help="Overwrites exported trace name")

    parser.add_argument(
        "--diff_main",
        action="store_true",
        help="Delta this branch against main. In the future, we may add support for picking the branch.",
    )

    parser.add_argument(
        "--explain",
        action="store_true",
        help="print some graph/op statistics during the run, similar to .explain()",
    )

    parser.add_argument(
        "--cold_start_latency",
        action="store_true",
        help="Use a fresh triton cachedir when running each model, to force cold-start compile.",
    )
    parser.add_argument(
        "--disable-cudagraphs",
        action="store_true",
        help="Disables cudagraphs for Inductor",
    )
    parser.add_argument(
        "--trace-on-xla",
        action="store_true",
        help="Whether to trace the model on XLA or on eager device",
    )

    group_fuser = parser.add_mutually_exclusive_group()
    # --nvfuser is now the default, keep the option to not break scripts
    group_fuser.add_argument("--nvfuser", action="store_true", help=argparse.SUPPRESS)
    group_fuser.add_argument("--nnc", action="store_true", help="enable NNC for GPUs")

    group_prec = parser.add_mutually_exclusive_group()
    group_prec.add_argument("--float16", action="store_true", help="cast model to fp16")
    group_prec.add_argument("--float32", action="store_true", help="cast model to fp32")
    group_prec.add_argument(
        "--amp", action="store_true", help="use automatic mixed precision"
    )

    group_printout = parser.add_mutually_exclusive_group()
    group_printout.add_argument(
        "--verbose", "-v", action="store_true", help="enable verbose debug printouts"
    )
    group_printout.add_argument(
        "--quiet", "-q", action="store_true", help="suppress debug printouts"
    )

    group = parser.add_mutually_exclusive_group()
    group.add_argument(
        "--coverage", action="store_true", help="(default) " + help(coverage_experiment)
    )
    group.add_argument(
        "--overhead", action="store_true", help=help(overhead_experiment)
    )
    group.add_argument(
        "--speedup-onnx", action="store_true", help=help(speedup_experiment_onnx)
    )
    group.add_argument(
        "--speedup-trt", action="store_true", help=help(speedup_experiment_trt)
    )
    group.add_argument(
        "--speedup-dynamo-ts",
        action="store_true",
        help="TorchDynamo frontend with torchscript backend",
    )
    group.add_argument(
        "--speedup-fx2trt", action="store_true", help=help(speedup_experiment_fx2trt)
    )
    group.add_argument(
        "--speedup-fx2trt-fp16",
        action="store_true",
        help=help(speedup_experiment_fx2trt),
    )
    group.add_argument(
        "--print-fx",
        action="store_true",
        help="Print fx traces captured from model",
    )
    group.add_argument(
        "--print-aten-ops",
        action="store_true",
        help="Print traces of aten ops captured by AOT autograd",
    )
    group.add_argument(
        "--inductor",
        action="store_true",
        help="Measure speedup with TorchInductor",
    )
    group.add_argument(
        "--inductor-dynamic",
        action="store_true",
        help="Measure speedup with TorchInductor",
    )
    group.add_argument(
        "--backend",
        choices=torch._dynamo.list_backends(),
        help="measure speedup with a given backend",
    )
    group.add_argument("--nothing", action="store_true", help=help(null_experiment))
    group.add_argument(
        "--log-conv-args",
        action="store_true",
        help="Dump convolution input/weight/bias's shape/stride/dtype and other options to json",
    )
    group.add_argument(
        "--recompile_profiler",
        action="store_true",
        help="Run the dynamo recompilation profiler on each model.",
    )
    group.add_argument(
        "--find-batch-sizes",
        action="store_true",
        help="finds the largest batch size that could fit on GPUs",
    )

    mode_group = parser.add_mutually_exclusive_group(required=True)
    mode_group.add_argument(
        "--accuracy",
        action="store_true",
        help="Checks accuracy with small batch size and eval mode",
    )
    mode_group.add_argument(
        "--performance", action="store_true", help="Measures performance speedup"
    )
    return parser.parse_args(args)


def main(runner, original_dir=None):
    args = parse_args()
    with maybe_init_distributed(
        (args.ddp or args.fsdp) and args.only, port=args.distributed_master_port
    ):
        return maybe_fresh_cache(run, args.cold_start_latency and args.only)(
            runner, args, original_dir
        )


def run(runner, args, original_dir=None):
    # Pass the parsed args object to benchmark runner object
    runner.args = args

    args.filter = args.filter or [r"."]
    args.exclude = args.exclude or [r"^$"]

    if args.ci:
        # Only dump error on CI
        args.quiet = True
        args.repeat = 2
        if args.backend == "aot_eager":
            args.exclude = (
                CI_SKIP_AOT_EAGER_TRAINING
                if args.training
                else CI_SKIP_AOT_EAGER_INFERENCE
            )
        elif args.inductor:
            args.exclude = (
                CI_SKIP_INDUCTOR_TRAINING
                if args.training
                else CI_SKIP_INDCUTOR_INFERENCE
            )
    if args.ddp:
        # TODO: we could also hook DDP bench up to --speedup bench, _not_ for mgpu e2e perf,
        # but just to measure impact on singlenode of performing graph-breaks.
        # Left it as a follow up to keep this PR isolated.
        assert (
            args.accuracy
        ), "DDP benchmark is currently only hooked up to --accuracy bench"
        assert args.training, "DDP benchmark requires --training mode"
        if args.no_optimize_ddp:
            torch._dynamo.config.optimize_ddp = False
        else:
            # TODO(whc) after enabling DDPOptimizer by default this could be removed or assert
            torch._dynamo.config.optimize_ddp = True
        if args.only == "dlrm":
            log.error(
                "DLRM+DDP is unsupported as it requires sharding the embedding layer separately from DDP"
            )
            return sys.exit(-1)
    if args.accuracy:
        # Use small batch size. We use >1 batch size to ensure we test
        # batch_norm type of operators that work on batch dims.
        # TODO - Go through the failures for batch size = 2
        if args.batch_size is None:
            if runner.suite_name == "huggingface":
                args.batch_size = 1
            else:
                args.batch_size = 2

        # Remove sources of randomness
        args.use_eval_mode = True

        # Remove randomeness when torch manual seed is called
        patch_torch_manual_seed()

        # Some models e.g. yolov3 assert batch size on n_gpus
        if "CUDA_VISIBLE_DEVICES" not in os.environ:
            args.device_index = "0"

        # Stricter check to disable fallbacks
        args.suppress_errors = False

    if args.device_index is not None:
        os.environ["CUDA_VISIBLE_DEVICES"] = args.device_index

    elif args.performance:
        # Ensure that we test on real scenarios
        args.use_eval_mode = False

    if args.partition_id > args.total_partitions or args.partition_id < 0:
        print("Invalid partition id")
        return sys.exit(-1)

    if not args.devices:
        if torch.cuda.is_available():
            args.devices = ["cuda"]
        else:
            log.warning("torch.cuda.is_available() == False, using CPU")
            args.devices = ["cpu"]

    if args.devices != ["cpu"] and torch.cuda.is_available():
        global synchronize
        synchronize = torch.cuda.synchronize

    if (
        args.devices == ["cuda"]
        and torch.cuda.get_device_properties(0).total_memory < 25 * 2**30
    ):
        # OOM errors on an RTX 3090 with 24gb RAM
        runner.skip_models.update(
            {
                # torchbench
                "hf_Longformer",
                "timm_nfnet",
                "timm_efficientdet",
                # timm
                "beit_base_patch16_224",
                "cait_m36_384",
                "convmixer_768_32",
                "deit_base_distilled_patch16_224",
                "dm_nfnet_f0",
                "dpn107",
                "dm_nfnet_f0",
            }
        )
        if args.training:
            runner.skip_models.add("hf_T5")

    if torch._dynamo.config.dynamic_shapes:
        # TODO(jansel): fix bugs in these
        runner.skip_models.update(runner.failing_dynamic_shape_models)

    if args.nnc:
        torch._C._jit_override_can_fuse_on_cpu(True)
        torch._C._jit_override_can_fuse_on_gpu(True)
        torch._C._jit_set_texpr_fuser_enabled(True)
        torch._C._jit_set_nvfuser_enabled(False)

    if args.threads:
        torch.set_num_threads(args.threads)

    if args.verbose:
        torch._dynamo.config.log_level = logging.DEBUG

    if args.quiet:
        torch._dynamo.config.log_level = logging.ERROR

    torch._dynamo.config.suppress_errors = args.suppress_errors

    if args.training:
        runner.model_iter_fn = runner.forward_and_backward_pass
        runner.skip_models.update(runner.skip_not_suitable_for_training_models)
    else:
        runner.model_iter_fn = runner.forward_pass

    if args.fast:
        runner.skip_models.update(runner.slow_models)

    if args.devices == ["cpu"]:
        runner.skip_models.update(runner.very_slow_models)

    if args.inductor or args.inductor_dynamic or args.inductor_settings:
        runner.skip_models.update(runner.failing_torchinductor_models)
        if args.float16:
            # TODO(jansel): check if correctness issue is real
            runner.skip_models.add("yolov3")

    if args.float16:
        # these give `INCORRECT - Variation in Eager runs itself` sometimes
        runner.non_deterministic_models.update(
            {
                "demucs",
                "pyhpc_equation_of_state",
                "timm_efficientdet",
                "pyhpc_isoneutral_mixing",
                "pyhpc_turbulent_kinetic_energy",
                "shufflenet_v2_x1_0",
            }
        )

    if args.no_skip:
        runner.skip_models.clear()

    experiment = null_experiment
    global current_name, current_device, current_batch_size, output_filename, optimize_ctx
    optimize_ctx = NullContext()

    if args.overhead:
        optimize_ctx = torch._dynamo.optimize(dummy_fx_compile, nopython=args.nopython)
        experiment = speedup_experiment
        output_filename = "overheads.csv"
    elif args.inductor or args.inductor_dynamic:
        inductor_config.debug = args.verbose
        if args.threads:
            inductor_config.cpp.threads = args.threads

        if args.inductor_dynamic:
            inductor_config.triton.cudagraphs = False
            inductor_config.dynamic_shapes = True
        else:
            inductor_config.dynamic_shapes = False
            if args.export_profiler_trace:
                print("Profiling requested, setting cudagraphs to False")
                inductor_config.triton.cudagraphs = False

        optimize_ctx = torch._dynamo.optimize("inductor", nopython=args.nopython)
        experiment = speedup_experiment
        output_filename = "inductor.csv"
    elif args.speedup_onnx:
        experiment = speedup_experiment_onnx
        output_filename = "baseline_onnx.csv"
    elif args.speedup_trt:
        experiment = speedup_experiment_trt
        output_filename = "baseline_trt.csv"
    elif args.speedup_dynamo_ts:
        optimize_ctx = torch._dynamo.optimize(backends.ts, nopython=args.nopython)
        experiment = speedup_experiment
        output_filename = "speedup_dynamo_ts.csv"
    elif args.speedup_fx2trt:
        optimize_ctx = torch._dynamo.optimize(
            backends.fx2trt_compiler, nopython=args.nopython
        )
        experiment = speedup_experiment_fx2trt
        output_filename = "speedups_fx2trt.csv"
        runner.skip_models.update(runner.failing_fx2trt_models)
        args.float32 = True
        args.float16 = False
        args.cosine = True
    elif args.speedup_fx2trt_fp16:
        optimize_ctx = torch._dynamo.optimize(
            backends.fx2trt_compiler_fp16, nopython=args.nopython
        )
        experiment = speedup_experiment_fx2trt
        output_filename = "speedups_fx2trt_fp16.csv"
        args.float32 = False
        args.float16 = True
        args.cosine = True
    elif args.prims_nvfuser:
        optimize_ctx = torch._dynamo.optimize("prims_nvfuser", nopython=args.nopython)
        experiment = speedup_experiment
        backend_str = "prims_nvfuser"
        output_filename = f"accuracy_aot_{backend_str}.csv"
    elif args.print_fx:
        optimize_ctx = torch._dynamo.optimize(
            print_fx,
            nopython=args.nopython,
        )
    elif args.print_aten_ops:
        optimize_ctx = torch._dynamo.optimize(
            print_aten_ops,
            nopython=args.nopython,
        )
    elif args.nothing:
        pass
    elif args.backend:
        optimize_ctx = torch._dynamo.optimize(args.backend, nopython=args.nopython)
        experiment = speedup_experiment
        if args.accuracy:
            output_filename = f"accuracy_{args.backend}.csv"
        else:
            output_filename = f"speedup_{args.backend}.csv"
    elif args.log_conv_args:
        optimize_ctx = torch._dynamo.optimize(
            conv_args_analysis, nopython=args.nopython
        )
        output_filename = "log_conv_args.csv"
    elif args.recompile_profiler:
        output_filename = "recompile_profiler_log.csv"
        experiment = recompile_profiler_experiment
    else:
        optimize_ctx = torch._dynamo.optimize(
            fx_insert_profiling, nopython=args.nopython
        )
        experiment = coverage_experiment
        output_filename = "coverage.csv"

    if args.inductor or args.backend == "inductor":
        if args.disable_cudagraphs:
            inductor_config.triton.cudagraphs = False

    runner.setup_amp()

    if args.output:
        output_filename = args.output

    if output_filename:
        if args.output_directory:
            output_filename = os.path.join(args.output_directory, output_filename)
        else:
            output_filename = os.path.join(
                torch._dynamo.config.base_dir, output_filename
            )

    if args.find_batch_sizes and args.only:
        for device in args.devices:
            batch_size = runner.batch_size_finder(device, args.only)
            print(args.only, batch_size)
            output_csv(output_filename, [], [args.only, batch_size])
        return

    if args.export_profiler_trace:
        if args.profiler_trace_name is None:
            if args.backend:
                args.profiler_trace_name = args.backend
            elif args.inductor or args.inductor_dynamic:
                args.profiler_trace_name = "inductor"
            else:
                args.profiler_trace_name = "profile"
        else:
            args.profiler_trace_name = args.profiler_trace_name

    experiment = functools.partial(experiment, args, runner.model_iter_fn)

    if args.only:
        model_name = args.only
        for device in args.devices:
            batch_size = args.batch_size
            if args.batch_size_file:
                batch_size = read_batch_size_from_file(
                    args, args.batch_size_file, model_name
                )
            if model_specified_by_path(args.only):
                model, example_inputs = load_model_from_path(args.only)
                name = model.__class__.__name__
                model = model.to(device=device)
                example_inputs = tree_map(lambda x: x.to(device=device), example_inputs)
            else:
                try:
                    if args.part:
                        (
                            device,
                            name,
                            model,
                            example_inputs,
                            batch_size,
                        ) = runner.load_model(
                            device, model_name, batch_size=batch_size, part=args.part
                        )
                    else:
                        (
                            device,
                            name,
                            model,
                            example_inputs,
                            batch_size,
                        ) = runner.load_model(device, model_name, batch_size=batch_size)
                except NotImplementedError as e:
                    print(e)
                    import traceback

                    print(traceback.format_exc())
                    logging.warn(f"{args.only} failed to load")
                    continue  # bad benchmark implementation

            if args.trace_on_xla:
                import torch_xla.core.xla_model as xm

                xla_dev = xm.xla_device()
                model = model.to(device=xla_dev)
                example_inputs = tree_map(
                    lambda x: x.to(device=xla_dev), example_inputs
                )

            current_name = name
            current_device = device
            current_batch_size = batch_size
            set_model_name(name)

            if args.float32:
                model, example_inputs = cast_to_fp32(model, example_inputs)
            elif args.float16:
                model, example_inputs = cast_to_fp16(model, example_inputs)

            if args.log_operator_inputs:
                log_operator_inputs(
                    model, example_inputs, runner.model_iter_fn, name, args
                )
                continue

            runner.run_one_model(
                name,
                model,
                example_inputs,
                optimize_ctx,
                experiment,
                diff=args.diff_main,
                explain=args.explain,
            )
        if args.generate_aot_autograd_stats:
            stats_file = output_filename.split(".csv")[0] + "_stats.csv"
            output_csv(
                stats_file,
                ("dev", "name", "batch_size", "total_aot_graphs", "ok_aot_graphs"),
                [
                    current_device,
                    current_name,
                    current_batch_size,
                    *Stats.aot_summary(),
                ],
            )
    else:
        if output_filename and os.path.exists(output_filename):
            os.unlink(output_filename)
        if original_dir:
            os.chdir(original_dir)
        for name in runner.iter_model_names(args):
            current_name = name
            placeholder_batch_size = 0
            try:
                subprocess.check_call([sys.executable] + sys.argv + [f"--only={name}"])
            except subprocess.SubprocessError:
                print("ERROR")
                for device in args.devices:
                    output_csv(
                        output_filename, [], [device, name, placeholder_batch_size, 0.0]
                    )
        print_summary(output_filename)


def log_operator_inputs(model, example_inputs, model_iter_fn, name, args):
    mode = "training" if args.training else "eval"
    output = os.path.join(os.path.dirname(args.output), f"{name}_{mode}.txt")

    # TODO - add option for coalescing inputs over multiple runs
    if os.path.exists(output):
        print(f"Skipping {name}, {output} already exists")
        return

    print(f"Running {name}")

    operator_mode = OperatorInputsMode()
    fake_tensor_mode = FakeTensorMode()

    with torch._subclasses.fake_tensor.FakeCopyMode(fake_tensor_mode):
        model_fake = copy.deepcopy(model)
        example_inputs_fake = copy.deepcopy(example_inputs)
    try:
        with fake_tensor_mode, operator_mode:
            model_iter_fn(model_fake, example_inputs_fake, collect_outputs=False)
    except Exception as e:
        print(f"{name} failed to run with fake tensors, trying real. Exception: {e}")
        operator_mode = OperatorInputsMode()
        try:
            with operator_mode:
                model_iter_fn(model, example_inputs, collect_outputs=False)
        except Exception as e2:
            print(f"{name} failed to run with real. Exception: {e2}")
            raise

    print(f"Writing output to {output}")
    operator_mode.log_to_file(output)


if __name__ == "__main__":
    logging.basicConfig(level=logging.WARNING)
    warnings.filterwarnings("ignore")
    main()<|MERGE_RESOLUTION|>--- conflicted
+++ resolved
@@ -87,83 +87,48 @@
 CI_SKIP_INDCUTOR_INFERENCE = [
     *CI_SKIP_AOT_EAGER_INFERENCE,
     # TorchBench
+    "DALLE2_pytorch",
     "detectron2",
-    "hf_Reformer",
+    "hf_T5",  # accuracy
+    "hf_BigBird",  # accuracy
+    "hf_GPT2_large",  # OOM
+    "maml",  # accuracy
+    "mobilenet_v2_quantized_qat",  # The eval test only supports CPU
     "moco",  # accuracy
+    "pytorch_struct",  # Test eval is not implemented
     "pyhpc_equation_of_state",  # Accuracy
     "pyhpc_turbulent_kinetic_energy",  # Accuracy
     "tacotron2",
     "vision_maskrcnn",  # accuracy
-    "yolov3",  # Accuracy
     # Huggingface
-    "BigBird",
-    "YituTechConvBert",
+    "DebertaV2ForQuestionAnswering",  # OOM
     # TIMM
     "cait_m36_384",  # Accuracy
     "ghostnet_100",  # Accuracy
-    "swin_base_patch4_window7_224",  # Accuracy
-    # Trying to get CI working - https://github.com/pytorch/pytorch/pull/87588
-    "visformer_small",  # fails accuracy on CI but passes locally
 ]
 
 CI_SKIP_INDUCTOR_TRAINING = [
-    # CI does not check accuracy for inductor training yet
-    # *CI_SKIP_AOT_EAGER_TRAINING,
-    # *CI_SKIP_INDCUTOR_INFERENCE,
+    *CI_SKIP_INDCUTOR_INFERENCE,
     # TorchBench
-    "DALLE2_pytorch",
-    "detectron2",
-    "functorch_dp_cifar10",
-    "mobilenet_v3_large",
-    "moco",
-    "tacotron2",
-    "vision_maskrcnn",  # from functionalization
-    # OOM
-    "Background_Matting",
-    "fastNLP_Bert",
-    "hf_BigBird",
-    "hf_T5_base",  # fp64_OOM
-    "mobilenet_v2",
-    "mobilenet_v2_quantized_qat",
-    "resnet50_quantized_qat",
-    "timm_regnet",
+    "Background_Matting",  # fp64_OOM
+    "mobilenet_v3_large",  # accuracy
+    "resnet50_quantized_qat",  # Eager model failed to run
     # Huggingface
-    "AllenaiLongformerBase",
-    "AlbertForMaskedLM",  # OOM
-    "BartForConditionalGeneration",  # OOM
+    "BlenderbotForCausalLM",  # OOM
+    "GoogleFnet",  # Eager model failed to run
     "M2M100ForConditionalGeneration",  # OOM
-    "MBartForConditionalGeneration",  # OOM
-    "MT5ForConditionalGeneration",  # OOM
-    "PegasusForConditionalGeneration",  # OOM
-    "XGLMForCausalLM",  # fp64_OOM
-    "DebertaV2ForMaskedLM",  # OOM
-    "DebertaV2ForQuestionAnswering",  # OOM
-    # OOM
-    "BigBird",
-    "TrOCRForCausalLM",
-    "AlbertForQuestionAnswering",
+    "XGLMForCausalLM",  # OOM
     # TIMM
-    "cait_m36_384",  # fp64_OOM
-    "coat_lite_mini",  # time out
     "convit_base",  # fp64_OOM
-<<<<<<< HEAD
-    "gernet_l",  # accuracy
-    "gluon_xception65",
-    "hrnet_w18",  # accuracy
-    "lcnet_0500",  # accuracy
-    "levit_128",  # levit_128
-    "poolformer_m36",
-=======
     "dm_nfnet_f0",  # accuracy
     "eca_halonext26ts",  # accuracy
     "fbnetv3_b",  # accuracy
     "levit_128",  # fp64_OOM
     "res2net101_26w_4s",  # accuracy
     "resnest101e",  # accuracy
->>>>>>> 93772305
     "rexnet_100",  # accuracy
-    "swin_base_patch4_window7_224",
-    "twins_pcpvt_base",  # time out
+    "spnasnet_100",  # accuracy
+    "swin_base_patch4_window7_224",  # accuracy
     "xcit_large_24_p8_224",  # fp64_OOM
 ]
 
