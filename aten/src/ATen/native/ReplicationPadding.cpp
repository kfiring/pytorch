#define TORCH_ASSERT_ONLY_METHOD_OPERATORS
#include <ATen/core/Tensor.h>
#include <ATen/Dispatch.h>
#include <ATen/Parallel.h>
#include <ATen/TensorMeta.h>
#include <ATen/native/Padding.h>
#include <c10/util/irange.h>
#include <algorithm>

#ifndef AT_PER_OPERATOR_HEADERS
#include <ATen/Functions.h>
#include <ATen/NativeFunctions.h>
#else
#include <ATen/ops/replication_pad1d_backward_native.h>
#include <ATen/ops/replication_pad1d_native.h>
#include <ATen/ops/replication_pad2d_backward_native.h>
#include <ATen/ops/replication_pad2d_native.h>
#include <ATen/ops/replication_pad3d_backward_native.h>
#include <ATen/ops/replication_pad3d_native.h>
#include <ATen/ops/empty.h>
#endif

namespace at {

namespace meta {

TORCH_META_FUNC(replication_pad1d) (
  const Tensor& input, IntArrayRef paddingSize  // no out argument!
) {

  int64_t dimw = 1;
  int64_t dimslices = 0;
  int64_t nbatch = 1;

  int64_t pad_l = paddingSize[0];
  int64_t pad_r = paddingSize[1];

  at::native::padding::check_valid_input<1>(input, paddingSize);

  if (input.ndimension() == 3) {
    nbatch = input.size(0);
    dimw++;
    dimslices++;
  }

  /* sizes */
  int64_t nslices = input.size(dimslices);
  int64_t iwidth = input.size(dimw);
  int64_t owidth = iwidth + pad_l + pad_r;

  TORCH_CHECK(owidth >= 1,
      "input (W: ", iwidth, ") is too small."
      " Calculated output W: ", owidth);

  if (input.ndimension() == 2) {
    set_output_raw_strided(0, {nslices, owidth}, {}, input.options());
  } else {
    set_output_raw_strided(0, {nbatch, nslices, owidth}, {}, input.options());
  }
}

TORCH_META_FUNC(replication_pad1d_backward) (
  const Tensor& gradOutput,
  const Tensor& input,
  IntArrayRef paddingSize
) {
  int64_t dimw = 1;
  TORCH_CHECK(paddingSize.size() == 2, "padding size is expected to be 2");
  int64_t pad_l = paddingSize[0];
  int64_t pad_r = paddingSize[1];

  if (input.ndimension() == 3) {
    dimw++;
  }

  /* sizes */
  int64_t iwidth = input.size(dimw);
  int64_t owidth  = iwidth + pad_l + pad_r;

  TORCH_CHECK(owidth == gradOutput.size(dimw),
      "gradOutput width unexpected. Expected: ", owidth,
      " Got: ", gradOutput.size(dimw));

  set_output_raw_strided(0, input.sizes(), {}, input.options());
}

TORCH_META_FUNC(replication_pad2d) (
  const Tensor& input, IntArrayRef paddingSize
) {
  int64_t pad_l = paddingSize[0];
  int64_t pad_r = paddingSize[1];
  int64_t pad_t = paddingSize[2];
  int64_t pad_b = paddingSize[3];
  int64_t dimw = 2;
  int64_t dimh = 1;
  int64_t dimslices = 0;
  int64_t nbatch = 1;

  at::native::padding::check_valid_input<2>(input, paddingSize);

  if (input.dim() == 4) {
    nbatch = input.size(0);
    dimw++;
    dimh++;
    dimslices++;
  }

  /* sizes */
  int64_t nslices = input.size(dimslices);
  int64_t iheight = input.size(dimh);
  int64_t iwidth = input.size(dimw);
  int64_t oheight = iheight + pad_t + pad_b;
  int64_t owidth  = iwidth + pad_l + pad_r;

  TORCH_CHECK(owidth >= 1 || oheight >= 1,
      "input (H: ", iheight, ", W: ", iwidth, " ) is too small."
      " Calculated output H: ", oheight, " W: ", owidth);

  if (input.dim() == 3) {
    set_output_raw_strided(0, {nslices, oheight, owidth}, {}, input.options());
  } else {
    set_output_raw_strided(0, {nbatch, nslices, oheight, owidth}, {}, input.options());
  }
}

TORCH_META_FUNC(replication_pad3d) (
  const Tensor& input, IntArrayRef paddingSize
) {
  int64_t pleft = paddingSize[0];
  int64_t pright = paddingSize[1];
  int64_t ptop = paddingSize[2];
  int64_t pbottom = paddingSize[3];
  int64_t pfront = paddingSize[4];
  int64_t pback = paddingSize[5];
  int64_t dimw = 3;
  int64_t dimh = 2;
  int64_t dimd = 1;
  int64_t dimslices = 0;
  int64_t nbatch = 1;

  at::native::padding::check_valid_input<3>(input, paddingSize);

  if (input.dim() == 5) {
    nbatch = input.size(0);
    dimw++;
    dimh++;
    dimd++;
    dimslices++;
  }

  /* sizes */
  int64_t nslices = input.size(dimslices);
  int64_t idepth = input.size(dimd);
  int64_t iheight = input.size(dimh);
  int64_t iwidth = input.size(dimw);
  int64_t odepth = idepth + pfront + pback;
  int64_t oheight = iheight + ptop + pbottom;
  int64_t owidth  = iwidth + pleft + pright;

  TORCH_CHECK(owidth >= 1 || oheight >= 1 || odepth >= 1,
      "input (D: ", idepth, " H: ", iheight, ", W: ", iwidth,
      ") is too small."
      " Calculated output D: ", odepth, " H: ", oheight, " W: ", owidth);

  /* resize output */
  if (input.dim() == 4) {
    set_output_raw_strided(0, {nslices, odepth, oheight, owidth}, {}, input.options());
  } else {
    set_output_raw_strided(0, {nbatch, nslices, odepth, oheight, owidth}, {}, input.options());
  }
}

} // namespace meta

namespace native {

namespace {

void replication_pad2d_backward_out_cpu_template(
    Tensor& gradInput,
    const Tensor& gradOutput,
    const Tensor& input,
    IntArrayRef paddingSize)
{
  TORCH_CHECK(paddingSize.size() == 4, "padding size is expected to be 4");
  int pad_l = paddingSize[0];
  int pad_r = paddingSize[1];
  int pad_t = paddingSize[2];
  int pad_b = paddingSize[3];
  int dimw = 2;
  int dimh = 1;

  if (input.dim() == 4) {
    dimw++;
    dimh++;
  }

  /* sizes */
  int64_t iheight = input.size(dimh);
  int64_t iwidth = input.size(dimw);
  int64_t oheight = iheight + pad_t + pad_b;
  int64_t owidth  = iwidth + pad_l + pad_r;

  TORCH_CHECK(owidth == gradOutput.size(dimw),
      "gradOutput width unexpected. Expected: ", owidth, ", Got: ",
      gradOutput.size(dimw));
  TORCH_CHECK(oheight == gradOutput.size(dimh),
      "gradOutput height unexpected. Expected: ", oheight, ", Got: ",
      gradOutput.size(dimh));

  /* resize */
  gradInput.resize_(input.sizes());
  if (gradInput.numel() == 0) {
    return;
  }

  gradInput.zero_();
  replication_pad2d_backward_kernel(kCPU, gradInput, gradOutput, paddingSize);
}

void replication_pad3d_backward_out_cpu_template(
    Tensor& gradInput,
    const Tensor& gradOutput,
    const Tensor& input,
    IntArrayRef paddingSize)
{
  TORCH_CHECK(paddingSize.size() == 6, "padding size is expected to be 6");
  int pleft = paddingSize[0];
  int pright = paddingSize[1];
  int ptop = paddingSize[2];
  int pbottom = paddingSize[3];
  int pfront = paddingSize[4];
  int pback = paddingSize[5];
  int dimw = 3;
  int dimh = 2;
  int dimd = 1;

  if (input.dim() == 5) {
    dimw++;
    dimh++;
    dimd++;
  }

  /* sizes */
  int64_t idepth = input.size(dimd);
  int64_t iheight = input.size(dimh);
  int64_t iwidth = input.size(dimw);
  int64_t odepth = idepth + pfront + pback;
  int64_t oheight = iheight + ptop + pbottom;
  int64_t owidth  = iwidth + pleft + pright;

<<<<<<< HEAD
  TORCH_CHECK(owidth == gradOutput.size(dimw),
=======
  at::native::padding::check_valid_input<3>(input, paddingSize);

  TORCH_CHECK(owidth == gradOutput_.size(dimw),
>>>>>>> dc188320
      "gradOutput width unexpected. Expected: ", owidth, ", Got: ",
      gradOutput.size(dimw));
  TORCH_CHECK(oheight == gradOutput.size(dimh),
      "gradOutput height unexpected. Expected: ", oheight, ", Got: ",
      gradOutput.size(dimh));
  TORCH_CHECK(odepth == gradOutput.size(dimd),
      "gradOutput depth unexpected. Expected: ", odepth, ", Got: ",
      gradOutput.size(dimd));

  /* resize */
  gradInput.resize_(input.sizes());
  if (gradInput.numel() == 0) {
    return;
  }

  gradInput.zero_();
  replication_pad3d_backward_kernel(kCPU, gradInput, gradOutput, paddingSize);
}

} // anonymous namespace

TORCH_IMPL_FUNC(replication_pad1d_out_cpu) (
  const Tensor& input, IntArrayRef paddingSize, const Tensor& output
) {
  replication_pad1d_kernel(kCPU, output, input, paddingSize);
}

TORCH_IMPL_FUNC(replication_pad1d_backward_out_cpu) (
  const Tensor& gradOutput, const Tensor& input, IntArrayRef paddingSize, const Tensor& gradInput
) {
  if (gradInput.numel() == 0) {
    return;
  }
  gradInput.zero_();

  replication_pad1d_backward_kernel(kCPU, gradInput, gradOutput, paddingSize);
}

TORCH_IMPL_FUNC(replication_pad2d_out_cpu) (
  const Tensor& input, IntArrayRef paddingSize, const Tensor& output
) {
  replication_pad2d_kernel(kCPU, output, input, paddingSize);
}

Tensor& replication_pad2d_backward_out_cpu(const Tensor& gradOutput,
    const Tensor& input,
    IntArrayRef paddingSize,
    Tensor& gradInput)
{
  replication_pad2d_backward_out_cpu_template(
      gradInput, gradOutput, input, paddingSize);
  return gradInput;
}

Tensor replication_pad2d_backward_cpu(
    const Tensor& gradOutput,
    const Tensor& input,
    IntArrayRef paddingSize)
{
  auto gradInput = at::empty({0}, input.options());
  replication_pad2d_backward_out_cpu_template(
      gradInput, gradOutput, input, paddingSize);
  return gradInput;
}

TORCH_IMPL_FUNC(replication_pad3d_out_cpu) (
  const Tensor& input, IntArrayRef paddingSize, const Tensor& output
) {
  replication_pad3d_kernel(kCPU, output, input, paddingSize);
}

Tensor& replication_pad3d_backward_out_cpu(const Tensor& gradOutput,
    const Tensor& input,
    IntArrayRef paddingSize,
    Tensor& gradInput)
{
  replication_pad3d_backward_out_cpu_template(
      gradInput, gradOutput, input, paddingSize);
  return gradInput;
}

Tensor replication_pad3d_backward_cpu(
    const Tensor& gradOutput,
    const Tensor& input,
    IntArrayRef paddingSize)
{
  auto gradInput = at::empty({0}, input.options());
  replication_pad3d_backward_out_cpu_template(
      gradInput, gradOutput, input, paddingSize);
  return gradInput;
}

DEFINE_DISPATCH(replication_pad1d_kernel);
DEFINE_DISPATCH(replication_pad1d_backward_kernel);
DEFINE_DISPATCH(replication_pad2d_kernel);
DEFINE_DISPATCH(replication_pad2d_backward_kernel);
DEFINE_DISPATCH(replication_pad3d_kernel);
DEFINE_DISPATCH(replication_pad3d_backward_kernel);

} // at::native
} // at<|MERGE_RESOLUTION|>--- conflicted
+++ resolved
@@ -249,13 +249,9 @@
   int64_t oheight = iheight + ptop + pbottom;
   int64_t owidth  = iwidth + pleft + pright;
 
-<<<<<<< HEAD
+  at::native::padding::check_valid_input<3>(input, paddingSize);
+
   TORCH_CHECK(owidth == gradOutput.size(dimw),
-=======
-  at::native::padding::check_valid_input<3>(input, paddingSize);
-
-  TORCH_CHECK(owidth == gradOutput_.size(dimw),
->>>>>>> dc188320
       "gradOutput width unexpected. Expected: ", owidth, ", Got: ",
       gradOutput.size(dimw));
   TORCH_CHECK(oheight == gradOutput.size(dimh),
