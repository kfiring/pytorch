--- conflicted
+++ resolved
@@ -306,18 +306,11 @@
       self_dim == 4 && self.is_contiguous() &&
       mat2_dim == 4 && mat2.is_contiguous() &&
       !(GradMode::is_enabled() && (self.requires_grad() || mat2.requires_grad()))) {
-<<<<<<< HEAD
-    auto n_heads = self_sizes.select(0, 0).select(0, 0).item<int64_t>();
-    auto self_first_dim_n_heads = at::all(self_sizes.select(1, 0) == n_heads).item<bool>();
-    auto mat2_first_dim_n_heads = at::all(mat2_sizes.select(1, 0) == n_heads).item<bool>();
-    if (self_first_dim_n_heads && mat2_first_dim_n_heads) {
-=======
     const auto& self_opt_head_dim = self_ptr->opt_size(1);
     const auto& mat2_opt_head_dim = mat2_ptr->opt_size(1);
     if (self_opt_head_dim.has_value() &&
         mat2_opt_head_dim.has_value() &&
         self_opt_head_dim.value() == mat2_opt_head_dim.value()) {
->>>>>>> 70c891e1
       return matmul_with_bmm_nested(self, mat2);
     }
   }
