#include <ATen/native/layer_norm.h>

#include <cmath>

#include <ATen/ATen.h>
#include <ATen/CPUApplyUtils.h>
#include <ATen/Dispatch.h>
#include <ATen/cpu/vec256/functional.h>
#include <ATen/cpu/vec256/vec256.h>
#include <ATen/Parallel.h>

namespace at {
namespace native {

namespace {

template <typename T>
void LayerNormKernelImplInternal(
    const Tensor& X,
    const Tensor& gamma,
    const Tensor& beta,
    int64_t M,
    int64_t N,
    T eps,
    Tensor* Y,
    Tensor* mean,
    Tensor* rstd) {
  using T_ACC = vec256::vec_scalar_t<T>;
  using Vec = vec256::Vec256<T_ACC>;
  DCHECK_EQ(X.numel(), M * N);
  DCHECK(!gamma.defined() || gamma.numel() == N);
  DCHECK(!beta.defined() || beta.numel() == N);
  T* X_data = X.data_ptr<T>();
  const T* gamma_data = gamma.defined() ? gamma.data_ptr<T>() : nullptr;
  const T* beta_data = beta.defined() ? beta.data_ptr<T>() : nullptr;
  T* Y_data = Y->data_ptr<T>();
  T* mean_data = mean->data_ptr<T>();
  T* rstd_data = rstd->data_ptr<T>();
  const T_ACC c = T_ACC(1) / static_cast<T_ACC>(N);
  const bool gamma_null = gamma_data == nullptr;
  const bool beta_null = beta_data == nullptr;
  at::parallel_for(0, M, 1, [&](int64_t start, int64_t end) {
    for (int64_t i = start; i < end; ++i) {
      T* X_ptr = X_data + i * N;
      T* Y_ptr = Y_data + i * N;
      T_ACC mean_val = vec256::reduce_all<T>(
          [](Vec& x, Vec& y) { return x + y; },
          X_ptr,
          N);
      T_ACC rstd_val = vec256::map_reduce_all<T>(
          [](Vec x) { return x * x; },
          [](Vec x, Vec y) { return x + y; },
          X_ptr,
          N);
      mean_val *= c;
      rstd_val = std::max(rstd_val * c - mean_val * mean_val, T_ACC(0));
      rstd_val = T_ACC(1) / std::sqrt(rstd_val + T_ACC(eps));
      const T_ACC scale = rstd_val;
      const T_ACC bias = -rstd_val * mean_val;
      if (gamma_null || beta_null) {
        for (int64_t j = 0; j < N; ++j) {
          const T gamma_v = gamma_null ? T(1) : gamma_data[j];
          const T beta_v = beta_null ? T(0) : beta_data[j];
          Y_ptr[j] = (X_ptr[j] * scale + bias) * gamma_v + beta_v;
        }
      } else {
        vec256::map3<T>(
            [scale, bias](Vec x, Vec gamma, Vec beta) {
              return (x * Vec(scale) + Vec(bias)) * gamma + beta;
            },
            Y_ptr,
            X_ptr,
            gamma_data,
            beta_data,
            N);
      }
      mean_data[i] = mean_val;
      rstd_data[i] = rstd_val;
    }
  });
}

void LayerNormKernelImpl(
    const Tensor& X,
    const Tensor& gamma,
    const Tensor& beta,
    int64_t M,
    int64_t N,
    double eps,
    Tensor* Y,
    Tensor* mean,
    Tensor* rstd) {
  AT_DISPATCH_FLOATING_TYPES_AND(at::ScalarType::BFloat16, X.scalar_type(),
      "LayerNormKernelImpl", [&]() {
    LayerNormKernelImplInternal<scalar_t>(
        X, gamma, beta, M, N, static_cast<scalar_t>(eps), Y, mean, rstd);
  });
}

template <typename T>
void LayerNormBackwardKernelImplInternal(
    const Tensor& dY,
    const Tensor& X,
    const Tensor& mean,
    const Tensor& rstd,
    const Tensor& gamma,
    int64_t M,
    int64_t N,
    Tensor* dX,
    Tensor* dgamma,
    Tensor* dbeta) {
  using T_ACC = vec256::vec_scalar_t<T>;
  using Vec = vec256::Vec256<T_ACC>;
  DCHECK_EQ(dY.numel(), M * N);
  DCHECK_EQ(X.numel(), M * N);
  DCHECK_EQ(mean.numel(), M);
  DCHECK_EQ(rstd.numel(), M);
  DCHECK(!gamma.defined() || gamma.numel() == N);
  const T* dY_data = dY.template data_ptr<T>();
  const T* X_data = X.template data_ptr<T>();
  const T* mean_data = mean.template data_ptr<T>();
  const T* rstd_data = rstd.template data_ptr<T>();
  const T* gamma_data = gamma.defined() ? gamma.template data_ptr<T>() : nullptr;
  T* dX_data = dX->defined() ? dX->template data_ptr<T>() : nullptr;
  T* dgamma_data = dgamma->defined() ? dgamma->template data_ptr<T>() : nullptr;
  T* dbeta_data = dbeta->defined() ? dbeta->template data_ptr<T>() : nullptr;
  const T_ACC scale = T_ACC(1) / static_cast<T_ACC>(N);
  const bool gamma_null = gamma_data == nullptr;
  const bool dX_null = dX_data == nullptr;
  const bool dgamma_null = dgamma_data == nullptr;
  const bool dbeta_null = dbeta_data == nullptr;

  // 1. Use two path parallel reduction for dgamma and dbeta:
  //    First path: allocate an immediate buffer of size {2, max_threads, N},
  //        dgamma_buffer = buffer[0], dbeta_buffer = buffer[1]
  //    Parallel along dim0 and reduce dY and X along dim0 to buffer.
  //    Second path: parallel along dim1 and reduce buffer to dgamma and dbeta.
  //
  // 2. Fuse first path of dgamma/dbeta with dX to reuse X[i] and dY[i] in L1 cache.
  //
  int num_threads = at::get_num_threads();
  Tensor buffer = at::empty({0}, X.options());
  T* buffer_data = nullptr;
  if (!dgamma_null || !dbeta_null) {
    // zero the immediate buffer and skip zero dgamma and dbeta
    buffer.resize_({2, num_threads, N}).zero_();
    buffer_data = buffer.template data_ptr<T>();
  }

  // First path of dgamma/dbeta and dX
  at::parallel_for(0, M, 1, [&](int64_t start, int64_t end) {
    int tid = at::get_thread_num();
    TORCH_CHECK(tid < num_threads,
                "expect thread id smaller than ", num_threads, ", got thread id ", tid);
    T* dgamma_buffer_ptr = dgamma_null ? nullptr : buffer_data + tid * N;
    T* dbeta_buffer_ptr = dbeta_null ? nullptr : buffer_data + num_threads * N + tid * N;
    for (int64_t i = start; i < end; ++i) {
      const T* dY_ptr = dY_data + i * N;
      const T* X_ptr = X_data + i * N;
      if (!dgamma_null) {
        const T_ACC a = rstd_data[i];
        const T_ACC b = -a * mean_data[i];
        // Scalar math:
        // for (int64_t j = 0; j < N; ++j) {
        //   dgamma_data[j] += dY_ptr[j] * (a * X_ptr[j] + b);
        // }
        vec256::map3<T>(
            [a, b](Vec dgamma, Vec dy, Vec x) { return dgamma + dy * (Vec(a) * x + Vec(b)); },
            dgamma_buffer_ptr,
            dgamma_buffer_ptr,
            dY_ptr,
            X_ptr,
            N);
      }
      if (!dbeta_null) {
        // Scalar math:
        // for (int64_t j = 0; j < N; ++j) {
        //   dbeta_data[j] += dY_ptr[j];
        // }
        vec256::map2<T>(
            [](Vec dbeta, Vec dy) { return dbeta + dy; },
            dbeta_buffer_ptr,
            dbeta_buffer_ptr,
            dY_ptr,
            N);
      }
      if (!dX_null) {
        T* dX_ptr = dX_data + i * N;
        T_ACC ds = T_ACC(0);
        T_ACC db = T_ACC(0);
        // Scalar math:
        // for (int64_t j = 0; j < N; ++j) {
        //   const T gamma_v = gamma_null ? T(1) : gamma_data[j];
        //   ds += dY_ptr[j] * X_ptr[j] * gamma_v;
        //   db += dY_ptr[j] * gamma_v;
        // }
        if (gamma_null) {
          ds = vec256::map2_reduce_all<T>(
              [](Vec x, Vec y) { return x * y; },
              [](Vec x, Vec y) { return x + y; },
              dY_ptr,
              X_ptr,
              N);
          db = vec256::reduce_all<T>(
              [](Vec& x, Vec& y) { return x + y; },
              dY_ptr,
              N);
        } else {
          ds = vec256::map3_reduce_all<T>(
              [](Vec x, Vec y, Vec z) { return x * y * z; },
              [](Vec x, Vec y) { return x + y; },
              dY_ptr,
              X_ptr,
              gamma_data,
              N);
          db = vec256::map2_reduce_all<T>(
              [](Vec x, Vec y) { return x * y; },
              [](Vec x, Vec y) { return x + y; },
              dY_ptr,
              gamma_data,
              N);
        }
        const T_ACC a = rstd_data[i];
        const T_ACC b = (db * mean_data[i] - ds) * a * a * a * scale;
        const T_ACC c = -b * mean_data[i] - db * a * scale;
        // Scalar math:
        // for (int64_t j = 0; j < N; ++j) {
        //   const T gamma_v = gamma_null ? T(1) : gamma_data[j];
        //   dX_ptr[j] = a * dY_ptr[j] * gamma_v + b * X_ptr[j] + c;
        // }
        if (gamma_null) {
          vec256::map2<T>(
              [a, b, c](Vec dy, Vec x) { return Vec(a) * dy + Vec(b) * x + Vec(c); },
              dX_ptr,
              dY_ptr,
              X_ptr,
              N);
        } else {
          vec256::map3<T>(
              [a, b, c](Vec dy, Vec gamma, Vec x) { return Vec(a) * dy * gamma + Vec(b) * x + Vec(c); },
              dX_ptr,
              dY_ptr,
              gamma_data,
              X_ptr,
              N);
        }
      }
    }
  });

  // Second path of dgamma/dbeta
  if (buffer_data != nullptr) {
    parallel_for(0, N, 1, [&](int64_t start, int64_t end) {
      for (int64_t j = start; j < end; ++j) {
        T_ACC dgamma_v = T_ACC(0);
        T_ACC dbeta_v = T_ACC(0);
        for (int64_t i = 0; i < num_threads; ++i) {
          dgamma_v += buffer_data[i * N + j];
          dbeta_v += buffer_data[num_threads * N + i * N + j];
        }
        if (!dgamma_null) {
<<<<<<< HEAD
          dgamma_data[j] = static_cast<T>(dgamma_v);
        }
        if (!dbeta_null) {
          dbeta_data[j] = static_cast<T>(dbeta_v);
=======
          // NOLINTNEXTLINE(clang-analyzer-core.NullDereference)
          dgamma_data[j] = dgamma_v;
        }
        if (!dbeta_null) {
          // NOLINTNEXTLINE(clang-analyzer-core.NullDereference)
          dbeta_data[j] = dbeta_v;
>>>>>>> 9832f993
        }
      }
    });
  }
}

void LayerNormBackwardKernelImpl(
    const Tensor& dY,
    const Tensor& X,
    const Tensor& mean,
    const Tensor& rstd,
    const Tensor& gamma,
    int64_t M,
    int64_t N,
    Tensor* dX,
    Tensor* dgamma,
    Tensor* dbeta) {
  AT_DISPATCH_FLOATING_TYPES_AND(at::ScalarType::BFloat16, X.scalar_type(),
      "LayerNormBackwardKernelImpl", [&]() {
    LayerNormBackwardKernelImplInternal<scalar_t>(
        dY, X, mean, rstd, gamma, M, N, dX, dgamma, dbeta);
  });
}

} // namespace

// NOLINTNEXTLINE(cppcoreguidelines-avoid-non-const-global-variables)
REGISTER_DISPATCH(LayerNormKernel, &LayerNormKernelImpl);
// NOLINTNEXTLINE(cppcoreguidelines-avoid-non-const-global-variables)
REGISTER_DISPATCH(LayerNormBackwardKernel, &LayerNormBackwardKernelImpl);

} // namespace native
} // namespace at<|MERGE_RESOLUTION|>--- conflicted
+++ resolved
@@ -259,19 +259,12 @@
           dbeta_v += buffer_data[num_threads * N + i * N + j];
         }
         if (!dgamma_null) {
-<<<<<<< HEAD
-          dgamma_data[j] = static_cast<T>(dgamma_v);
-        }
-        if (!dbeta_null) {
-          dbeta_data[j] = static_cast<T>(dbeta_v);
-=======
           // NOLINTNEXTLINE(clang-analyzer-core.NullDereference)
           dgamma_data[j] = dgamma_v;
         }
         if (!dbeta_null) {
           // NOLINTNEXTLINE(clang-analyzer-core.NullDereference)
           dbeta_data[j] = dbeta_v;
->>>>>>> 9832f993
         }
       }
     });
