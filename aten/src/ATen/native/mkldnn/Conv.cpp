--- conflicted
+++ resolved
@@ -20,61 +20,61 @@
 
 namespace at { namespace native {
 
-Tensor mkldnn_convolution(
-    const Tensor& input, const Tensor& weight, const c10::optional<Tensor>& bias_opt,
-    IntArrayRef padding, IntArrayRef stride, IntArrayRef dilation, int64_t groups) {
-  TORCH_CHECK(false, "mkldnn_convolution_forward: ATen not compiled with MKLDNN support");
-}
-
-Tensor mkldnn_convolution_backward_input(
-    IntArrayRef input_size, const Tensor& grad_output, const Tensor& weight,
-    IntArrayRef padding, IntArrayRef stride, IntArrayRef dilation, int64_t groups, bool bias_defined) {
-  TORCH_CHECK(false, "mkldnn_convolution_backward_input: ATen not compiled with MKLDNN support");
-}
-
-std::tuple<Tensor, Tensor> mkldnn_convolution_backward_weights(
-    IntArrayRef weight_size, const Tensor& grad_output, const Tensor& input,
-    IntArrayRef padding, IntArrayRef stride, IntArrayRef dilation, int64_t groups, bool bias_defined) {
-  TORCH_CHECK(false, "mkldnn_convolution_backward_weights: ATen not compiled with MKLDNN support");
-}
-
-std::tuple<Tensor, Tensor, Tensor> mkldnn_convolution_backward(
-    const Tensor& input, const Tensor& grad_output_t, const Tensor& weight,
-    IntArrayRef padding, IntArrayRef stride, IntArrayRef dilation, int64_t groups, std::array<bool,3> output_mask) {
-  TORCH_CHECK(false, "mkldnn_convolution_backward: ATen not compiled with MKLDNN support");
-}
-
-REGISTER_NO_CPU_DISPATCH(mkldnn_convolution_backward_stub);
-
-Tensor mkldnn_convolution_transpose(
-    const Tensor& input, const Tensor& weight, const c10::optional<Tensor>& bias_opt,
-    IntArrayRef padding, IntArrayRef output_padding, IntArrayRef stride, IntArrayRef dilation, int64_t groups) {
-  TORCH_CHECK(false, "mkldnn_convolution_transpose: ATen not compiled with MKLDNN support");
-}
-
-Tensor mkldnn_convolution_transpose_backward_input(
-    IntArrayRef input_size, const Tensor& grad_output, const Tensor& weight,
-    IntArrayRef padding, IntArrayRef output_padding, IntArrayRef stride, IntArrayRef dilation,
-    int64_t groups, bool bias_defined) {
-  TORCH_CHECK(false, "mkldnn_convolution_transpose_backward_input: ATen not compiled with MKLDNN support");
-}
-
-std::tuple<Tensor, Tensor> mkldnn_convolution_transpose_backward_weights(
-    IntArrayRef weight_size, const Tensor& grad_output, const Tensor& input,
-    IntArrayRef padding, IntArrayRef output_padding, IntArrayRef stride, IntArrayRef dilation,
-    int64_t groups, bool bias_defined) {
-  TORCH_CHECK(false, "mkldnn_convolution_transpose_backward_weights: ATen not compiled with MKLDNN support");
-}
-
-std::tuple<Tensor, Tensor, Tensor> mkldnn_convolution_transpose_backward(
-    const Tensor& input, const Tensor& grad_output_t, const Tensor& weight,
-    IntArrayRef padding, IntArrayRef output_padding, IntArrayRef stride, IntArrayRef dilation,
-    int64_t groups, std::array<bool,3> output_mask) {
-  TORCH_CHECK(false, "mkldnn_convolution_transpose_backward: ATen not compiled with MKLDNN support");
-}
-
-REGISTER_NO_CPU_DISPATCH(mkldnn_convolution_transpose_stub);
-REGISTER_NO_CPU_DISPATCH(mkldnn_convolution_transpose_backward_stub);
+    Tensor mkldnn_convolution(
+            const Tensor& input, const Tensor& weight, const c10::optional<Tensor>& bias_opt,
+            IntArrayRef padding, IntArrayRef stride, IntArrayRef dilation, int64_t groups) {
+        TORCH_CHECK(false, "mkldnn_convolution_forward: ATen not compiled with MKLDNN support");
+    }
+
+    Tensor mkldnn_convolution_backward_input(
+            IntArrayRef input_size, const Tensor& grad_output, const Tensor& weight,
+            IntArrayRef padding, IntArrayRef stride, IntArrayRef dilation, int64_t groups, bool bias_defined) {
+        TORCH_CHECK(false, "mkldnn_convolution_backward_input: ATen not compiled with MKLDNN support");
+    }
+
+    std::tuple<Tensor, Tensor> mkldnn_convolution_backward_weights(
+            IntArrayRef weight_size, const Tensor& grad_output, const Tensor& input,
+            IntArrayRef padding, IntArrayRef stride, IntArrayRef dilation, int64_t groups, bool bias_defined) {
+        TORCH_CHECK(false, "mkldnn_convolution_backward_weights: ATen not compiled with MKLDNN support");
+    }
+
+    std::tuple<Tensor, Tensor, Tensor> mkldnn_convolution_backward(
+            const Tensor& input, const Tensor& grad_output_t, const Tensor& weight,
+            IntArrayRef padding, IntArrayRef stride, IntArrayRef dilation, int64_t groups, std::array<bool,3> output_mask) {
+        TORCH_CHECK(false, "mkldnn_convolution_backward: ATen not compiled with MKLDNN support");
+    }
+
+    REGISTER_NO_CPU_DISPATCH(mkldnn_convolution_backward_stub);
+
+    Tensor mkldnn_convolution_transpose(
+            const Tensor& input, const Tensor& weight, const c10::optional<Tensor>& bias_opt,
+            IntArrayRef padding, IntArrayRef output_padding, IntArrayRef stride, IntArrayRef dilation, int64_t groups) {
+        TORCH_CHECK(false, "mkldnn_convolution_transpose: ATen not compiled with MKLDNN support");
+    }
+
+    Tensor mkldnn_convolution_transpose_backward_input(
+            IntArrayRef input_size, const Tensor& grad_output, const Tensor& weight,
+            IntArrayRef padding, IntArrayRef output_padding, IntArrayRef stride, IntArrayRef dilation,
+            int64_t groups, bool bias_defined) {
+        TORCH_CHECK(false, "mkldnn_convolution_transpose_backward_input: ATen not compiled with MKLDNN support");
+    }
+
+    std::tuple<Tensor, Tensor> mkldnn_convolution_transpose_backward_weights(
+            IntArrayRef weight_size, const Tensor& grad_output, const Tensor& input,
+            IntArrayRef padding, IntArrayRef output_padding, IntArrayRef stride, IntArrayRef dilation,
+            int64_t groups, bool bias_defined) {
+        TORCH_CHECK(false, "mkldnn_convolution_transpose_backward_weights: ATen not compiled with MKLDNN support");
+    }
+
+    std::tuple<Tensor, Tensor, Tensor> mkldnn_convolution_transpose_backward(
+            const Tensor& input, const Tensor& grad_output_t, const Tensor& weight,
+            IntArrayRef padding, IntArrayRef output_padding, IntArrayRef stride, IntArrayRef dilation,
+            int64_t groups, std::array<bool,3> output_mask) {
+        TORCH_CHECK(false, "mkldnn_convolution_transpose_backward: ATen not compiled with MKLDNN support");
+    }
+
+    REGISTER_NO_CPU_DISPATCH(mkldnn_convolution_transpose_stub);
+    REGISTER_NO_CPU_DISPATCH(mkldnn_convolution_transpose_backward_stub);
 
 }}
 
@@ -82,11 +82,8 @@
 
 #include <ATen/native/mkldnn/MKLDNNCommon.h>
 #include <ATen/native/mkldnn/Utils.h>
-<<<<<<< HEAD
 #include <ATen/native/ConvUtils.h>
 #include <c10/util/irange.h>
-=======
->>>>>>> 4e4b56ff
 
 namespace at { namespace native {
 
@@ -748,7 +745,6 @@
 
 REGISTER_ALL_CPU_DISPATCH(mkldnn_convolution_backward_stub, &mkldnn_convolution_backward);
 
-<<<<<<< HEAD
 static inline std::vector<int64_t> padding_r(
     IntArrayRef padding, IntArrayRef output_padding)
 {
@@ -771,8 +767,14 @@
 }
 
 Tensor mkldnn_convolution_transpose(
-    const Tensor& input, const Tensor& weight, const c10::optional<Tensor>& bias_opt,
-    IntArrayRef padding, IntArrayRef output_padding, IntArrayRef stride, IntArrayRef dilation, int64_t groups)
+    const Tensor& input,
+    const Tensor& weight,
+    const c10::optional<Tensor>& bias_opt,
+    IntArrayRef padding,
+    IntArrayRef output_padding,
+    IntArrayRef stride,
+    IntArrayRef dilation,
+    int64_t groups)
 {
   // See [Note: hacky wrapper removal for optional tensor]
   c10::MaybeOwned<Tensor> bias_maybe_owned = at::borrow_from_optional_tensor(bias_opt);
@@ -783,7 +785,8 @@
         "mkldnn_convolution_transpose: bf16 path needs the cpu support avx512bw, avx512vl and avx512dq");
   }
 
-  bool is_channels_last = input.suggest_memory_format() == at::MemoryFormat::ChannelsLast;
+  bool use_channels_last = mkldnn_conv_use_channels_last(input, weight);
+  auto memory_format = mkldnn_convolution_memory_format(input.ndimension(), use_channels_last);
 
   auto output_sizes = conv_input_size(input.sizes(), weight.sizes(), padding, output_padding, stride, dilation, groups);
   auto output = at::empty({0}, input.options());
@@ -795,8 +798,8 @@
   w.transpose_(0, 1);
 
   ideep::tensor y;
-  if (is_channels_last) {
-    output.resize_(output_sizes, input.suggest_memory_format());
+  if (use_channels_last) {
+    output.resize_(output_sizes, memory_format);
     y = itensor_from_tensor(output);
   }
   if (bias.defined()) {
@@ -827,7 +830,7 @@
 
   if (input.is_mkldnn()) {
     return MKLDNNTensor(y, input.options());
-  } else if (!is_channels_last) {
+  } else if (!use_channels_last) {
     return mkldnn_to_dense(MKLDNNTensor(y, input.options()));
   } else {
     TORCH_INTERNAL_ASSERT(y.get_desc().is_nhwc());
@@ -836,19 +839,25 @@
 }
 
 Tensor mkldnn_convolution_transpose_backward_input(
-    IntArrayRef input_size, const Tensor& grad_output, const Tensor& weight,
-    IntArrayRef padding, IntArrayRef output_padding, IntArrayRef stride, IntArrayRef dilation,
-    int64_t groups, bool bias_defined)
-{
+    IntArrayRef input_size,
+    const Tensor& grad_output,
+    const Tensor& weight,
+    IntArrayRef padding,
+    IntArrayRef output_padding,
+    IntArrayRef stride,
+    IntArrayRef dilation,
+    int64_t groups,
+    bool bias_defined,
+    bool is_channels_last) {
   auto grad_input = at::empty({0}, grad_output.options());
-  bool is_channels_last = grad_output.suggest_memory_format() == at::MemoryFormat::ChannelsLast;
 
   auto grad_y = itensor_from_tensor(grad_output);
   auto w = itensor_view_from_dense(weight).transpose_(0, 1);
 
   ideep::tensor grad_x;
   if (is_channels_last) {
-    grad_input.resize_(input_size, grad_output.suggest_memory_format());
+    auto memory_format = mkldnn_convolution_memory_format(grad_output.ndimension(), is_channels_last);
+    grad_input.resize_(input_size, memory_format);
     grad_x = itensor_from_tensor(grad_input);
   }
   ideep::convolution_transpose_backward_data::compute(
@@ -873,12 +882,16 @@
 }
 
 std::tuple<Tensor,Tensor> mkldnn_convolution_transpose_backward_weights(
-    IntArrayRef weight_size, const Tensor& grad_output, const Tensor& input,
-    IntArrayRef padding, IntArrayRef output_padding, IntArrayRef stride, IntArrayRef dilation,
-    int64_t groups, bool bias_defined)
-{
-  bool is_channels_last = grad_output.suggest_memory_format() == at::MemoryFormat::ChannelsLast;
-
+    IntArrayRef weight_size,
+    const Tensor& grad_output,
+    const Tensor& input,
+    IntArrayRef padding,
+    IntArrayRef output_padding,
+    IntArrayRef stride,
+    IntArrayRef dilation,
+    int64_t groups,
+    bool bias_defined,
+    bool is_channels_last) {
   auto grad_y = itensor_from_tensor(grad_output);
   auto x = itensor_from_tensor(input);
 
@@ -924,17 +937,18 @@
     IntArrayRef padding, IntArrayRef output_padding, IntArrayRef stride, IntArrayRef dilation, int64_t groups,
     std::array<bool,3> output_mask)
 {
-  auto memory_format = input.suggest_memory_format();
+  bool is_channels_last = mkldnn_conv_use_channels_last(input, weight);
+  auto memory_format = mkldnn_convolution_memory_format(input.ndimension(), is_channels_last);
   Tensor grad_output = grad_output_t.is_mkldnn() ? grad_output_t : grad_output_t.contiguous(memory_format);
 
   Tensor grad_input, grad_weight, grad_bias;
   if (output_mask[0]) {
     grad_input = mkldnn_convolution_transpose_backward_input(
-        input.sizes(), grad_output, weight, padding, output_padding, stride, dilation, groups, output_mask[2]);
+        input.sizes(), grad_output, weight, padding, output_padding, stride, dilation, groups, output_mask[2], is_channels_last);
   }
   if (output_mask[1] || output_mask[2]) {
     std::tie(grad_weight, grad_bias) = mkldnn_convolution_transpose_backward_weights(
-        weight.sizes(), grad_output, input, padding, output_padding, stride, dilation, groups, output_mask[2]);
+        weight.sizes(), grad_output, input, padding, output_padding, stride, dilation, groups, output_mask[2], is_channels_last);
   }
   return std::make_tuple(grad_input, grad_weight, grad_bias);
 }
@@ -942,7 +956,6 @@
 REGISTER_ALL_CPU_DISPATCH(mkldnn_convolution_transpose_stub, &mkldnn_convolution_transpose);
 REGISTER_ALL_CPU_DISPATCH(mkldnn_convolution_transpose_backward_stub, &mkldnn_convolution_transpose_backward);
 
-=======
 TORCH_LIBRARY_IMPL(mkldnn, CPU, m) {
   m.impl(
       TORCH_SELECTIVE_NAME("mkldnn::_convolution_pointwise"),
@@ -966,7 +979,6 @@
       TORCH_SELECTIVE_NAME("mkldnn::_convolution_pointwise_.binary"),
       TORCH_FN(mkldnn_convolution_pointwise_binary_));
 }
->>>>>>> 4e4b56ff
 }}  // namespace at::native
 
 #endif