--- conflicted
+++ resolved
@@ -49,8 +49,6 @@
     }                                                                   \
   } ()
 
-<<<<<<< HEAD
-=======
 #define AT_DISPATCH_SPARSE_ROW_COMPRESSED_LAYOUTS(LAYOUT, NAME, ROW_DIM_ACTION) \
   [&]() {                                                               \
     const auto& the_layout = LAYOUT;                                    \
@@ -99,7 +97,6 @@
     }                                                                   \
   } ()
 
->>>>>>> 4a57321a
 namespace at {
 namespace sparse_csr {
 
