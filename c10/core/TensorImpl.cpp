#include <c10/core/TensorImpl.h>

#include <c10/core/Backend.h>
#include <c10/core/InferenceMode.h>
#include <c10/core/SymIntArrayRef.h>
#include <c10/core/WrapDimMinimal.h>
#include <c10/core/impl/LocalDispatchKeySet.h>
#include <c10/core/impl/PyInterpreter.h>
#include <c10/core/impl/TorchDispatchModeTLS.h>
#include <c10/util/Optional.h>
#include <c10/util/irange.h>

#include <utility>

C10_DEFINE_bool(
    caffe2_keep_on_shrink,
    true,
    "If set, keeps memory when a tensor is shrinking its size.");

C10_DEFINE_int64(
    caffe2_max_keep_on_shrink_memory,
    LLONG_MAX,
    "The maximum memory in bytes to keep on shrink, if the difference between "
    "tensor sizes is bigger than this then tensor will be reset.");

namespace c10 {

const char* const TensorImpl::err_msg_tensor_metadata_change_not_allowed =
    "is not allowed on a Tensor created from .data or .detach().\n"
    "If your intent is to change the metadata of a Tensor (such as sizes / strides / storage / storage_offset)\n"
    "without autograd tracking the change, remove the .data / .detach() call and wrap the change in a `with torch.no_grad():` block.\n"
    "For example, change:\n"
    "    x.data.set_(y)\n"
    "to:\n"
    "    with torch.no_grad():\n"
    "        x.set_(y)";

at::Tensor& TensorImpl::mutable_grad() {
  if (!autograd_meta_)
    autograd_meta_ = impl::GetAutogradMetaFactory()->make();
  return autograd_meta_->mutable_grad();
}

const at::Tensor& TensorImpl::grad() const {
  // Yes, I know this looks really weird.  But I don't really have a choice as
  // long as this function returns a const reference to Tensor.  I'm not
  // really sure how I would have designed this API differently, but it
  // is not so easy to fix right now because the mutable counterpart of
  // this function must keep working so that "x.grad() = ..." keeps working
  // (part of public API).
  if (!autograd_meta_)
    return impl::GetAutogradMetaFactory()->undefined_tensor();
  return autograd_meta_->grad();
}

const at::Tensor& TensorImpl::_fw_grad(
    uint64_t level,
    const at::TensorBase& self) const {
  // See TensorImpl::grad() above for explanation about the line below
  if (!autograd_meta_)
    return impl::GetAutogradMetaFactory()->undefined_tensor();
  return autograd_meta_->fw_grad(level, self);
}

void TensorImpl::_set_fw_grad(
    const at::TensorBase& new_grad,
    const at::TensorBase& self,
    uint64_t level,
    bool is_inplace_op) {
  if (!autograd_meta_)
    autograd_meta_ = impl::GetAutogradMetaFactory()->make();
  autograd_meta_->set_fw_grad(new_grad, self, level, is_inplace_op);
}

TensorImpl::~TensorImpl() {
  pyobj_slot_.destroy_pyobj_if_needed();
}

TensorImpl::TensorImpl(
    Storage&& storage,
    DispatchKeySet key_set,
    const caffe2::TypeMeta data_type)
    // Use std::forward to suppress static analyzer false positive.
    : TensorImpl(
          std::forward<Storage>(storage),
          key_set,
          data_type,
          storage.device()) {}

// [Note: Python key removal]
// ~~~~~~~~~~~~~~~~~~~~~~~~~~~~~~~~~~~~~~~~~~~~~~~~~~~~
// In most constructors for TensorImpl, you will see Python and
// PythonTLSSnapshot keys are removed from the passed in DispatchKeySet.  Why?
//
// INVARIANT: Python and PythonTLSSnapshot dispatch keys are set iff PyObject
// for the Tensor has a nontrivial __torch_dispatch__ implementation.
//
// When a fresh TensorImpl is created, there is *no* PyObject (this only gets
// initialized lazily at the first point in time the Tensor passes into Python).
// So we would violate the invariant.
//
// In practice, what will happen shortly afterwards is that the TensorImpl
// will get its PyObject initialized by Tensor._make_subclass; at this point
// the Python and PythonTLSSnapshot dispatch keys will be set and all is well.
// The point is to delay the dispatch key setting until that point.

// NOLINTNEXTLINE(cppcoreguidelines-pro-type-member-init)
TensorImpl::TensorImpl(
    ImplType type,
    Storage&& storage,
    DispatchKeySet key_set,
    const caffe2::TypeMeta data_type)
    : storage_(std::move(storage)),

      numel_(0),
      data_type_(data_type),
      device_opt_(storage_.device()),
      key_set_(key_set - c10::python_ks) { // See [Note: Python key removal]
  init_bitfields();
  // Inference tensor doesn't have version counter.
  if (!is_inference()) {
    version_counter_ = VariableVersion(/*version=*/0);
  }
}

// NOLINTNEXTLINE(cppcoreguidelines-pro-type-member-init)
TensorImpl::TensorImpl(
    DispatchKeySet key_set,
    const caffe2::TypeMeta data_type,
    c10::optional<c10::Device> device_opt)
    : TensorImpl({}, key_set, data_type, device_opt) {}

// NOLINTNEXTLINE(cppcoreguidelines-pro-type-member-init)
TensorImpl::TensorImpl(
    Storage&& storage,
    DispatchKeySet key_set,
    const caffe2::TypeMeta data_type,
    c10::optional<c10::Device> device_opt)
    : storage_(std::move(storage)),

      numel_(0),
      data_type_(data_type),
      device_opt_(device_opt) {
  init_bitfields();

  if (!key_set.empty()) {
    TORCH_INTERNAL_ASSERT(
        data_type == ScalarType::Undefined || device_opt_.has_value());
    // UndefinedTensorImpl is a singleton, so we skip logging it
    C10_LOG_API_USAGE_ONCE("tensor.create");
  }

  // XXX: if updating keyset logic here also update
  // _change_backend_component_keys
  bool inference_mode = c10::InferenceMode::is_enabled();

  // TODO: be more explicit about the full key set at call sites so we
  // don't have to keep recomputing it here
  auto k = key_set.highestBackendKey();

  key_set = key_set | getAutocastRelatedKeySetFromBackend(k);

  // See [Note: Python key removal]
  key_set = key_set - c10::python_ks;

  // Inference tensor doesn't have autograd related keys.
  if (inference_mode) {
    // See Note [Expected TLS state in InferenceMode] for why we exclude
    // Autograd & ADInplaceOrView keys. Normally key_set only contains backend
    // keys but we do the substraction here to make sure.
    key_set_ = key_set - c10::autograd_dispatch_keyset_with_ADInplaceOrView;
  } else {
    // TODO: Ideally we only add AutogradBackend key when the tensor requires
    // grad.
    //       See Note [Dream: skip VariableType kernel when requires_grad=false]
    key_set_ = key_set | getAutogradRelatedKeySetFromBackend(k);
  }

  // Inference tensor doesn't have version counter.
  if (!is_inference()) {
    version_counter_ = VariableVersion(/*version=*/0);
  }
  // we would also like to check that non-cpu devices have an index, but some
  // Caffe2 operators create Storages with default devices.
}

void TensorImpl::_change_backend_component_keys(c10::Device device) {
  BackendComponent new_backend = toBackendComponent(device.type());
  BackendComponent old_backend = key_set_.highestBackendKey();

  // following logic TensorImpl::TensorImpl, update the BackendComponent related
  // keys to correspond to device

  // TODO: Autocoast should be a per-backend functionality key, once that change
  // is made this key swap will not be necessary.
  auto key_set =
      key_set_ - c10::getAutocastRelatedKeySetFromBackend(old_backend);
  key_set = key_set | c10::getAutocastRelatedKeySetFromBackend(new_backend);

  // See note [Removing keys from DispatchKeySet Only Affects Functionality
  // Keys]
  key_set = key_set.remove_backend(old_backend);
  key_set_ = key_set | DispatchKeySet(new_backend);
}

void TensorImpl::HandleResize() {
  // If needed, we will free the data. the next mutable_data() call
  // will create the data storage.
  bool reset_tensor = false;
  if (reserved_) {
    // If tensor is reserved then don't claim its memeory unless nbytes()
    // is smaller than new size
    reset_tensor =
        storage_.nbytes() < (storage_offset_ + numel_) * data_type_.itemsize();
  } else {
    reset_tensor = storage_.nbytes() <
            (storage_offset_ + numel_) * data_type_.itemsize() ||
        !FLAGS_caffe2_keep_on_shrink ||
        storage_.nbytes() - (storage_offset_ + numel_) * data_type_.itemsize() >
            static_cast<size_t>(FLAGS_caffe2_max_keep_on_shrink_memory);
  }

  if (reset_tensor && storage_initialized()) {
    FreeMemory();
  }
}

template <typename T>
bool _compute_contiguous(ArrayRef<T> sizes, ArrayRef<T> strides, T numel) {
  bool is_contiguous = true;
  if (numel == 0)
    return is_contiguous;
  T z = 1;
  // NB: make sure we do signed arithmetic
  for (int64_t d = int64_t(sizes.size()) - 1; d >= 0; d--) {
    const auto& size_d = sizes[d];
    if (size_d != 1) {
      if (strides[d] == z) {
        z *= size_d;
      } else {
        is_contiguous = false;
        break;
      }
    }
  }
  return is_contiguous;
}

bool TensorImpl::compute_contiguous(identity<bool>) const {
<<<<<<< HEAD
  if (is_sparse()) {
    return false;
  }
  return _compute_contiguous<int64_t>(
      sizes_and_strides_.sizes_arrayref(),
      sizes_and_strides_.strides_arrayref(),
      numel_);
}

SymBool TensorImpl::compute_contiguous(identity<SymBool>) const {
  if (is_sparse()) {
    return false;
  }
=======
  if (is_sparse()) {
    return false;
  }
  return _compute_contiguous<int64_t>(
      sizes_and_strides_.sizes_arrayref(),
      sizes_and_strides_.strides_arrayref(),
      numel_);
}

SymBool TensorImpl::compute_contiguous(identity<SymBool>) const {
  if (is_sparse()) {
    return false;
  }
>>>>>>> 60a3b742
  return _compute_contiguous<c10::SymInt>(
      extra_meta_->sizes_, extra_meta_->strides_, extra_meta_->numel_);
}

template <typename T>
bool _compute_channels_last_contiguous_2d(
    ArrayRef<T> sizes,
    ArrayRef<T> strides) {
  // Please don't combine these code, constant array is used here to let
  // compiler fully unroll the loop to get better performance
  switch (sizes.size()) {
    case 4: {
      T expected = 1;
      for (auto& d : {1, 3, 2, 0}) {
        const auto& size_d = sizes[d];
        if (size_d != 1) {
          if (strides[d] != expected) {
            return false;
          }
          expected *= size_d;
        }
      }
      return true;
    }
    // NOLINTNEXTLINE(bugprone-branch-clone)
    case 3:
      // TODO dim == 3 case will be enabled once it is fully tested
      return false;
    default:
      return false;
<<<<<<< HEAD
  }
}

bool TensorImpl::compute_channels_last_contiguous_2d(identity<bool>) const {
  if (is_sparse()) {
    return false;
=======
>>>>>>> 60a3b742
  }
  return _compute_channels_last_contiguous_2d<int64_t>(
      sizes_and_strides_.sizes_arrayref(),
      sizes_and_strides_.strides_arrayref());
}

<<<<<<< HEAD
SymBool TensorImpl::compute_channels_last_contiguous_2d(
    identity<SymBool>) const {
  if (is_sparse()) {
    return false;
  }
=======
bool TensorImpl::compute_channels_last_contiguous_2d(identity<bool>) const {
  if (is_sparse()) {
    return false;
  }
  return _compute_channels_last_contiguous_2d<int64_t>(
      sizes_and_strides_.sizes_arrayref(),
      sizes_and_strides_.strides_arrayref());
}

SymBool TensorImpl::compute_channels_last_contiguous_2d(
    identity<SymBool>) const {
  if (is_sparse()) {
    return false;
  }
>>>>>>> 60a3b742
  return _compute_channels_last_contiguous_2d<c10::SymInt>(
      extra_meta_->sizes_, extra_meta_->strides_);
}

template <typename T>
bool _compute_channels_last_contiguous_3d(
    ArrayRef<T> sizes,
    ArrayRef<T> strides) {
  // Please don't combine these code, constant array is used here to let
  // compiler fully unroll the loop to get better performance
  switch (sizes.size()) {
    case 5: {
      T expected = 1;
      for (auto& d : {1, 4, 3, 2, 0}) {
        const auto& size_d = sizes[d];
        if (size_d != 1) {
          if (strides[d] != expected) {
            return false;
          }
          expected *= size_d;
        }
      }
      return true;
    }
    // NOLINTNEXTLINE(bugprone-branch-clone)
    case 4:
      // TODO dim == 4 case will be enabled once it is fully tested
      return false;
    default:
      return false;
<<<<<<< HEAD
=======
  }
}

bool TensorImpl::compute_channels_last_contiguous_3d(identity<bool>) const {
  if (is_sparse()) {
    return false;
  }
  return _compute_channels_last_contiguous_3d<int64_t>(
      sizes_and_strides_.sizes_arrayref(),
      sizes_and_strides_.strides_arrayref());
}

SymBool TensorImpl::compute_channels_last_contiguous_3d(
    identity<SymBool>) const {
  if (is_sparse()) {
    return false;
  }
  return _compute_channels_last_contiguous_3d<c10::SymInt>(
      extra_meta_->sizes_, extra_meta_->strides_);
}

bool TensorImpl::compute_strides_like_channels_last_2d(identity<bool>) const {
  if (is_sparse()) {
    return false;
>>>>>>> 60a3b742
  }
  return is_channels_last_strides_2d<int64_t>(
      sizes_and_strides_.sizes_arrayref(),
      sizes_and_strides_.strides_arrayref());
}

<<<<<<< HEAD
bool TensorImpl::compute_channels_last_contiguous_3d(identity<bool>) const {
  if (is_sparse()) {
    return false;
  }
  return _compute_channels_last_contiguous_3d<int64_t>(
      sizes_and_strides_.sizes_arrayref(),
      sizes_and_strides_.strides_arrayref());
}

SymBool TensorImpl::compute_channels_last_contiguous_3d(
    identity<SymBool>) const {
  if (is_sparse()) {
    return false;
  }
  return _compute_channels_last_contiguous_3d<c10::SymInt>(
      extra_meta_->sizes_, extra_meta_->strides_);
}

bool TensorImpl::compute_strides_like_channels_last_2d(identity<bool>) const {
  if (is_sparse()) {
    return false;
  }
  return is_channels_last_strides_2d<int64_t>(
      sizes_and_strides_.sizes_arrayref(),
      sizes_and_strides_.strides_arrayref());
}

SymBool TensorImpl::compute_strides_like_channels_last_2d(
    identity<SymBool>) const {
  if (is_sparse()) {
    return false;
  }
  return is_channels_last_strides_2d<c10::SymInt>(
      extra_meta_->sizes_, extra_meta_->strides_);
}

bool TensorImpl::compute_strides_like_channels_last_3d(identity<bool>) const {
  if (is_sparse()) {
    return false;
  }
  return is_channels_last_strides_3d<int64_t>(
      sizes_and_strides_.sizes_arrayref(),
      sizes_and_strides_.strides_arrayref());
}

SymBool TensorImpl::compute_strides_like_channels_last_3d(
    identity<SymBool>) const {
  if (is_sparse()) {
    return false;
  }
=======
SymBool TensorImpl::compute_strides_like_channels_last_2d(
    identity<SymBool>) const {
  if (is_sparse()) {
    return false;
  }
  return is_channels_last_strides_2d<c10::SymInt>(
      extra_meta_->sizes_, extra_meta_->strides_);
}

bool TensorImpl::compute_strides_like_channels_last_3d(identity<bool>) const {
  if (is_sparse()) {
    return false;
  }
  return is_channels_last_strides_3d<int64_t>(
      sizes_and_strides_.sizes_arrayref(),
      sizes_and_strides_.strides_arrayref());
}

SymBool TensorImpl::compute_strides_like_channels_last_3d(
    identity<SymBool>) const {
  if (is_sparse()) {
    return false;
  }
>>>>>>> 60a3b742
  return is_channels_last_strides_3d<c10::SymInt>(
      extra_meta_->sizes_, extra_meta_->strides_);
}

template <typename T>
bool _compute_non_overlapping_and_dense(
    ArrayRef<T> sizes,
    ArrayRef<T> strides) {
  auto dim = sizes.size();
  if (dim == 1) {
    return sizes[0] < 2 || strides[0] == 1;
  }
  SmallVector<int64_t, 5> perm;
  perm.resize(dim);
  for (const auto i : c10::irange(dim)) {
    perm[i] = i;
  }
  // Sort by strides, leaving 0 and 1 sized dims at the end of the array
  std::sort(perm.begin(), perm.end(), [&](int64_t a, int64_t b) {
    if (sizes[a] < 2) {
      return false;
    } else if (sizes[b] < 2) {
      return true;
    }
    return strides[a] < strides[b];
  });
  T require_stride = 1;
  for (const auto i : c10::irange(dim)) {
    const auto& size_perm_i = sizes[perm[i]];
    if (size_perm_i < 2) {
      return true;
    }
    if (strides[perm[i]] != require_stride) {
      return false;
    }
    require_stride *= size_perm_i;
  }
  return true;
}

bool TensorImpl::compute_non_overlapping_and_dense(identity<bool>) const {
  if (is_sparse()) {
    return false;
  }
  return _compute_non_overlapping_and_dense<int64_t>(
      sizes_and_strides_.sizes_arrayref(),
      sizes_and_strides_.strides_arrayref());
}

SymBool TensorImpl::compute_non_overlapping_and_dense(identity<SymBool>) const {
  if (is_sparse()) {
    return false;
  }
  return _compute_non_overlapping_and_dense<c10::SymInt>(
      extra_meta_->sizes_, extra_meta_->strides_);
}

// Glue compute
// NB: intentionally not using bitwise operators.  Using bitwise operators
// currently impedes ShapeEnv from getting crucial equalities which cause
// python test/functorch/test_aotdispatch.py -k
// test_aot_autograd_symbolic_exhaustive_nn_functional_unfold_cpu_float32 to run
// very slowly.  I think probably we just need to be able to reason through
// And/Or, and then we can switch these to be symbolic.

SymBool TensorImpl::compute_is_non_overlapping_and_dense_dim4(
    identity<SymBool> type_id) {
  return extra_meta_->is_contiguous_.guard_bool(__FILE__, __LINE__) ||
      extra_meta_->is_channels_last_contiguous_.guard_bool(
          __FILE__, __LINE__) ||
      compute_non_overlapping_and_dense(type_id).guard_bool(__FILE__, __LINE__);
}

SymBool TensorImpl::compute_channels_last_contiguous_3d_dim5(
    identity<SymBool> type_id) {
  return !extra_meta_->is_channels_last_contiguous_.guard_bool(
             __FILE__, __LINE__) &&
      compute_channels_last_contiguous_3d(type_id).guard_bool(
          __FILE__, __LINE__);
}

SymBool TensorImpl::compute_channels_last_2d_dim5(identity<SymBool> type_id) {
  return !extra_meta_->is_channels_last_3d_contiguous_.guard_bool(
             __FILE__, __LINE__) &&
      compute_strides_like_channels_last_2d(type_id).guard_bool(
          __FILE__, __LINE__);
}

SymBool TensorImpl::compute_channels_last_3d_dim5(identity<SymBool> type_id) {
  return !extra_meta_->is_channels_last_.guard_bool(__FILE__, __LINE__) &&
      compute_strides_like_channels_last_3d(type_id).guard_bool(
          __FILE__, __LINE__);
}

SymBool TensorImpl::compute_is_non_overlapping_and_dense_dim5(
    identity<SymBool> type_id) {
  return extra_meta_->is_contiguous_.guard_bool(__FILE__, __LINE__) ||
      extra_meta_->is_channels_last_contiguous_.guard_bool(
          __FILE__, __LINE__) ||
      extra_meta_->is_channels_last_3d_contiguous_.guard_bool(
          __FILE__, __LINE__) ||
      compute_non_overlapping_and_dense(type_id).guard_bool(__FILE__, __LINE__);
}

SymBool TensorImpl::compute_is_non_overlapping_and_dense_anydim(
    identity<SymBool> type_id) {
  return extra_meta_->is_contiguous_.guard_bool(__FILE__, __LINE__) ||
      compute_non_overlapping_and_dense(type_id).guard_bool(__FILE__, __LINE__);
}

void TensorImpl::release_resources() {
  autograd_meta_.reset();
  if (storage_) {
    storage_ = {};
  }
  pyobj_slot_.destroy_pyobj_if_needed();
}

#ifndef C10_DISABLE_TENSORIMPL_EXTENSIBILITY
bool TensorImpl::has_storage() const {
  return storage_;
}
#endif

void TensorImpl::throw_storage_access_error() const {
  TORCH_CHECK_NOT_IMPLEMENTED(
      false, "Cannot access storage of ", tensorimpl_type_name());
}

bool TensorImpl::is_contiguous_custom(at::MemoryFormat memory_format) const {
  if (C10_UNLIKELY(matches_python_custom(SizesStridesPolicy::CustomStrides))) {
    return pyobj_slot_.load_pyobj_interpreter()->is_contiguous(
        this, memory_format);
  }
  return is_contiguous_default(memory_format);
}

bool TensorImpl::is_strides_like_custom(at::MemoryFormat memory_format) const {
  if (C10_UNLIKELY(matches_python_custom(SizesStridesPolicy::CustomStrides))) {
    return pyobj_slot_.load_pyobj_interpreter()->is_strides_like(
        this, memory_format);
  }
  return is_strides_like_default(memory_format);
}

bool TensorImpl::is_non_overlapping_and_dense_custom() const {
  if (C10_UNLIKELY(matches_python_custom(SizesStridesPolicy::CustomStrides))) {
    return pyobj_slot_.load_pyobj_interpreter()->is_non_overlapping_and_dense(
        this);
  }
  return is_non_overlapping_and_dense_default();
}

IntArrayRef TensorImpl::sizes_custom() const {
  if (C10_UNLIKELY(matches_python_custom(SizesStridesPolicy::CustomSizes))) {
    return pyobj_slot_.load_pyobj_interpreter()->sizes(this);
  }
  return sizes_default();
}

c10::SymIntArrayRef TensorImpl::sym_sizes_custom() const {
  if (C10_UNLIKELY(matches_python_custom(SizesStridesPolicy::CustomSizes))) {
    return pyobj_slot_.load_pyobj_interpreter()->sym_sizes(this);
  }
  return sym_sizes_default();
}

c10::SymInt TensorImpl::sym_numel_custom() const {
  if (C10_UNLIKELY(matches_python_custom(SizesStridesPolicy::CustomSizes))) {
    return pyobj_slot_.load_pyobj_interpreter()->sym_numel(this);
  }
  return sym_numel_default();
}

c10::SymIntArrayRef TensorImpl::sym_strides_custom() const {
  if (C10_UNLIKELY(matches_python_custom(SizesStridesPolicy::CustomStrides))) {
    return pyobj_slot_.load_pyobj_interpreter()->sym_strides(this);
  }
  return sym_strides_default();
}

c10::Device TensorImpl::device_custom() const {
  if (C10_UNLIKELY(python_custom_device_)) {
    return pyobj_slot_.load_pyobj_interpreter()->device(this);
  }
  return device_default();
}

IntArrayRef TensorImpl::strides_custom() const {
  if (C10_UNLIKELY(matches_python_custom(SizesStridesPolicy::CustomStrides))) {
    return pyobj_slot_.load_pyobj_interpreter()->strides(this);
  }
  return strides_default();
}

int64_t TensorImpl::dim_custom() const {
  if (C10_UNLIKELY(matches_python_custom(SizesStridesPolicy::CustomSizes))) {
    return pyobj_slot_.load_pyobj_interpreter()->dim(this);
  }
  return dim_default();
}

int64_t TensorImpl::numel_custom() const {
  if (C10_UNLIKELY(matches_python_custom(SizesStridesPolicy::CustomSizes))) {
    // TODO: fix this
    return pyobj_slot_.load_pyobj_interpreter()->sym_numel(this).expect_int();
  }
  return numel_default();
}

c10::Layout TensorImpl::layout_custom() const {
  if (C10_UNLIKELY(python_custom_layout_)) {
    return pyobj_slot_.load_pyobj_interpreter()->layout(this);
  }
  // TODO: fix this
  TORCH_CHECK(
      0, "Tensors of type ", tensorimpl_type_name(), " do not have layout")
  // return layout_default();
}

int64_t TensorImpl::storage_offset_custom() const {
  if (C10_UNLIKELY(matches_python_custom(SizesStridesPolicy::CustomSizes))) {
    // TODO: fix this
    return pyobj_slot_.load_pyobj_interpreter()
        ->sym_storage_offset(this)
        .expect_int();
  }
  return storage_offset_default();
}

c10::SymInt TensorImpl::sym_storage_offset_custom() const {
  if (C10_UNLIKELY(matches_python_custom(SizesStridesPolicy::CustomSizes))) {
    return pyobj_slot_.load_pyobj_interpreter()->sym_storage_offset(this);
  }
  return sym_storage_offset_default();
}

static void deletePlacementDeleteContext(void* ptr) {
  delete static_cast<PlacementDeleteContext*>(ptr);
}

at::DataPtr PlacementDeleteContext::makeDataPtr(
    at::DataPtr&& data_ptr,
    PlacementDtor placement_dtor,
    size_t size,
    at::Device device) {
  auto* ptr = data_ptr.get();
  return {
      ptr,
      new PlacementDeleteContext(std::move(data_ptr), placement_dtor, size),
      &deletePlacementDeleteContext,
      device};
}

AutogradMetaInterface::~AutogradMetaInterface() = default;

// Setting requires_grad to true on inference tensor outside InferenceMode
// is forbidden.  Ideally it would also be illegal inside InferenceMode.
// But there's no way that we can directly allocate a tensor to have
// requires_grad = true in C++ constructor so set_requires_grad is widely
// used in C++ frontend. Forbidding it inside InferenceMode will force users
// to delete these setter code in their code which is not ideal.
void TensorImpl::set_requires_grad(bool requires_grad) {
  TORCH_CHECK(
      !(requires_grad && is_inference() && !c10::InferenceMode::is_enabled()),
      "Setting requires_grad=True on inference tensor outside InferenceMode is not allowed.");
  if (!requires_grad && !autograd_meta_)
    return;
  if (!autograd_meta_)
    autograd_meta_ = impl::GetAutogradMetaFactory()->make();
  // NB: In principle, setting requires_grad to false could result in
  // the AutogradMeta becoming equal to a default constructed state,
  // in which case we could apply the nullptr AutogradMeta optimization
  // (see autograd_meta_ docs).  But we don't do this right now.  Note
  // that it is unsound to unconditionally set AutogradMeta to false
  // when you set requires_grad to False, as there may be nontrivial
  // information content in the other fields; for example, we may
  // have set the string name for a Variable, or there may be hooks
  // registered for it.
  autograd_meta_->set_requires_grad(requires_grad, this);
}

bool TensorImpl::requires_grad() const {
  if (!autograd_meta_)
    return false;
  return autograd_meta_->requires_grad();
}

void TensorImpl::set_autograd_meta(
    std::unique_ptr<c10::AutogradMetaInterface> autograd_meta) {
  // NB: autograd_meta may be null!  That just means it's the default
  // constructor
  autograd_meta_ = std::move(autograd_meta);
}

c10::AutogradMetaInterface* TensorImpl::autograd_meta() const {
  // NB: Might return null!
  return autograd_meta_.get();
}

template <typename VariableVersion>
c10::intrusive_ptr<TensorImpl> TensorImpl::shallow_copy_and_detach_core(
    VariableVersion&& version_counter,
    bool allow_tensor_metadata_change) const {
  c10::intrusive_ptr<TensorImpl> r;
  const auto mode_stack_len = c10::impl::TorchDispatchModeTLS::stack_len();
  // TODO: do we have to exclude after Python dispatch key set?
  if (mode_stack_len > 0 &&
      !c10::impl::tls_is_dispatch_key_excluded(DispatchKey::Python)) {
    const auto& cur_torch_dispatch_mode_state =
        c10::impl::TorchDispatchModeTLS::get_stack_at(mode_stack_len - 1);
    r = cur_torch_dispatch_mode_state->pyinterpreter()->detach(this);
  } else if (
      key_set_.has(DispatchKey::Python) &&
      !c10::impl::tls_is_dispatch_key_excluded(DispatchKey::Python)) {
    r = (pyobj_slot_.load_pyobj_interpreter())->detach(this);
  }
  if (r) {
    r->set_version_counter(std::forward<VariableVersion>(version_counter));
    r->set_allow_tensor_metadata_change(allow_tensor_metadata_change);
    return r;
  }
  // otherwise just copy the TensorImpl and not the PyObject.  Since
  // the interpreter is dead no one can call us out on it
  auto impl = c10::make_intrusive<TensorImpl>(
      // No need to populate Storage; copy_tensor_metadata will do it for us.
      key_set_,
      data_type_,
      device_opt_);
  copy_tensor_metadata(
      /*src_impl=*/this,
      /*dest_impl=*/impl.get(),
      /*version_counter=*/std::forward<VariableVersion>(version_counter),
      /*allow_tensor_metadata_change=*/allow_tensor_metadata_change);

  impl->refresh_numel();
  impl->refresh_contiguous();
  return impl;
}

c10::intrusive_ptr<TensorImpl> TensorImpl::shallow_copy_and_detach(
    const c10::VariableVersion& version_counter,
    bool allow_tensor_metadata_change) const {
  return shallow_copy_and_detach_core(
      version_counter, allow_tensor_metadata_change);
}

c10::intrusive_ptr<TensorImpl> TensorImpl::shallow_copy_and_detach(
    c10::VariableVersion&& version_counter,
    bool allow_tensor_metadata_change) const {
  return shallow_copy_and_detach_core(
      std::move(version_counter), allow_tensor_metadata_change);
}

// This function copies all of the metadata from the src tensor except for:
// - key_set_
// - storage_
// - storage_access_should_throw_
// - sizes_strides_policy_
// - version_counter_
// - allow_tensor_metadata_change_
// The idea is that if we have a "wrapper tensor" (like in functionalization),
// all of the above are properties that the wrapper will want to customize,
// while everything else should be mirrored between the wrapper and the inner
// tensor.
void TensorImpl::copy_generic_tensor_metadata(
    const TensorImpl* src_impl,
    TensorImpl* dest_impl) {
  dest_impl->sizes_and_strides_ = src_impl->sizes_and_strides_;
  dest_impl->has_symbolic_sizes_strides_ =
      src_impl->has_symbolic_sizes_strides_;

  dest_impl->storage_offset_ = src_impl->storage_offset_;
  dest_impl->data_type_ = src_impl->data_type_;
  dest_impl->device_opt_ = src_impl->device_opt_;
  dest_impl->is_contiguous_ = src_impl->is_contiguous_;
  dest_impl->is_channels_last_contiguous_ =
      src_impl->is_channels_last_contiguous_;
  dest_impl->is_channels_last_3d_contiguous_ =
      src_impl->is_channels_last_3d_contiguous_;
  dest_impl->is_channels_last_ = src_impl->is_channels_last_;
  dest_impl->is_channels_last_3d_ = src_impl->is_channels_last_3d_;
  dest_impl->is_non_overlapping_and_dense_ =
      src_impl->is_non_overlapping_and_dense_;
  dest_impl->is_wrapped_number_ = src_impl->is_wrapped_number_;
  dest_impl->reserved_ = src_impl->reserved_;
  if (src_impl->extra_meta_ != nullptr) {
    dest_impl->extra_meta_ = src_impl->extra_meta_->clone();
  }

  // NB: symbolic sizes and strides are copied as is custom policy, but python
  // policy is NOT (you have no Python object to dispatch to!)
  // NB: subclass relevant policy doesn't have to be copied; the
  // constructor sets this up

  dest_impl->refresh_sizes_strides_policy();
  dest_impl->refresh_layout_policy();
  dest_impl->refresh_device_policy();
}

void TensorImpl::copy_tensor_metadata_except_version_counter(
    const TensorImpl* src_impl,
    TensorImpl* dest_impl,
    bool allow_tensor_metadata_change) {
  // First call the generic copy function
  copy_generic_tensor_metadata(src_impl, dest_impl);
  // Then copy everything else (see the comment at copy_generic_tensor_metadata
  // for the list of metadata that it does not directly copy).
  dest_impl->storage_ = src_impl->storage_;
  // Copying tensor metadata doesn't change the PyObject (maybe
  // it should), which means that we have to preserve whatever the
  // original Python keyset was (as it's associated with the PyObject
  // being a tensor subclass or not)
  dest_impl->key_set_ = (src_impl->key_set_ - c10::python_ks) |
      (dest_impl->key_set_ & c10::python_ks);
  dest_impl->set_allow_tensor_metadata_change(allow_tensor_metadata_change);
  dest_impl->storage_access_should_throw_ =
      src_impl->storage_access_should_throw_;
}

void TensorImpl::copy_tensor_metadata(
    const TensorImpl* src_impl,
    TensorImpl* dest_impl,
    const c10::VariableVersion& version_counter,
    bool allow_tensor_metadata_change) {
  copy_tensor_metadata_except_version_counter(
      src_impl, dest_impl, allow_tensor_metadata_change);
  // TODO: In the ideal end state, it's okay to set disabled version_counter
  // on inference tensor since it's a no-op. This requires refactor on call
  // sites.
  if (!dest_impl->is_inference()) {
    dest_impl->set_version_counter(version_counter);
  }
}

void TensorImpl::copy_tensor_metadata(
    const TensorImpl* src_impl,
    TensorImpl* dest_impl,
    c10::VariableVersion&& version_counter,
    bool allow_tensor_metadata_change) {
  copy_tensor_metadata_except_version_counter(
      src_impl, dest_impl, allow_tensor_metadata_change);
  if (!dest_impl->is_inference()) {
    dest_impl->set_version_counter(std::move(version_counter));
  }
}

// Legacy Caffe2 operations

void TensorImpl::Extend(int64_t num, float growthPct) {
  TORCH_CHECK(sizes_and_strides_.size() >= 1u);
  TORCH_CHECK(num >= 0, "`num` must be non-negative for Extend");
  TORCH_CHECK(
      is_contiguous_,
      "Right now Extend is only supported for contiguous Tensor.");
  TORCH_CHECK(
      !has_symbolic_sizes_strides_,
      "Extend() called on tensor with symbolic shape")

  using SizesVector = SmallVector<int64_t, 5>;
  IntArrayRef sizes_and_strides = sizes_and_strides_.sizes_arrayref();
  SizesVector newDims(sizes_and_strides.begin(), sizes_and_strides.end());
  newDims[0] += num;
  if (!storage_.data()) {
    Resize(newDims);
    return;
  }
  const auto newNumel = c10::multiply_integers(newDims.begin(), newDims.end());
  if (newNumel * data_type_.itemsize() <= storage_.nbytes()) {
    sizes_and_strides_.set_sizes(newDims);
    numel_ = newNumel;
    return;
  }
  SizesVector newCapacity(sizes_and_strides.begin(), sizes_and_strides.end());
  newCapacity[0] = std::max(
      newDims[0],
      static_cast<int64_t>(std::ceil(
          static_cast<float>(sizes_and_strides_.size_at_unchecked(0)) *
          (1 + growthPct / 100))));
  auto oldData = std::move(storage_.data_ptr());
  auto oldSize = numel_;
  Resize(std::move(newCapacity));
  auto* newData = raw_mutable_data(data_type_);
  if (data_type_.copy()) {
    TORCH_CHECK(
        device_type() == DeviceType::CPU, "non-POD types work only on CPU");
    data_type_.copy()(oldData.get(), newData, oldSize);
  } else {
    // The following copy uses the current (thread local) stream for copying
    // and also takes the GPU id from the device() field passed in.
    //
    // TODO: Potentially more enforcements are necessary to avoid accidental
    // switch to sync copy if the currently set device is wrong.
    //
    // Specifically, we might need to switch to a different context device
    // here explicitly to avoid relying on user synchronizing things
    // properly.
    CopyBytes(
        oldSize * itemsize(),
        oldData.get(),
        device(),
        newData,
        device(),
        true); // non-blocking
  }
  reserved_ = true;
  sizes_and_strides_.set_sizes(newDims);
  numel_ = newNumel;
}

void TensorImpl::ReserveSpace(int64_t outer_dim) {
  TORCH_CHECK(
      is_contiguous_,
      "Right now ReserveSpace is only supported for contiguous Tensor.");
  TORCH_CHECK(
      !has_symbolic_sizes_strides_,
      "ReserveSpace() called on tensor with symbolic shape")

  TORCH_CHECK(storage_.unique(), "Can't call ReserveSpace on shared storage.");
  // TODO: eliminate newCapacity.
  IntArrayRef sizes_and_strides = sizes_and_strides_.sizes_arrayref();
  SmallVector<int64_t, 5> newCapacity(
      sizes_and_strides.begin(), sizes_and_strides.end());
  newCapacity[0] = outer_dim;
  auto newNumel = c10::multiply_integers(newCapacity);
  if (newNumel * data_type_.itemsize() <= storage_.nbytes()) {
    return;
  }
  // Old data is discarded
  storage_.data_ptr().clear();
  auto oldSize = numel_;
  SmallVector<int64_t, 5> oldDims(
      sizes_and_strides.begin(), sizes_and_strides.end());
  Resize(std::move(newCapacity));
  // Allocate new memory but don't copy over the data
  raw_mutable_data(data_type_);
  sizes_and_strides_.set_sizes(oldDims);
  numel_ = oldSize;
  reserved_ = true;
}

void TensorImpl::Reshape(const std::vector<int64_t>& dims) {
  TORCH_CHECK(
      is_contiguous_,
      "Right now Reshape is only supported for contiguous Tensor.");
  TORCH_CHECK(
      !has_symbolic_sizes_strides_,
      "Reshape() called on tensor with symbolic shape")

  int64_t new_size = 1;
  for (auto d : dims) {
    TORCH_CHECK(d >= 0);
    new_size *= d;
  }
  TORCH_CHECK(
      new_size == numel_,
      "New size and old size are not equal. You cannot use Reshape, "
      "but should use Resize."
      // TODO(jiayq): remove the following warning after pending diffs
      // stabilize.
      " The old caffe2 mixes Reshape and Resize but this behavior has "
      "been changed. If you find this error, most likely you will need "
      "to change corresponding code from Reshape to Resize.");
  sizes_and_strides_.set_sizes(dims);
  empty_tensor_restride(MemoryFormat::Contiguous);
}

void TensorImpl::FreeMemory() {
  // We'll detach from the old Storage and create a new one
  if (storage_.use_count() != 1 || !storage_.resizable() ||
      !storage_.allocator()) {
    storage_ = Storage::create_legacy(storage_.device());
  } else {
    storage_.reset_legacy();
  }
  storage_offset_ = 0;
}

void TensorImpl::ShareData(const TensorImpl& src) {
  // Right now, we are assuming the device_type are the same, since it is
  // inherently the same in the non-templatized code. We should probably add
  // an assert here which might affect perf a little bit.
  TORCH_CHECK(
      src.numel_ == numel_,
      "Size mismatch - did you call reshape before sharing the data?");
  // It is possible that the source tensor hasn't called mutable_data() yet,
  // in which case ShareData() doesn't make much sense since we don't really
  // know what to share yet.
  // TODO: Add the assert after all uninitialized states are eliminated
  // TORCH_CHECK(src.dtype_initialized(),
  //            "Source tensor don't have a data type (did you call
  //            mutable_data<T> on the tensor?)");
  if (!src.dtype_initialized()) {
    C10_LOG_EVERY_MS(WARNING, 1000)
        << "Source tensor don't have a data type (did you call mutable_data<T> on the tensor?)";
  }
  TORCH_CHECK(
      src.storage_initialized(),
      "Source tensor has no content and has size > 0");
  // Finally, do sharing.
  /* Since we create new Storage whenever we need to change data_type/nbytes
   * this still keeps the original semantics
   */
  storage_ = src.storage();
  data_type_ = src.dtype();
  device_opt_ = src.device_opt();
  storage_offset_ = src.storage_offset();
}

void TensorImpl::ShareExternalPointer(
    DataPtr&& data_ptr,
    const caffe2::TypeMeta data_type,
    size_t size_bytes) {
  TORCH_CHECK(
      data_type != ScalarType::Undefined,
      "To share with a raw external pointer you need to pass in an "
      "initialized data_type(TypeMeta).");
  TORCH_CHECK(
      !has_symbolic_sizes_strides_,
      "ShareExternalPointer() called on tensor with symbolic shape");
  if (!size_bytes) {
    size_bytes = numel_ * data_type.itemsize();
  }
  if (storage_.unique()) {
    storage_.UniqueStorageShareExternalPointer(std::move(data_ptr), size_bytes);
    data_type_ = data_type;
    device_opt_ = storage_.device();
    storage_offset_ = 0;
  } else {
    // Create a new Storage
    storage_ = Storage(
        Storage::use_byte_size_t(),
        size_bytes,
        std::move(data_ptr),
        /*allocator=*/nullptr,
        /*resizable=*/false);
    data_type_ = data_type;
    device_opt_ = storage_.device();
    storage_offset_ = 0;
  }
}

void clone_symvec(SymIntArrayRef src, SymDimVector& dst) {
  dst.clear();
  dst.reserve(src.size());
  for (const auto& i : src) {
    dst.emplace_back(i.clone());
  }
}

// NB: this doesn't check that the sizes/strides/offset are in bound for the
// storage, and furthermore, it CANNOT do so as in some cases we temporarily
// violate invariants by first setting sizes/strides, and then updating the
// storage
void TensorImpl::set_sizes_and_strides(
    c10::SymIntArrayRef sizes,
    c10::SymIntArrayRef strides,
    c10::optional<c10::SymInt> storage_offset) {
  auto int_sizes = asIntArrayRefSlowOpt(sizes);
  auto int_strides = asIntArrayRefSlowOpt(strides);
  if (int_sizes && int_strides &&
      (!storage_offset.has_value() || !storage_offset->is_symbolic()) &&
      !has_symbolic_sizes_strides_) {
    set_sizes_and_strides(*int_sizes, *int_strides);
    if (storage_offset.has_value())
      set_storage_offset(storage_offset->as_int_unchecked());
    return;
  }
  TORCH_CHECK(
      allow_tensor_metadata_change(),
      "set_sizes_and_strides ",
      err_msg_tensor_metadata_change_not_allowed);

  has_symbolic_sizes_strides_ = true;
  refresh_sizes_strides_policy();
  if (!extra_meta_) {
    extra_meta_ = std::make_unique<ExtraMeta>();
    if (!storage_offset.has_value()) {
      extra_meta_->storage_offset_ = storage_offset_;
    }
  }
  clone_symvec(sizes, extra_meta_->sizes_);
  clone_symvec(strides, extra_meta_->strides_);
  if (storage_offset.has_value())
    extra_meta_->storage_offset_ = storage_offset->clone();

  refresh_numel();
  refresh_contiguous();
}

void TensorImpl::generic_set_sizes_contiguous(SymIntArrayRef sizes) {
  auto int_sizes = asIntArrayRefSlowOpt(sizes);
  if (int_sizes.has_value()) {
    set_sizes_contiguous(*int_sizes);
    return;
  }

  TORCH_CHECK(
      allow_tensor_metadata_change(),
      "generic_set_sizes_contiguous ",
      err_msg_tensor_metadata_change_not_allowed);

  has_symbolic_sizes_strides_ = true;
  refresh_sizes_strides_policy();
  if (!extra_meta_) {
    extra_meta_ = std::make_unique<ExtraMeta>();
    extra_meta_->storage_offset_ = storage_offset_;
  }

  clone_symvec(sizes, extra_meta_->sizes_);
  refresh_numel();
  empty_tensor_restride_symint(
      MemoryFormat::Contiguous); // calls refresh_contiguous()
}

void TensorImpl::empty_tensor_restride_symint(MemoryFormat memory_format) {
  TORCH_INTERNAL_ASSERT(has_symbolic_sizes_strides_);
#ifdef DEBUG
  TORCH_INTERNAL_ASSERT(
      compute_numel() == numel_,
      "If you are seeing this error, that means empty_tensor_restride was "
      "called before setting correct numel");
#endif
  switch (memory_format) {
    case MemoryFormat::Contiguous: {
      // dim_ is a virtual call, don't repeat it
      const auto dim_ = dim();
      extra_meta_->strides_.resize(dim_);
      if (dim_ > 0) {
        const auto last_idx = dim_ - 1;
        extra_meta_->strides_[last_idx] = c10::SymInt(1);
        for (auto i = last_idx - 1; i >= 0; --i) {
          extra_meta_->strides_[last_idx] =
              extra_meta_->strides_[i + 1] * extra_meta_->sizes_[i + 1].max(1);
        }
      }
      break;
    }
    case MemoryFormat::ChannelsLast: {
      TORCH_CHECK(
          dim() == 4, "required rank 4 tensor to use channels_last format");
      set_sizes_and_strides(
          sym_sizes(), get_channels_last_strides_2d(sym_sizes()));
      break;
    }
    case MemoryFormat::ChannelsLast3d: {
      TORCH_CHECK(
          dim() == 5, "required rank 5 tensor to use channels_last_3d format");
      set_sizes_and_strides(
          sym_sizes(), get_channels_last_strides_3d(sym_sizes()));
      break;
    }
    case MemoryFormat::Preserve:
      TORCH_CHECK(false, "unsupported memory format ", memory_format);
      // Cleaning warning messages, no need to break as TORCH_CHECK(false)
      // terminates flow.
      // break;
    case MemoryFormat::NumOptions:
      TORCH_INTERNAL_ASSERT(false, "invalid memory format ", memory_format);
  }
  // recompute contiguous flag, as currently NHWC/NCHW flags are not mutually
  // exclusive see #24090
  refresh_contiguous();
}

namespace impl {

namespace {
AutogradMetaFactory* meta_factory = nullptr;
} // namespace

void SetAutogradMetaFactory(AutogradMetaFactory* factory) {
  meta_factory = factory;
}
AutogradMetaFactory* GetAutogradMetaFactory() {
  TORCH_CHECK(
      meta_factory,
      "Support for autograd has not been loaded; have you linked against libtorch.so?")
  return meta_factory;
}

} // namespace impl

} // namespace c10<|MERGE_RESOLUTION|>--- conflicted
+++ resolved
@@ -247,7 +247,6 @@
 }
 
 bool TensorImpl::compute_contiguous(identity<bool>) const {
-<<<<<<< HEAD
   if (is_sparse()) {
     return false;
   }
@@ -261,21 +260,6 @@
   if (is_sparse()) {
     return false;
   }
-=======
-  if (is_sparse()) {
-    return false;
-  }
-  return _compute_contiguous<int64_t>(
-      sizes_and_strides_.sizes_arrayref(),
-      sizes_and_strides_.strides_arrayref(),
-      numel_);
-}
-
-SymBool TensorImpl::compute_contiguous(identity<SymBool>) const {
-  if (is_sparse()) {
-    return false;
-  }
->>>>>>> 60a3b742
   return _compute_contiguous<c10::SymInt>(
       extra_meta_->sizes_, extra_meta_->strides_, extra_meta_->numel_);
 }
@@ -306,43 +290,23 @@
       return false;
     default:
       return false;
-<<<<<<< HEAD
   }
 }
 
 bool TensorImpl::compute_channels_last_contiguous_2d(identity<bool>) const {
   if (is_sparse()) {
     return false;
-=======
->>>>>>> 60a3b742
   }
   return _compute_channels_last_contiguous_2d<int64_t>(
       sizes_and_strides_.sizes_arrayref(),
       sizes_and_strides_.strides_arrayref());
 }
 
-<<<<<<< HEAD
 SymBool TensorImpl::compute_channels_last_contiguous_2d(
     identity<SymBool>) const {
   if (is_sparse()) {
     return false;
   }
-=======
-bool TensorImpl::compute_channels_last_contiguous_2d(identity<bool>) const {
-  if (is_sparse()) {
-    return false;
-  }
-  return _compute_channels_last_contiguous_2d<int64_t>(
-      sizes_and_strides_.sizes_arrayref(),
-      sizes_and_strides_.strides_arrayref());
-}
-
-SymBool TensorImpl::compute_channels_last_contiguous_2d(
-    identity<SymBool>) const {
-  if (is_sparse()) {
-    return false;
-  }
->>>>>>> 60a3b742
   return _compute_channels_last_contiguous_2d<c10::SymInt>(
       extra_meta_->sizes_, extra_meta_->strides_);
 }
@@ -373,8 +337,6 @@
       return false;
     default:
       return false;
-<<<<<<< HEAD
-=======
   }
 }
 
@@ -399,41 +361,12 @@
 bool TensorImpl::compute_strides_like_channels_last_2d(identity<bool>) const {
   if (is_sparse()) {
     return false;
->>>>>>> 60a3b742
   }
   return is_channels_last_strides_2d<int64_t>(
       sizes_and_strides_.sizes_arrayref(),
       sizes_and_strides_.strides_arrayref());
 }
 
-<<<<<<< HEAD
-bool TensorImpl::compute_channels_last_contiguous_3d(identity<bool>) const {
-  if (is_sparse()) {
-    return false;
-  }
-  return _compute_channels_last_contiguous_3d<int64_t>(
-      sizes_and_strides_.sizes_arrayref(),
-      sizes_and_strides_.strides_arrayref());
-}
-
-SymBool TensorImpl::compute_channels_last_contiguous_3d(
-    identity<SymBool>) const {
-  if (is_sparse()) {
-    return false;
-  }
-  return _compute_channels_last_contiguous_3d<c10::SymInt>(
-      extra_meta_->sizes_, extra_meta_->strides_);
-}
-
-bool TensorImpl::compute_strides_like_channels_last_2d(identity<bool>) const {
-  if (is_sparse()) {
-    return false;
-  }
-  return is_channels_last_strides_2d<int64_t>(
-      sizes_and_strides_.sizes_arrayref(),
-      sizes_and_strides_.strides_arrayref());
-}
-
 SymBool TensorImpl::compute_strides_like_channels_last_2d(
     identity<SymBool>) const {
   if (is_sparse()) {
@@ -457,31 +390,6 @@
   if (is_sparse()) {
     return false;
   }
-=======
-SymBool TensorImpl::compute_strides_like_channels_last_2d(
-    identity<SymBool>) const {
-  if (is_sparse()) {
-    return false;
-  }
-  return is_channels_last_strides_2d<c10::SymInt>(
-      extra_meta_->sizes_, extra_meta_->strides_);
-}
-
-bool TensorImpl::compute_strides_like_channels_last_3d(identity<bool>) const {
-  if (is_sparse()) {
-    return false;
-  }
-  return is_channels_last_strides_3d<int64_t>(
-      sizes_and_strides_.sizes_arrayref(),
-      sizes_and_strides_.strides_arrayref());
-}
-
-SymBool TensorImpl::compute_strides_like_channels_last_3d(
-    identity<SymBool>) const {
-  if (is_sparse()) {
-    return false;
-  }
->>>>>>> 60a3b742
   return is_channels_last_strides_3d<c10::SymInt>(
       extra_meta_->sizes_, extra_meta_->strides_);
 }
