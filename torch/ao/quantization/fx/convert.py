--- conflicted
+++ resolved
@@ -72,14 +72,8 @@
 from .lower_to_fbgemm import lower_to_fbgemm
 # importing the lib so that the quantized_decomposed ops are registered
 from ._decomposed import quantized_decomposed_lib  # noqa: F401
-<<<<<<< HEAD
-from torch.ao.quantization.observer import _is_activation_post_process
-
-=======
 import operator
 
-# TODO: revisit this list. Many helper methods shouldn't be public
->>>>>>> 5437f3f1
 __all__ = [
     "convert",
     "convert_custom_module",
@@ -961,88 +955,6 @@
         if node.op == 'placeholder':
             graph_inputs.append(node.name)
 
-<<<<<<< HEAD
-    # TODO: move this outside of this function
-    def replace_observer_with_quantize_dequantize_node(
-            model: torch.nn.Module,
-            graph: Graph,
-            node: Node,
-            modules: Dict[str, torch.nn.Module],
-            node_name_to_scope: Dict[str, Tuple[str, type]],
-            node_name_to_qconfig: Dict[str, QConfigAny],
-            is_decomposed: bool) -> None:
-        """ Replace activation_post_process module call node with quantize and
-        dequantize node
-
-        Before:
-        ... -> observer_0(x) -> ...
-        After:
-        ... -> torch.quantize_per_tensor(x, ...) -> x.dequantize() -> ...
-        """
-        assert modules is not None
-        assert isinstance(node.target, str)
-        module_path, prefix = _get_module_path_and_prefix(node, node_name_to_scope, node_name_to_qconfig)
-        observer_module = modules[node.target]
-        maybe_quantize_node_info = get_quantize_node_info(observer_module, is_decomposed)
-        # Skip replacing observers to quant/dequant nodes if the qconfigs of all
-        # consumers and producers of this observer are None
-        skip_replacement = all([
-            _has_none_qconfig(n, node_name_to_qconfig) for n in
-            list(node.args) + list(node.users.keys())])
-        if skip_replacement or maybe_quantize_node_info is None:
-            # didn't find correponding quantize op and info for the observer_module
-            # so we just remove the observer
-            with graph.inserting_before(node):
-                node.replace_all_uses_with(node.args[0])
-                graph.erase_node(node)
-        else:
-            # otherwise, we can convert the observer moduel call to quantize/dequantize node
-            node_type, quantize_op, qparams = maybe_quantize_node_info
-            # replace observer node with quant - dequant node
-            with graph.inserting_before(node):
-                input_node = node.args[0]
-                quantize_op_inputs = [input_node]
-                for key, value in qparams.items():
-                    # TODO: we can add the information of whether a value needs to
-                    # be registered as an attribute in qparams dict itself
-                    if key in ['_scale_', '_zero_point_']:
-                        # For scale and zero_point values we register them as buffers in the root module.
-                        # TODO: maybe need more complex attr name here
-                        qparam_node = create_getattr_from_value(model, graph, module_path + prefix + key, value)
-                        quantize_op_inputs.append(qparam_node)
-                    else:
-                        # for qparams that are not scale/zero_point (like axis, dtype) we store them as literals in the graph.
-                        quantize_op_inputs.append(value)
-
-                quantized_node = graph.create_node(node_type, quantize_op, tuple(quantize_op_inputs), {})
-                if is_decomposed:
-                    # use the same qparams from quantize op
-                    dq_inputs = [quantized_node] + quantize_op_inputs[1:]
-                    dequantized_node = graph.call_function(
-                        torch.ops.quantized_decomposed.dequantize_per_tensor,
-                        tuple(dq_inputs),
-                        {}
-                    )
-                else:
-                    dequantized_node = graph.call_method("dequantize", args=(quantized_node,))
-                node.replace_all_uses_with(dequantized_node)
-                graph.erase_node(node)
-
-    # this is a temporary hack for custom module, we may want to implement
-    # this properly after the custom module class design is finalized
-    # TODO: DeQuantStubs are currently inserted only after custom module LSTM, while observers are inserted
-    # after all other custom modules. In the future, we should simply insert QuantStubs before and DeQuantStubs
-    # after custom modules in general, and replace these with "quantize" and "dequantize" nodes respectively.
-    def replace_observer_or_dequant_stub_with_dequantize_node(node: Node, graph: Graph):
-        call_custom_module_node = node.args[0]
-        assert isinstance(call_custom_module_node, Node), \
-            f"Expecting the for call custom module node to be a Node, but got {call_custom_module_node}"
-        node.replace_all_uses_with(call_custom_module_node)
-        graph.erase_node(node)
-        _insert_dequantize_node(call_custom_module_node, graph)
-
-=======
->>>>>>> 5437f3f1
     # additional state to override inputs to be quantized, if specified
     # by the user
     placeholder_node_seen_cnt = 0
