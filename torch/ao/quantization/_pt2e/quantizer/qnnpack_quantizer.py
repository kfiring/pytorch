from __future__ import annotations

import copy
import functools
import operator
from typing import Callable, Dict, List, Optional, Set

import torch
import torch.nn.functional as F

from torch.ao.quantization._pt2e.quantizer.utils import (
    get_act_obs_or_fq_ctr,
    get_bias_obs_or_fq_ctr,
    get_weight_obs_or_fq_ctr,
)

from torch.ao.quantization.observer import PlaceholderObserver
from torch.fx import Node

from .quantizer import (
    OperatorConfig,
    OperatorPatternType,
    QuantizationConfig,
    QuantizationSpec,
    Quantizer,
)

__all__ = [
    "QNNPackQuantizer",
    "get_symmetric_quantization_config",
]

_QUANT_CONFIG_TO_ANNOTATOR = {}


def register_annotator(quantization_configs: List[QuantizationConfig]):
    def decorator(fn: Callable):
        for quantization_config in quantization_configs:
            if quantization_config in _QUANT_CONFIG_TO_ANNOTATOR:
                raise KeyError(
                    f"Annotator for quantization config {quantization_config} is already registered"
                )
            _QUANT_CONFIG_TO_ANNOTATOR[quantization_config] = functools.partial(
                fn, config=quantization_config
            )

    return decorator


def supported_symmetric_quantized_operators() -> Dict[str, List[OperatorPatternType]]:
    supported_operators: Dict[str, List[OperatorPatternType]] = {
        # Both conv and linear should be able to handle relu + hardtanh fusion since
        # those are clamp ops
        "conv2d": [
            [torch.nn.Conv2d, torch.nn.ReLU],
            [torch.nn.Conv2d, F.relu],
            [F.conv2d, torch.nn.ReLU],
            [F.conv2d, F.relu],
        ],
        "linear": [[torch.nn.Linear], [F.linear]],
        "add": [[torch.add]],
        "maxpool2d": [[torch.nn.MaxPool2d], [F.max_pool2d]],
        "hardtanh": [[torch.nn.Hardtanh], [F.hardtanh]],
        "mean": [[torch.mean]],
        "adaptive_avgpool2d": [
            [torch.nn.AdaptiveAvgPool2d],
            [F.adaptive_avg_pool2d],
        ],
    }
    return copy.deepcopy(supported_operators)


def get_supported_symmetric_config_and_operators() -> List[OperatorConfig]:
    supported_config_and_operators: List[OperatorConfig] = []
    for quantization_config in [
        get_symmetric_quantization_config(),
        get_symmetric_quantization_config(is_qat=True),
        get_symmetric_quantization_config(is_per_channel=True),
        get_symmetric_quantization_config(is_per_channel=True, is_qat=True),
    ]:
        ops = supported_symmetric_quantized_operators()
        for op_string, pattern_list in ops.items():
            supported_config_and_operators.append(
                OperatorConfig(quantization_config, pattern_list)
            )
    return copy.deepcopy(supported_config_and_operators)


@functools.lru_cache
def get_symmetric_quantization_config(
    is_per_channel: bool = False,
    is_qat: bool = False,
):
    act_quantization_spec = QuantizationSpec(
        dtype=torch.int8,
        quant_min=-128,
        quant_max=127,
        qscheme=torch.per_tensor_affine,
        is_dynamic=False,
    )
    qscheme = (
        torch.per_channel_symmetric if is_per_channel else torch.per_tensor_symmetric
    )
    weight_quantization_spec = QuantizationSpec(
        dtype=torch.int8,
        quant_min=-127,
        quant_max=127,
        qscheme=qscheme,
        ch_axis=0,
        is_dynamic=False,
    )
    bias_quantization_spec = QuantizationSpec(dtype=torch.float)
    quantization_config = QuantizationConfig(
        act_quantization_spec, weight_quantization_spec, bias_quantization_spec, is_qat
    )
    return quantization_config


def get_supported_config_and_operators() -> List[OperatorConfig]:
    return get_supported_symmetric_config_and_operators()


<<<<<<< HEAD
def _get_default_obs_or_fq_ctr():
    return PlaceholderObserver.with_args(dtype=torch.float)
=======
# TODO: add support for torch dtype in quant code base
# this includes observers and prepare/convert code
_TORCH_DTYPE_TO_QDTYPE = {
    torch.int8: torch.qint8,
    torch.uint8: torch.quint8,
    torch.int32: torch.qint32,
    torch.float16: torch.float16,
}


def _get_obs_or_fq_module(
    quantization_spec: QuantizationSpec, extra_kwargs, observer_type
):
    return observer_type.with_args(**asdict(quantization_spec), **extra_kwargs)


def _get_act_obs_or_fq_ctr(quantization_config: Optional[QuantizationConfig]):
    if quantization_config is None:
        return None
    assert quantization_config is not None
    if quantization_config.activation is None:
        return None
    quantization_spec: QuantizationSpec = quantization_config.activation
    qdtype = _TORCH_DTYPE_TO_QDTYPE[quantization_spec.dtype]
    assert quantization_spec.qscheme in [
        torch.per_tensor_affine,
        torch.per_tensor_symmetric,
    ]
    if quantization_spec.is_dynamic:
        # TODO: extend this helper function to support dynamic quantization
        raise Exception("Unsupported quantization_spec for activation: {}".format(quantization_spec))
    if quantization_config.is_qat:
        return FusedMovingAvgObsFakeQuantize.with_args(
            observer=MovingAverageMinMaxObserver,
            dtype=qdtype,
            quant_min=quantization_spec.quant_min,
            quant_max=quantization_spec.quant_max,
            reduce_range=False,
            eps=2 ** -12,
        )
    else:  # ptq
        return HistogramObserver.with_args(
            dtype=qdtype,
            quant_min=quantization_spec.quant_min,
            quant_max=quantization_spec.quant_max,
            reduce_range=False,
            eps=2**-12,
        )


def _get_weight_obs_or_fq_ctr(quantization_config: Optional[QuantizationConfig]):
    if quantization_config is None:
        return None
    assert quantization_config is not None
    if quantization_config.weight is None:
        return None
    quantization_spec: QuantizationSpec = quantization_config.weight
    qdtype = _TORCH_DTYPE_TO_QDTYPE[quantization_spec.dtype]
    if quantization_config.is_qat:
        if quantization_spec.qscheme == torch.per_tensor_symmetric:
            return FusedMovingAvgObsFakeQuantize.with_args(
                observer=MovingAverageMinMaxObserver,
                qscheme=quantization_spec.qscheme,
                dtype=qdtype,
                quant_min=quantization_spec.quant_min,
                quant_max=quantization_spec.quant_max,
                eps=2 ** -12,
            )
        elif quantization_spec.qscheme == torch.per_channel_symmetric:
            return FusedMovingAvgObsFakeQuantize.with_args(
                observer=MovingAveragePerChannelMinMaxObserver,
                qscheme=quantization_spec.qscheme,
                dtype=qdtype,
                quant_min=quantization_spec.quant_min,
                quant_max=quantization_spec.quant_max,
                eps=2 ** -12,
            )
        else:
            raise Exception("Unsupported quantization_spec for weight: {}".format(quantization_spec))
    else:  # ptq
        if quantization_spec.qscheme == torch.per_tensor_symmetric:
            return MinMaxObserver.with_args(
                qscheme=quantization_spec.qscheme,
                dtype=qdtype,
                quant_min=quantization_spec.quant_min,
                quant_max=quantization_spec.quant_max,
                eps=2**-12,
            )
        elif quantization_spec.qscheme == torch.per_channel_symmetric:
            return PerChannelMinMaxObserver.with_args(
                qscheme=quantization_spec.qscheme,
                dtype=qdtype,
                quant_min=quantization_spec.quant_min,
                quant_max=quantization_spec.quant_max,
                eps=2**-12,
            )
        else:
            raise Exception("Unsupported quantization_spec for weight: {}".format(quantization_spec))


def _get_bias_obs_or_fq_ctr(quantization_config: Optional[QuantizationConfig]):
    if quantization_config is None:
        return None
    assert quantization_config is not None
    if quantization_config.bias is None:
        return None
    quantization_spec: QuantizationSpec = quantization_config.bias
    assert (
        quantization_spec.dtype == torch.float
    ), "Only float dtype for bias is supported for bias right now"
    return PlaceholderObserver.with_args(dtype=quantization_spec.dtype)
>>>>>>> 3e57d49e


def _is_annotated(nodes: List[Node]):
    """
    Given a list of nodes (that represents an operator pattern),
    check if any of the node is annotated, return True if any of the node
    is annotated, otherwise return False
    """
    annotated = False
    for node in nodes:
        annotated = annotated or (
            "target_dtype_info" in node.meta
            and node.meta["target_dtype_info"].get("_annotated", False)
        )
    return annotated


class QNNPackQuantizer(Quantizer):
    supported_config_and_operators = get_supported_config_and_operators()

    def __init__(self):
        super().__init__()
        self.global_config: QuantizationConfig = None  # type: ignore[assignment]
        self.operator_type_config: Dict[str, Optional[QuantizationConfig]] = {}

    @classmethod
    def get_supported_quantization_configs(cls) -> List[QuantizationConfig]:
        op_configs: Set[QuantizationConfig] = set({})
        for spec, _ in cls.supported_config_and_operators:
            op_configs.add(spec)
        return list(op_configs)

    @classmethod
    def get_supported_operator_for_quantization_config(
        cls, quantization_config: Optional[QuantizationConfig]
    ) -> List[OperatorPatternType]:
        if quantization_config is None:
            all_ops = []
            for _, ops in cls.supported_config_and_operators:
                all_ops.extend(ops)
            return all_ops

        for config, ops in cls.supported_config_and_operators:
            # note: this assumes each entry in cls.supported_spec_and_operators
            # corresponds to one spec, e.g. we don't have
            # [(spec1, op_list1), (spec1, op_list2), (spec2, op_list3)]
            # where the first and second entry have the same spec but did not
            # merge the op list
            if config == quantization_config:
                return ops
        return []

    def set_global(self, quantization_config: QuantizationConfig) -> QNNPackQuantizer:
        self.global_config = quantization_config
        return self

    def set_config_for_operator_type(
        self, operator_type: str, quantization_config: QuantizationConfig
    ) -> QNNPackQuantizer:
        self.operator_type_config[operator_type] = quantization_config
        return self

    def annotate(self, model: torch.fx.GraphModule) -> torch.fx.GraphModule:
        """just handling global spec for now"""
        global_config = self.global_config
        _QUANT_CONFIG_TO_ANNOTATOR[global_config](self, model)

        return model

    @register_annotator(
        [
            get_symmetric_quantization_config(is_per_channel=False, is_qat=False),
            get_symmetric_quantization_config(is_per_channel=False, is_qat=True),
            get_symmetric_quantization_config(is_per_channel=True, is_qat=True),
            get_symmetric_quantization_config(is_per_channel=True, is_qat=False),
        ]
    )
    def annotate_symmetric_config(
        self, model: torch.fx.GraphModule, config: QuantizationConfig
    ) -> torch.fx.GraphModule:
        # annotate the nodes from last to first since the matching is in the reversed order
        # and fusion operator patterns (conv - relu) can get matched before single operator pattern (conv)
        # and we will mark the matched node with "_annoated" so fusion operator pattern
        # can take precedence over single operator pattern in this way
        for node in reversed(model.graph.nodes):
            # one improvement is to register node annotators for each
            # supported op type.
            if config.is_qat:
                self._annotate_conv2d_bn(node, config)
            self._annotate_conv2d_relu(node, config)
            self._annotate_conv2d(node, config)
            self._annotate_linear(node, config)
            self._annotate_maxpool2d(node, config)
            self._annotate_add_relu(node, config)
            self._annotate_add(node, config)
            self._annotate_hardtanh(node, config)
            self._annotate_mean(node, config)
            self._annotate_adaptive_avg_pool2d(node, config)

        return model

    def _annotate_conv2d_bn(
        self, node: Node, quantization_config: Optional[QuantizationConfig]
    ) -> None:
        """
        Match the following pattern:

          ... -> conv -> bn -> getitem[0] - ...

        Annotate it to get the following pattern after prepare:

                weight -> obs1
                           |
          ...  -> obs0 -> conv -> bn -> getitem[0] -> obs2 -> ...

        Note: This is only used for QAT. In PTQ, batchnorm should already be fused into the conv.
        """
        if (
            node.op != "call_function"
            or node.target != operator.getitem
            or node.args[1] != 0
        ):
            return
        getitem_node = node
        bn_node = getitem_node.args[0]
        assert isinstance(bn_node, Node)
        if (
            bn_node.op != "call_function"
            or bn_node.target != torch.ops.aten._native_batch_norm_legit.default
        ):
            return
        conv_node = bn_node.args[0]
        assert isinstance(conv_node, Node)
        if (
            conv_node.op != "call_function"
            or conv_node.target != torch.ops.aten.convolution.default
        ):
            return
        if _is_annotated([getitem_node, bn_node, conv_node]):
            return

        conv_node.meta["target_dtype_info"] = {
<<<<<<< HEAD
            "input_act_obs_or_fq_ctr": get_act_obs_or_fq_ctr(quantization_config),
            "weight_obs_or_fq_ctr": get_weight_obs_or_fq_ctr(quantization_config),
            "bias_obs_or_fq_ctr": get_bias_obs_or_fq_ctr(quantization_config),
            "output_act_obs_or_fq_ctr": _get_default_obs_or_fq_ctr(),
=======
            "input_act_obs_or_fq_ctr": _get_act_obs_or_fq_ctr(quantization_config),
            "weight_obs_or_fq_ctr": _get_weight_obs_or_fq_ctr(quantization_config),
            "bias_obs_or_fq_ctr": _get_bias_obs_or_fq_ctr(quantization_config),
>>>>>>> 3e57d49e
            # TODO: validation of weight_index must be set if weight_obs_or_fq_ctr is set
            "weight_index": 1,
            # TODO: validation of bias_index must be set if bias_obs_or_fq_ctr is set
            "bias_index": 2,
            "_annotated": True,
        }
        bn_node.meta["target_dtype_info"] = {
            "_annotated": True,
        }
        getitem_node.meta["target_dtype_info"] = {
<<<<<<< HEAD
            "input_act_obs_or_fq_ctr": _get_default_obs_or_fq_ctr(),
            "output_act_obs_or_fq_ctr": get_act_obs_or_fq_ctr(quantization_config),
=======
            "output_act_obs_or_fq_ctr": _get_act_obs_or_fq_ctr(quantization_config),
>>>>>>> 3e57d49e
            "_annotated": True,
        }

    def _annotate_conv2d_relu(
        self, node: Node, quantization_config: QuantizationConfig
    ) -> None:
        if node.op != "call_function" or node.target not in [
            torch.ops.aten.relu_.default,
            torch.ops.aten.relu.default,
        ]:
            return
        relu_node = node
        conv_node = relu_node.args[0]
        assert isinstance(conv_node, Node)
        if (
            conv_node.op != "call_function"
            or conv_node.target != torch.ops.aten.convolution.default
        ):
            return
        if _is_annotated([relu_node, conv_node]):
            return

        conv_node.meta["target_dtype_info"] = {
<<<<<<< HEAD
            "input_act_obs_or_fq_ctr": get_act_obs_or_fq_ctr(quantization_config),
            "weight_obs_or_fq_ctr": get_weight_obs_or_fq_ctr(quantization_config),
            "bias_obs_or_fq_ctr": get_bias_obs_or_fq_ctr(quantization_config),
            "output_act_obs_or_fq_ctr": _get_default_obs_or_fq_ctr(),
=======
            "input_act_obs_or_fq_ctr": _get_act_obs_or_fq_ctr(quantization_config),
            "weight_obs_or_fq_ctr": _get_weight_obs_or_fq_ctr(quantization_config),
            "bias_obs_or_fq_ctr": _get_bias_obs_or_fq_ctr(quantization_config),
>>>>>>> 3e57d49e
            # TODO: validation of weight_index must be set if weight_obs_or_fq_ctr is set
            "weight_index": 1,
            # TODO: validation of bias_index must be set if bias_obs_or_fq_ctr is set
            "bias_index": 2,
            "_annotated": True,
        }
        relu_node.meta["target_dtype_info"] = {
<<<<<<< HEAD
            "input_act_obs_or_fq_ctr": _get_default_obs_or_fq_ctr(),
            "output_act_obs_or_fq_ctr": get_act_obs_or_fq_ctr(quantization_config),
=======
            "output_act_obs_or_fq_ctr": _get_act_obs_or_fq_ctr(quantization_config),
>>>>>>> 3e57d49e
            "_annotated": True,
        }

    def _annotate_conv2d(
        self, node: Node, quantization_config: QuantizationConfig
    ) -> None:
        conv_node = node
        if (
            conv_node.op != "call_function"
            or conv_node.target != torch.ops.aten.convolution.default
        ):
            return
        # skip annotation if it is already annotated
        if _is_annotated([conv_node]):
            return
        conv_node.meta["target_dtype_info"] = {
            "input_act_obs_or_fq_ctr": get_act_obs_or_fq_ctr(quantization_config),
            "weight_obs_or_fq_ctr": get_weight_obs_or_fq_ctr(quantization_config),
            "bias_obs_or_fq_ctr": get_bias_obs_or_fq_ctr(quantization_config),
            "output_act_obs_or_fq_ctr": get_act_obs_or_fq_ctr(quantization_config),
            # TODO: validation of weight_index must be set if weight_obs_or_fq_ctr is set
            "weight_index": 1,
            # TODO: validation of bias_index must be set if bias_obs_or_fq_ctr is set
            "bias_index": 2,
            "_annotated": True,
        }

    def _annotate_linear(
        self, node: Node, quantization_config: QuantizationConfig
    ) -> None:
        addmm_node = node
        if (
            addmm_node.op != "call_function"
            or addmm_node.target != torch.ops.aten.addmm.default
        ):
            return
        view_node = addmm_node.args[1]
        assert isinstance(view_node, Node)
        if (
            view_node.op != "call_function"
            or view_node.target != torch.ops.aten.view.default
        ):
            return
        t_node = addmm_node.args[2]
        assert isinstance(t_node, Node)
        if t_node.op != "call_function" or t_node.target != torch.ops.aten.t.default:
            return
        if _is_annotated([addmm_node, view_node, t_node]):
            return

        # bias and output act
        addmm_node.meta["target_dtype_info"] = {
<<<<<<< HEAD
            "bias_obs_or_fq_ctr": get_bias_obs_or_fq_ctr(quantization_config),
            "input_act_obs_or_fq_ctr": _get_default_obs_or_fq_ctr(),
            "output_act_obs_or_fq_ctr": get_act_obs_or_fq_ctr(quantization_config),
=======
            "bias_obs_or_fq_ctr": _get_bias_obs_or_fq_ctr(quantization_config),
            "output_act_obs_or_fq_ctr": _get_act_obs_or_fq_ctr(quantization_config),
>>>>>>> 3e57d49e
            "bias_index": 0,
            "_annotated": True,
        }
        # input act
        view_node.meta["target_dtype_info"] = {
<<<<<<< HEAD
            "input_act_obs_or_fq_ctr": get_act_obs_or_fq_ctr(quantization_config),
            "output_act_obs_or_fq_ctr": _get_default_obs_or_fq_ctr(),
=======
            "input_act_obs_or_fq_ctr": _get_act_obs_or_fq_ctr(quantization_config),
>>>>>>> 3e57d49e
            "_annotated": True,
        }
        # weight
        t_node.meta["target_dtype_info"] = {
<<<<<<< HEAD
            "input_act_obs_or_fq_ctr": get_weight_obs_or_fq_ctr(quantization_config),
            "output_act_obs_or_fq_ctr": _get_default_obs_or_fq_ctr(),
=======
            "input_act_obs_or_fq_ctr": _get_weight_obs_or_fq_ctr(quantization_config),
>>>>>>> 3e57d49e
            "_annotated": True,
        }

    # TODO: move to `_pt2e/_propagate_annotation.py` after we have
    # decided on the how we want to use pattern matching for annotation
    def _annotate_maxpool2d(
        self, node: Node, quantization_config: QuantizationConfig
    ) -> None:
        if (
            node.op != "call_function"
            or node.target != operator.getitem
            or node.args[1] != 0
        ):
            return
        getitem_node = node
        maxpool_node = getitem_node.args[0]
        assert isinstance(maxpool_node, Node)
        if (
            maxpool_node.op != "call_function"
            or maxpool_node.target != torch.ops.aten.max_pool2d_with_indices.default
        ):
            return
        if _is_annotated([getitem_node, maxpool_node]):
            return

        maxpool_node.meta["target_dtype_info"] = {
<<<<<<< HEAD
            "input_act_obs_or_fq_ctr": get_act_obs_or_fq_ctr(quantization_config),
            "output_act_obs_or_fq_ctr": _get_default_obs_or_fq_ctr(),
            "_annotated": True,
        }
        getitem_node.meta["target_dtype_info"] = {
            "input_act_obs_or_fq_ctr": _get_default_obs_or_fq_ctr(),
            "output_act_obs_or_fq_ctr": get_act_obs_or_fq_ctr(quantization_config),
=======
            "input_act_obs_or_fq_ctr": _get_act_obs_or_fq_ctr(quantization_config),
            "_annotated": True,
        }
        getitem_node.meta["target_dtype_info"] = {
            "output_act_obs_or_fq_ctr": _get_act_obs_or_fq_ctr(quantization_config),
>>>>>>> 3e57d49e
            "input_output_share_observers": True,
            "_annotated": True,
        }

    def _annotate_input_out_obs_sharing_op(
        self,
        op: Callable,
        node: Node,
        quantization_config: QuantizationConfig,
    ) -> None:
        io_obs_sharing_node = node
        if (
            io_obs_sharing_node.op != "call_function"
            or io_obs_sharing_node.target != op
        ):
            return
        if _is_annotated([io_obs_sharing_node]):
            return

        io_obs_sharing_node.meta["target_dtype_info"] = {
            "input_act_obs_or_fq_ctr": get_act_obs_or_fq_ctr(quantization_config),
            "output_act_obs_or_fq_ctr": get_act_obs_or_fq_ctr(quantization_config),
            "input_output_share_observers": True,
            "_annotated": True,
        }

    def _annotate_hardtanh(
        self, node: Node, quantization_config: QuantizationConfig
    ) -> None:
        self._annotate_input_out_obs_sharing_op(
            torch.ops.aten.hardtanh.default, node, quantization_config
        )

    def _annotate_mean(
        self, node: Node, quantization_config: QuantizationConfig
    ) -> None:
        self._annotate_input_out_obs_sharing_op(
            torch.ops.aten.mean.default, node, quantization_config
        )
        self._annotate_input_out_obs_sharing_op(
            torch.ops.aten.mean.dim, node, quantization_config
        )

    def _annotate_adaptive_avg_pool2d(
        self, node: Node, quantization_config: QuantizationConfig
    ) -> None:
        self._annotate_input_out_obs_sharing_op(
            torch.ops.aten.adaptive_avg_pool2d.default, node, quantization_config
        )

    def _annotate_add_relu(
        self, node: Node, quantization_config: QuantizationConfig
    ) -> None:
        if node.op != "call_function" or node.target not in [
            torch.ops.aten.relu_.default,
            torch.ops.aten.relu.default,
        ]:
            return
        relu_node = node
        add_node = relu_node.args[0]
        assert isinstance(add_node, Node)
        if add_node.op != "call_function" or add_node.target not in [
            torch.ops.aten.add.Tensor,
            torch.ops.aten.add_.Tensor,
        ]:
            return
        if _is_annotated([relu_node, add_node]):
            return

        add_node.meta["target_dtype_info"] = {
<<<<<<< HEAD
            "input_act_obs_or_fq_ctr": get_act_obs_or_fq_ctr(quantization_config),
            "output_act_obs_or_fq_ctr": _get_default_obs_or_fq_ctr(),
            "_annotated": True,
        }
        relu_node.meta["target_dtype_info"] = {
            "input_act_obs_or_fq_ctr": _get_default_obs_or_fq_ctr(),
            "output_act_obs_or_fq_ctr": get_act_obs_or_fq_ctr(quantization_config),
=======
            "input_act_obs_or_fq_ctr": _get_act_obs_or_fq_ctr(quantization_config),
            "_annotated": True,
        }
        relu_node.meta["target_dtype_info"] = {
            "output_act_obs_or_fq_ctr": _get_act_obs_or_fq_ctr(quantization_config),
>>>>>>> 3e57d49e
            "_annotated": True,
        }

    def _annotate_add(
        self, node: Node, quantization_config: QuantizationConfig
    ) -> None:
        add_node = node
        if add_node.op != "call_function" or add_node.target not in [
            torch.ops.aten.add.Tensor,
            torch.ops.aten.add_.Tensor,
        ]:
            return
        if _is_annotated([add_node]):
            return

        add_node.meta["target_dtype_info"] = {
            "input_act_obs_or_fq_ctr": get_act_obs_or_fq_ctr(quantization_config),
            "output_act_obs_or_fq_ctr": get_act_obs_or_fq_ctr(quantization_config),
            "_annotated": True,
        }

    def validate(self, model: torch.fx.GraphModule) -> None:
        pass

    @classmethod
    def get_supported_operators(cls) -> List[OperatorConfig]:
        return cls.supported_config_and_operators<|MERGE_RESOLUTION|>--- conflicted
+++ resolved
@@ -120,122 +120,8 @@
     return get_supported_symmetric_config_and_operators()
 
 
-<<<<<<< HEAD
 def _get_default_obs_or_fq_ctr():
     return PlaceholderObserver.with_args(dtype=torch.float)
-=======
-# TODO: add support for torch dtype in quant code base
-# this includes observers and prepare/convert code
-_TORCH_DTYPE_TO_QDTYPE = {
-    torch.int8: torch.qint8,
-    torch.uint8: torch.quint8,
-    torch.int32: torch.qint32,
-    torch.float16: torch.float16,
-}
-
-
-def _get_obs_or_fq_module(
-    quantization_spec: QuantizationSpec, extra_kwargs, observer_type
-):
-    return observer_type.with_args(**asdict(quantization_spec), **extra_kwargs)
-
-
-def _get_act_obs_or_fq_ctr(quantization_config: Optional[QuantizationConfig]):
-    if quantization_config is None:
-        return None
-    assert quantization_config is not None
-    if quantization_config.activation is None:
-        return None
-    quantization_spec: QuantizationSpec = quantization_config.activation
-    qdtype = _TORCH_DTYPE_TO_QDTYPE[quantization_spec.dtype]
-    assert quantization_spec.qscheme in [
-        torch.per_tensor_affine,
-        torch.per_tensor_symmetric,
-    ]
-    if quantization_spec.is_dynamic:
-        # TODO: extend this helper function to support dynamic quantization
-        raise Exception("Unsupported quantization_spec for activation: {}".format(quantization_spec))
-    if quantization_config.is_qat:
-        return FusedMovingAvgObsFakeQuantize.with_args(
-            observer=MovingAverageMinMaxObserver,
-            dtype=qdtype,
-            quant_min=quantization_spec.quant_min,
-            quant_max=quantization_spec.quant_max,
-            reduce_range=False,
-            eps=2 ** -12,
-        )
-    else:  # ptq
-        return HistogramObserver.with_args(
-            dtype=qdtype,
-            quant_min=quantization_spec.quant_min,
-            quant_max=quantization_spec.quant_max,
-            reduce_range=False,
-            eps=2**-12,
-        )
-
-
-def _get_weight_obs_or_fq_ctr(quantization_config: Optional[QuantizationConfig]):
-    if quantization_config is None:
-        return None
-    assert quantization_config is not None
-    if quantization_config.weight is None:
-        return None
-    quantization_spec: QuantizationSpec = quantization_config.weight
-    qdtype = _TORCH_DTYPE_TO_QDTYPE[quantization_spec.dtype]
-    if quantization_config.is_qat:
-        if quantization_spec.qscheme == torch.per_tensor_symmetric:
-            return FusedMovingAvgObsFakeQuantize.with_args(
-                observer=MovingAverageMinMaxObserver,
-                qscheme=quantization_spec.qscheme,
-                dtype=qdtype,
-                quant_min=quantization_spec.quant_min,
-                quant_max=quantization_spec.quant_max,
-                eps=2 ** -12,
-            )
-        elif quantization_spec.qscheme == torch.per_channel_symmetric:
-            return FusedMovingAvgObsFakeQuantize.with_args(
-                observer=MovingAveragePerChannelMinMaxObserver,
-                qscheme=quantization_spec.qscheme,
-                dtype=qdtype,
-                quant_min=quantization_spec.quant_min,
-                quant_max=quantization_spec.quant_max,
-                eps=2 ** -12,
-            )
-        else:
-            raise Exception("Unsupported quantization_spec for weight: {}".format(quantization_spec))
-    else:  # ptq
-        if quantization_spec.qscheme == torch.per_tensor_symmetric:
-            return MinMaxObserver.with_args(
-                qscheme=quantization_spec.qscheme,
-                dtype=qdtype,
-                quant_min=quantization_spec.quant_min,
-                quant_max=quantization_spec.quant_max,
-                eps=2**-12,
-            )
-        elif quantization_spec.qscheme == torch.per_channel_symmetric:
-            return PerChannelMinMaxObserver.with_args(
-                qscheme=quantization_spec.qscheme,
-                dtype=qdtype,
-                quant_min=quantization_spec.quant_min,
-                quant_max=quantization_spec.quant_max,
-                eps=2**-12,
-            )
-        else:
-            raise Exception("Unsupported quantization_spec for weight: {}".format(quantization_spec))
-
-
-def _get_bias_obs_or_fq_ctr(quantization_config: Optional[QuantizationConfig]):
-    if quantization_config is None:
-        return None
-    assert quantization_config is not None
-    if quantization_config.bias is None:
-        return None
-    quantization_spec: QuantizationSpec = quantization_config.bias
-    assert (
-        quantization_spec.dtype == torch.float
-    ), "Only float dtype for bias is supported for bias right now"
-    return PlaceholderObserver.with_args(dtype=quantization_spec.dtype)
->>>>>>> 3e57d49e
 
 
 def _is_annotated(nodes: List[Node]):
@@ -378,16 +264,9 @@
             return
 
         conv_node.meta["target_dtype_info"] = {
-<<<<<<< HEAD
-            "input_act_obs_or_fq_ctr": get_act_obs_or_fq_ctr(quantization_config),
-            "weight_obs_or_fq_ctr": get_weight_obs_or_fq_ctr(quantization_config),
-            "bias_obs_or_fq_ctr": get_bias_obs_or_fq_ctr(quantization_config),
-            "output_act_obs_or_fq_ctr": _get_default_obs_or_fq_ctr(),
-=======
-            "input_act_obs_or_fq_ctr": _get_act_obs_or_fq_ctr(quantization_config),
-            "weight_obs_or_fq_ctr": _get_weight_obs_or_fq_ctr(quantization_config),
-            "bias_obs_or_fq_ctr": _get_bias_obs_or_fq_ctr(quantization_config),
->>>>>>> 3e57d49e
+            "input_act_obs_or_fq_ctr": get_act_obs_or_fq_ctr(quantization_config),  # type: ignore[arg-type]
+            "weight_obs_or_fq_ctr": get_weight_obs_or_fq_ctr(quantization_config),  # type: ignore[arg-type]
+            "bias_obs_or_fq_ctr": get_bias_obs_or_fq_ctr(quantization_config),  # type: ignore[arg-type]
             # TODO: validation of weight_index must be set if weight_obs_or_fq_ctr is set
             "weight_index": 1,
             # TODO: validation of bias_index must be set if bias_obs_or_fq_ctr is set
@@ -398,12 +277,7 @@
             "_annotated": True,
         }
         getitem_node.meta["target_dtype_info"] = {
-<<<<<<< HEAD
-            "input_act_obs_or_fq_ctr": _get_default_obs_or_fq_ctr(),
-            "output_act_obs_or_fq_ctr": get_act_obs_or_fq_ctr(quantization_config),
-=======
-            "output_act_obs_or_fq_ctr": _get_act_obs_or_fq_ctr(quantization_config),
->>>>>>> 3e57d49e
+            "output_act_obs_or_fq_ctr": get_act_obs_or_fq_ctr(quantization_config),  # type: ignore[arg-type]
             "_annotated": True,
         }
 
@@ -427,16 +301,9 @@
             return
 
         conv_node.meta["target_dtype_info"] = {
-<<<<<<< HEAD
             "input_act_obs_or_fq_ctr": get_act_obs_or_fq_ctr(quantization_config),
             "weight_obs_or_fq_ctr": get_weight_obs_or_fq_ctr(quantization_config),
             "bias_obs_or_fq_ctr": get_bias_obs_or_fq_ctr(quantization_config),
-            "output_act_obs_or_fq_ctr": _get_default_obs_or_fq_ctr(),
-=======
-            "input_act_obs_or_fq_ctr": _get_act_obs_or_fq_ctr(quantization_config),
-            "weight_obs_or_fq_ctr": _get_weight_obs_or_fq_ctr(quantization_config),
-            "bias_obs_or_fq_ctr": _get_bias_obs_or_fq_ctr(quantization_config),
->>>>>>> 3e57d49e
             # TODO: validation of weight_index must be set if weight_obs_or_fq_ctr is set
             "weight_index": 1,
             # TODO: validation of bias_index must be set if bias_obs_or_fq_ctr is set
@@ -444,12 +311,7 @@
             "_annotated": True,
         }
         relu_node.meta["target_dtype_info"] = {
-<<<<<<< HEAD
-            "input_act_obs_or_fq_ctr": _get_default_obs_or_fq_ctr(),
-            "output_act_obs_or_fq_ctr": get_act_obs_or_fq_ctr(quantization_config),
-=======
-            "output_act_obs_or_fq_ctr": _get_act_obs_or_fq_ctr(quantization_config),
->>>>>>> 3e57d49e
+            "output_act_obs_or_fq_ctr": get_act_obs_or_fq_ctr(quantization_config),
             "_annotated": True,
         }
 
@@ -502,35 +364,19 @@
 
         # bias and output act
         addmm_node.meta["target_dtype_info"] = {
-<<<<<<< HEAD
             "bias_obs_or_fq_ctr": get_bias_obs_or_fq_ctr(quantization_config),
-            "input_act_obs_or_fq_ctr": _get_default_obs_or_fq_ctr(),
-            "output_act_obs_or_fq_ctr": get_act_obs_or_fq_ctr(quantization_config),
-=======
-            "bias_obs_or_fq_ctr": _get_bias_obs_or_fq_ctr(quantization_config),
-            "output_act_obs_or_fq_ctr": _get_act_obs_or_fq_ctr(quantization_config),
->>>>>>> 3e57d49e
+            "output_act_obs_or_fq_ctr": get_act_obs_or_fq_ctr(quantization_config),
             "bias_index": 0,
             "_annotated": True,
         }
         # input act
         view_node.meta["target_dtype_info"] = {
-<<<<<<< HEAD
-            "input_act_obs_or_fq_ctr": get_act_obs_or_fq_ctr(quantization_config),
-            "output_act_obs_or_fq_ctr": _get_default_obs_or_fq_ctr(),
-=======
-            "input_act_obs_or_fq_ctr": _get_act_obs_or_fq_ctr(quantization_config),
->>>>>>> 3e57d49e
+            "input_act_obs_or_fq_ctr": get_act_obs_or_fq_ctr(quantization_config),
             "_annotated": True,
         }
         # weight
         t_node.meta["target_dtype_info"] = {
-<<<<<<< HEAD
             "input_act_obs_or_fq_ctr": get_weight_obs_or_fq_ctr(quantization_config),
-            "output_act_obs_or_fq_ctr": _get_default_obs_or_fq_ctr(),
-=======
-            "input_act_obs_or_fq_ctr": _get_weight_obs_or_fq_ctr(quantization_config),
->>>>>>> 3e57d49e
             "_annotated": True,
         }
 
@@ -557,21 +403,11 @@
             return
 
         maxpool_node.meta["target_dtype_info"] = {
-<<<<<<< HEAD
-            "input_act_obs_or_fq_ctr": get_act_obs_or_fq_ctr(quantization_config),
-            "output_act_obs_or_fq_ctr": _get_default_obs_or_fq_ctr(),
+            "input_act_obs_or_fq_ctr": get_act_obs_or_fq_ctr(quantization_config),
             "_annotated": True,
         }
         getitem_node.meta["target_dtype_info"] = {
-            "input_act_obs_or_fq_ctr": _get_default_obs_or_fq_ctr(),
-            "output_act_obs_or_fq_ctr": get_act_obs_or_fq_ctr(quantization_config),
-=======
-            "input_act_obs_or_fq_ctr": _get_act_obs_or_fq_ctr(quantization_config),
-            "_annotated": True,
-        }
-        getitem_node.meta["target_dtype_info"] = {
-            "output_act_obs_or_fq_ctr": _get_act_obs_or_fq_ctr(quantization_config),
->>>>>>> 3e57d49e
+            "output_act_obs_or_fq_ctr": get_act_obs_or_fq_ctr(quantization_config),
             "input_output_share_observers": True,
             "_annotated": True,
         }
@@ -642,21 +478,11 @@
             return
 
         add_node.meta["target_dtype_info"] = {
-<<<<<<< HEAD
-            "input_act_obs_or_fq_ctr": get_act_obs_or_fq_ctr(quantization_config),
-            "output_act_obs_or_fq_ctr": _get_default_obs_or_fq_ctr(),
+            "input_act_obs_or_fq_ctr": get_act_obs_or_fq_ctr(quantization_config),
             "_annotated": True,
         }
         relu_node.meta["target_dtype_info"] = {
-            "input_act_obs_or_fq_ctr": _get_default_obs_or_fq_ctr(),
-            "output_act_obs_or_fq_ctr": get_act_obs_or_fq_ctr(quantization_config),
-=======
-            "input_act_obs_or_fq_ctr": _get_act_obs_or_fq_ctr(quantization_config),
-            "_annotated": True,
-        }
-        relu_node.meta["target_dtype_info"] = {
-            "output_act_obs_or_fq_ctr": _get_act_obs_or_fq_ctr(quantization_config),
->>>>>>> 3e57d49e
+            "output_act_obs_or_fq_ctr": get_act_obs_or_fq_ctr(quantization_config),
             "_annotated": True,
         }
 
