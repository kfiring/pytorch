import functools
import logging
import operator
from collections import defaultdict
from functools import partial
from importlib import import_module
from typing import Set

import torch
from torch.fx import GraphModule
from torch.fx.passes.backends.cudagraphs import partition_cudagraphs
from torch.multiprocessing.reductions import StorageWeakRef
from torch.nn import Module
from torch.utils._pytree import tree_map

from .. import config
from ..utils import clone_inputs, count_calls, counters
from .analysis import has_mutation
from .backends import BACKENDS
from .normalize import normalize_ir

log = logging.getLogger(__name__)


def is_aot_autograd_safe_to_run(gm, example_inputs):
    """
    There are some known issues with Aot Autograd. This is a workaround to catch
    such cases, and fallback to eager. We should fix these quickly.

    Issues
    1) LSTM - https://github.com/pytorch/torchdynamo/issues/1147
    2) LSTM - https://github.com/pytorch/functorch/issues/586
    3) Input mutation - https://github.com/pytorch/torchdynamo/issues/1301
    """

    def raise_or_warn(reason):
        msg = f"Unable to use Aot Autograd because of presence of {reason}"
        if config.raise_on_unsafe_aot_autograd:
            raise NotImplementedError(msg)
        else:
            log.warning(msg)
        return False

    import functorch.compile

    # 1) LSTM module (tts_angular) - https://github.com/pytorch/functorch/issues/586
    for submod in gm.modules():
        if submod.__class__.__name__ == "LSTM":
            return raise_or_warn("LSTM")

    # 2) Mutation in the graph
    mutated = False
    try:
        if not torch.is_inference_mode_enabled():
            if functorch.compile.config.use_functionalize:
                # There are two problematic classes we still exclude for now with
                # functionalization:
                #   - data mutation of inputs (fixed when we stop recording the
                #   copy_ directly into the graph)
                #   - metadata mutation of inputs (fixed if we do an extra partition
                #   to avoid AotAutograd on the mutated inputs, or if we some how
                #   get custom autograd function to reflect metadata changes to the
                #   original tensor)
                mutated = has_mutation(gm, example_inputs, inputs_only=True)
            else:
                mutated = has_mutation(gm, example_inputs)
        else:
            log.info(
                "inference_mode enabled. TorchDynamo could not check for mutation."
            )
    except NotImplementedError as e:
        if "SparseTensorImpl" not in str(e):
            # TODO - TorchDynamo mutation analysis cannot handle sparse tensors.
            # So, there is a chance that we could call Aot Autograd when it is
            # unsafe.
            # The exception is fairly guarded with string check, so any other
            # mutation analysis bugs will raise exceptions and will be caught.
            raise e
        pass

    if mutated:
        return raise_or_warn("mutation")

    return True


class AotAutogradStrategy(object):
    """Base class for backend strategies that use AOT Autograd"""

    @classmethod
    def compile_fn(cls, gm: torch.fx.GraphModule, example_inputs, shape_env=None):
        if count_calls(gm.graph) < 2:
            return gm  # no point for tiny graphs
        return cls(gm, example_inputs, shape_env).verified_candidate()

    def __init__(self, gm: torch.fx.GraphModule, example_inputs, shape_env):
        import functorch.compile

        functorch.compile.config.use_functionalize = True
        functorch.compile.config.use_fake_tensor = True

        super(AotAutogradStrategy, self).__init__()
        counters["aot_autograd"]["total"] += 1
        self.use_fallback = False
        self.original_example_inputs = example_inputs
        self.gm = gm
        self.shape_env = shape_env

        if not functorch.compile.config.use_functionalize and config.normalize_ir:
            try:
                self.gm = normalize_ir(gm, self.example_inputs)
            except Exception:
                log.debug("TorchDynamo unable to remove mutation")
                self.use_fallback = True
                pass

        if not is_aot_autograd_safe_to_run(gm, example_inputs):
            self.use_fallback = True

    @property
    def example_inputs(self):
        return clone_inputs(self.original_example_inputs)

    def verified_candidate(self):
        if self.use_fallback:
            log.debug("Unable to use AOT Autograd because graph has mutation")
            counters["aot_autograd"]["not_ok"] += 1
            return self.gm
        cg = self.candidate()
        if cg is None:
            counters["aot_autograd"]["not_ok"] += 1
            raise RuntimeError("AOT Autograd failed to compile")
        counters["aot_autograd"]["ok"] += 1
        return cg

    def candidate(self):
        raise NotImplementedError()


class AotNop(AotAutogradStrategy):
    """Useful for debugging purpose"""

    def candidate(self):
        from functorch._src.compilers import debug_nop
        from functorch.compile import nop

        DEBUG = True
        return BACKENDS["aot_autograd"](
<<<<<<< HEAD
            self.gm,
            self.example_inputs,
            fw_compiler=debug_nop,
            shape_env=self.shape_env,
=======
            self.gm, self.example_inputs, fw_compiler=debug_nop if DEBUG else nop
>>>>>>> 00609e02
        )


aot_eager = AotNop.compile_fn


class AotTorchscript(AotAutogradStrategy):
    """
    AOT Autograd with torchscript backend. Default partitioner.
    """

    def candidate(self):
        from functorch.compile import ts_compile

        return BACKENDS["aot_autograd"](
            self.gm, self.example_inputs, fw_compiler=ts_compile
        )


aot_ts = AotTorchscript.compile_fn

# Global counter to differentiate between different graphs.
graph_idx = 0


class AotPrint(AotNop):
    """Saves all the gm models so that we can run them separately"""

    def candidate(self):
        global graph_idx
        module_idx = "module_" + str(graph_idx)
        self.gm.to_folder(module_idx, "Bar")
        for idx, x in enumerate(self.example_inputs):
            torch.save(x, module_idx + "_tensor" + str(idx) + ".pt")
        graph_idx += 1
        return super(AotPrint, self).candidate()


aot_print = AotPrint.compile_fn


def mem_efficient_fusion_kwargs(use_decomps):
    from functorch.compile import (
        default_decompositions,
        min_cut_rematerialization_partition,
        ts_compile,
    )

    kwargs = {
        # these are taken from memory_efficient_fusion()
        "fw_compiler": ts_compile,
        "bw_compiler": ts_compile,
        "partition_fn": min_cut_rematerialization_partition,
    }

    if use_decomps:
        kwargs["decompositions"] = default_decompositions

    return kwargs


class AotMemEfficientFusion(AotAutogradStrategy):
    """Use Min cut rematerilization and TorchScript+nvFuser with AOT Autograd"""

    def candidate(self):
        kwargs = mem_efficient_fusion_kwargs(use_decomps=True)
        return BACKENDS["aot_autograd"](self.gm, self.example_inputs, **kwargs)


class AotMemEfficientFusionNoDecomps(AotAutogradStrategy):
    """Use Min cut rematerilization and TorchScript+nvFuser with AOT Autograd"""

    def candidate(self):
        kwargs = mem_efficient_fusion_kwargs(use_decomps=False)
        return BACKENDS["aot_autograd"](self.gm, self.example_inputs, **kwargs)


class AotInductorDebug(AotAutogradStrategy):
    """
    Uses TorchInductor Aot Autograd decopms and partitioner to isolate aot vs
    inductor problems.
    """

    def candidate(self):
        from functorch.compile import min_cut_rematerialization_partition, nop

        decompositions = import_module(
            f"{config.inductor_import}.compile_fx"
        ).select_decomp_table()

        kwargs = {
            # these are taken from memory_efficient_fusion()
            "fw_compiler": nop,
            "bw_compiler": nop,
            "decompositions": decompositions,
            "partition_fn": functools.partial(
                min_cut_rematerialization_partition, compiler="inductor"
            ),
        }
        return BACKENDS["aot_autograd"](self.gm, self.example_inputs, **kwargs)


aot_inductor_debug = AotInductorDebug.compile_fn


class AOTMemEfficientFusionWithContext:
    """Pass TorchScript+nvFuser context to TorchDynamo"""

    def __init__(self, use_decomps=True):
        self.backend_ctx_ctor = lambda: torch.jit.fuser("fuser2")
        self.use_decomps = use_decomps

    def __call__(self, gm: torch.fx.GraphModule, example_inputs):
        if self.use_decomps:
            return AotMemEfficientFusion.compile_fn(gm, example_inputs)
        else:
            return AotMemEfficientFusionNoDecomps.compile_fn(gm, example_inputs)


aot_mem_efficient_fusion = AOTMemEfficientFusionWithContext(True)
aot_mem_efficient_fusion_no_decomp = AOTMemEfficientFusionWithContext(False)


def prims_executor(gm, inputs, *, executor):
    from functorch.compile import make_boxed_func

    # This function is called once per forward/backward pass of a graph in AOT
    # Autograd. We use it to set up the nvFuser-specific FX graph and return
    # execute function.
    from torch._prims.context import TorchRefsNvfuserCapabilityMode
    from torch._prims.executor import execute
    from torch.fx.experimental.proxy_tensor import make_fx

    # AOT Autograd might not use the partitioner, so we need to make sure that
    # the graph is transformed to use nvFuser-compatible nodes.
    if not getattr(gm, "_nvprim_transformed", False):
        with TorchRefsNvfuserCapabilityMode():
            gm = make_fx(gm)(*inputs)

    # Then we return a callable that executes the "gm" graph
    return make_boxed_func(partial(execute, gm, executor=executor))


def nvprims_fw_bw_partition_fn(joint_module, joint_inputs):
    # This function is called once per forward+backward pass of a graph in AOT
    # Autograd. We use it to set up the nvFuser-specific FX graph that is later
    # passed to the executor.
    from functorch.compile import min_cut_rematerialization_partition

    from torch._prims.context import TorchRefsNvfuserCapabilityMode
    from torch.fx.experimental.proxy_tensor import make_fx

    # AOT Autograd expects arguments of the traced function to be named exactly
    # "primals, tangents"
    def func(primals, tangents):
        return joint_module(primals, tangents)

    # First we trace the graph conditionally decomposing nodes
    # that can be sent to the nvfuser executor
    with TorchRefsNvfuserCapabilityMode():
        prim_gm = make_fx(func)(*joint_inputs)

    # all nvprims for now
    recomputable_ops = {
        getattr(torch.ops.nvprims, prim)
        for prim in dir(torch.ops.nvprims)
        if isinstance(getattr(torch.ops.nvprims, prim), torch._ops.OpOverloadPacket)
        and getattr(torch.ops.nvprims, prim).is_recomputable
    }

    fw_gm, bw_gm = min_cut_rematerialization_partition(
        prim_gm, joint_inputs, recomputable_ops=recomputable_ops
    )
    # AOT Autograd might not use the partitioner, so we need to make sure that
    # the graph is marked as already transformed to use nvFuser-compatible nodes
    fw_gm._nvprim_transformed = True
    bw_gm._nvprim_transformed = True
    return fw_gm, bw_gm


def create_nvprims_backend(*, executor):
    class NvPrims(AotAutogradStrategy):
        def __init__(self, gm: torch.fx.GraphModule, example_inputs):
            super(NvPrims, self).__init__(gm, example_inputs)
            self.executor = executor

        def candidate(self):
            from torch._dynamo import disable

            return BACKENDS["aot_autograd"](
                self.gm,
                self.example_inputs,
                fw_compiler=partial(prims_executor, executor=self.executor),
                bw_compiler=partial(prims_executor, executor=self.executor),
                partition_fn=disable(nvprims_fw_bw_partition_fn),
            )

    return NvPrims


aot_nvprims_nvfuser = create_nvprims_backend(executor="nvfuser").compile_fn
aot_nvprims_aten = create_nvprims_backend(executor="aten").compile_fn


def cloner(t):
    if isinstance(t, torch.Tensor):
        return t.clone()
    else:
        return t


class CudaGraphModule(Module):
    gm: GraphModule
    mutated_inputs: Set[int]

    def __init__(self, gm, mutated_inputs):
        super().__init__()
        self.gm = gm
        self.mutated_inputs = mutated_inputs

    warmed_up = False

    # these are all None or all filled
    graph = None
    static_inputs = None
    static_outputs = None

    # NB: we override __call__ as we don't need any nn.Module machinery
    # and to reduce overhead
    def __call__(self, *args):
        # TODO: once we've recorded here, we'd like to replace the __call__
        # implementation with compiled bytecode that copies into static, replays
        # the cuda graph, then copies out.  First condition is the hotpath,
        # needs optimizing
        if self.graph is not None:
            assert len(args) == len(self.static_inputs)
            for dst, src in zip(self.static_inputs, args):
                dst.copy_(src)
            self.graph.replay()
            for i in self.mutated_inputs:
                args[i].copy_(self.static_inputs[i])
            return tree_map(cloner, self.static_outputs)

        elif self.warmed_up:
            # record
            self.static_inputs = [x.clone() for x in args]
            self.graph = torch.cuda.CUDAGraph()
            with torch.cuda.graph(self.graph):
                self.static_outputs = self.gm(*self.static_inputs)
            # NB: recording doesn't actually run the operations, so
            # now we immediately replay the graph to serve up the result
            self.graph.replay()
            for i in self.mutated_inputs:
                args[i].copy_(self.static_inputs[i])
            return tree_map(cloner, self.static_outputs)

        else:
            # warmup
            stream = torch.cuda.Stream()
            stream.wait_stream(torch.cuda.current_stream())
            with torch.cuda.stream(stream):
                r = self.gm(*args)
            torch.cuda.current_stream().wait_stream(stream)
            self.warmed_up = True
            return r


# Interpreter versions of these passes can be found at
# https://gist.github.com/ezyang/df2d746cac3b2c7d55c181e37c57ef23


def find_input_mutations(g):
    def meta_fk(meta):
        return meta["val"] if "val" in meta else meta["fake_result"]

    inputs = defaultdict(set)
    input_idx = 0
    mutated_inputs = set()
    for n in g.nodes:
        if n.op == "placeholder":
            inputs[StorageWeakRef(meta_fk(n.meta)._typed_storage())].add(input_idx)
            input_idx += 1
        elif n.op == "call_function":
            if n.target is operator.getitem:
                continue
            schema = n.target._schema
            for i, arg in enumerate(schema.arguments):
                if i < len(n.args):
                    argument = n.args[i]
                else:
                    if arg.name not in n.kwargs:
                        continue
                    argument = n.kwargs[arg.name]
                mut_arg = False
                if arg.alias_info:
                    if arg.alias_info.is_write:
                        mut_arg = True
                if mut_arg:
                    # TODO: not correct for args that contain tensors in a struct
                    # like list
                    mutated_inputs |= inputs[
                        StorageWeakRef(meta_fk(argument.meta)._typed_storage())
                    ]
        # TODO: error on unrecognized nodes
    return mutated_inputs


# Mutates input graph
def apply_cuda_graphs(gm):
    for n in gm.graph.nodes:
        if n.op == "call_module":
            assert not n.kwargs
            submod = gm.get_submodule(n.target)
            gm.delete_submodule(n.target)
            mutated_inputs = find_input_mutations(submod.graph)
            gm.add_submodule(n.target, CudaGraphModule(submod, mutated_inputs))
    # NB: we didn't actually change the graph, no need for recompile


def cudagraphs(model, inputs):
    model = partition_cudagraphs(model, inputs)
    apply_cuda_graphs(model)
    return model


def raw_aot_autograd_cudagraphs(model, inputs):
    kwargs = {
        # these are taken from memory_efficient_fusion()
        "fw_compiler": cudagraphs,
        "bw_compiler": cudagraphs,
    }

    def _wrapped_bw_compiler(*args, **kwargs):
        # stop TorchDynamo from trying to compile our generated backwards pass
        return disable(disable(bw_compiler)(*args, **kwargs))  # type: ignore[operator]

    bw_compiler = kwargs.get("bw_compiler") or kwargs["fw_compiler"]
    kwargs["bw_compiler"] = _wrapped_bw_compiler

    from functorch.compile import aot_module_simplified  # type: ignore[import]

    from .. import disable

    return aot_module_simplified(model, **kwargs)


class AotAutogradCudaGraphs(AotAutogradStrategy):
    def candidate(self):
        return raw_aot_autograd_cudagraphs(self.gm, self.example_inputs)


aot_cudagraphs = AotAutogradCudaGraphs.compile_fn


def create_aot_backends():
    """
    Register aliases for the AOT backends
    """
    # aot_eager uses AOT Autograd backend with nop compiler. It is helpful in debugging.
    BACKENDS["aot_eager"] = aot_eager

    # aot_eager uses AOT Autograd backend with print compiler. It prints the
    # graphs and also saves the graph modules that are sent to AOT Autograd.
    # This is helpful for debugging.
    BACKENDS["aot_print"] = aot_print

    # aot_ts uses torchscript backend. We can use this with both nnc and nvfuser
    # by using the relevant fuser with torch.jit.fuser(...)
    BACKENDS["aot_ts"] = aot_ts

    # "nvprims" is a subset of PrimTorch primitives that are guaranteed to be
    # supported by nvFuser. This is the preferred backend for nvFuser+PrimTorch.
    BACKENDS["nvprims_nvfuser"] = aot_nvprims_nvfuser
    # This is useful for debugging. Can be removed later.
    BACKENDS["nvprims_aten"] = aot_nvprims_aten

    # aot_ts_nvfuser uses the memory efficient fusion algorithm from AOT Autograd.
    # It uses min cut rematerialization algorithm, uses nvFuser as the
    # compiler backend, and TorchScript as the frontend.
    BACKENDS["aot_ts_nvfuser"] = aot_mem_efficient_fusion

    # Similar to aot_ts_nvfuser, but disables the decompositions. Decompositions
    # can cause accuracy deviations. This setting allows us to compare accuracy
    # without worrying about the impact of decomposisitons. More details at
    # https://github.com/pytorch/torchdynamo/issues/611
    BACKENDS["aot_ts_nvfuser_nodecomps"] = aot_mem_efficient_fusion_no_decomp

    # aot_cudagraphs only applies CUDA graphs to the graph.  It is also helpful
    # for debugging and can serve as a perf baseline.
    BACKENDS["aot_cudagraphs"] = aot_cudagraphs

    # aot_inductor_debug just replaces the inductor compiler with nop to help
    # isolate inductor vs aot_eager errors
    BACKENDS["aot_inductor_debug"] = aot_inductor_debug<|MERGE_RESOLUTION|>--- conflicted
+++ resolved
@@ -146,14 +146,10 @@
 
         DEBUG = True
         return BACKENDS["aot_autograd"](
-<<<<<<< HEAD
             self.gm,
             self.example_inputs,
-            fw_compiler=debug_nop,
+            fw_compiler=debug_nop if DEBUG else nop,
             shape_env=self.shape_env,
-=======
-            self.gm, self.example_inputs, fw_compiler=debug_nop if DEBUG else nop
->>>>>>> 00609e02
         )
 
 
