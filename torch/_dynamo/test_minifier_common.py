--- conflicted
+++ resolved
@@ -5,11 +5,8 @@
 import shutil
 import subprocess
 import tempfile
-<<<<<<< HEAD
 import traceback
 from unittest.mock import patch
-=======
->>>>>>> 1b2f9551
 
 import torch
 import torch._dynamo
@@ -105,7 +102,7 @@
     # Returns the completed process state and the directory containing the
     # minifier launcher script, if `code` outputted it.
     def _run_test_code(self, code, *, isolate=True):
-        proc = self._maybe_subprocess_run(["python3", "-c", code], isolate=isolate)
+        proc = self._maybe_subprocess_run(["python3", "-c", code], isolate=isolate, cwd=self.DEBUG_DIR)
 
         print("test stdout:", proc.stdout.decode("utf-8"))
         print("test stderr:", proc.stderr.decode("utf-8"))
@@ -142,7 +139,7 @@
         self.assertTrue(os.path.exists(repro_file))
 
         repro_proc = self._maybe_subprocess_run(
-            ["python3", repro_file], isolate=isolate
+            ["python3", repro_file], isolate=isolate, cwd=repro_dir
         )
         print("repro stdout:", repro_proc.stdout.decode("utf-8"))
         print("repro stderr:", repro_proc.stderr.decode("utf-8"))
