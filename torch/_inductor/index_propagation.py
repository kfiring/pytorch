--- conflicted
+++ resolved
@@ -181,12 +181,6 @@
 
     def indirect_indexing(self, index, size, check=True):
         # indirect_indexing returns a sympy value, so no need to wrap in IndexPropVar here
-<<<<<<< HEAD
-        if isinstance(index, IndexPropVar) and index.expr is not None:
-            return index.expr.expr
-        return self.fallback("indirect_indexing", (index, size, check), {}).rep
-=======
         if isinstance(index, IndexPropVar) and index.is_symbolic:
             return index.value.expr
-        return self.fallback("indirect_indexing", (index, size), {}).value
->>>>>>> a2f8ade2
+        return self.fallback("indirect_indexing", (index, size, check), {}).value