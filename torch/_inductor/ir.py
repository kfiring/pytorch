import collections
import contextlib
import dataclasses
import functools
import itertools
import logging
import re
import textwrap
import traceback
from contextlib import nullcontext
from enum import Enum
from functools import partial
from inspect import signature
from typing import (
    Any,
    Callable,
    ClassVar,
    Dict,
    List,
    Optional,
    Sequence,
    Set,
    Tuple,
    Union,
)
from unittest.mock import patch

import sympy
from sympy import Expr, Integer, simplify

import torch._logging

import torch.fx
import torch.utils._pytree as pytree
from torch._dynamo.utils import identity
from torch._prims_common import (
    compute_required_storage_length,
    is_boolean_dtype,
    is_float_dtype,
    make_channels_last_strides_for,
    make_contiguous_strides_for,
)
from torch.fx.experimental.symbolic_shapes import FloorDiv

from . import config, dependencies
from .codegen.common import index_prevent_reordering
from .cuda_properties import get_device_properties
from .dependencies import extract_read_writes, var_builder
from .utils import (
    argsort,
    cache_on_self,
    convert_shape_to_inductor,
    convert_shape_to_symint,
    developer_warning,
    pad_listlike,
    sympy_dot,
    sympy_product,
    sympy_subs,
    sympy_symbol,
)
from .virtualized import ops, V

log = logging.getLogger(__name__)
indent = functools.partial(textwrap.indent, prefix="  ")
aten = torch.ops.aten

""" [Note: Inductor IR]

Inductor's IR is produced by executing 'lowering' code (see lowering.py).  Each
lowering is registered to a particular aten operator, and expects inputs that
correspond to the aten schema.  However, in place of torch Tensor inputs, lowerings
expect Inductor TensorBox inputs.

TensorBox IR represents torch tensors.  Tensors are sometimes single objects owning
storage, and sometimes views of another Tensor's storage.  Mutating tensor operations
(such as add_()) affect the underlying storage and any associated views.  Other operations
(such as .t_()) update metadata about the current view but don't modify the underlying storage.

To model this in Inductor, the IR distinguishes between TensorBox, View, StorageBox and Buffer.

TensorBox is the top level IR construct that any lowering should produce and maps to a torch.Tensor
output from an operation.  But just as torch.Tensors take different forms, TensorBox IR can
reference View IR or directly reference StorageBox IRs.

Some Inductor lowerings produce new sets of 'Box'es, while others (such as .t() or other view ops)
may take an existing TensorBox and point it to a new underlying View IR.

Tensors that directly own storage are represented as a chain of:
TensorBox -> StorageBox -> Buffer
where Buffer is a simple (1D) allocation, and StorageBox introduces the concept of a Layout.

If you mutate the data of such a tensor, we swing the StorageBox pointer to point to a new buffer
(leaving the old buffer unmodified and functionalizing the operation).

Tensors backed by views add one more indirection to the IR.
TensorBox -> View -> StorageBox -> Buffer
In these cases, the underlying StorageBox/Buffer will be shared with the pre-view TensorBox.
"""


def validate_ir(node_or_nodes):
    def _check_tensorbox(nodes):
        # Could expand this to check deeper properties
        # (e.g. TensorBox points to View or StorageBox)
        if isinstance(nodes, (list, tuple)):
            for node in nodes:
                _check_tensorbox(node)
        else:
            assert isinstance(
                nodes,
                (
                    DynamicScalar,
                    TensorBox,
                    RandSeedBuffer,
                    sympy.Symbol,
                    sympy.core.relational.Relational,
                    Expr,
                ),
            ), f"Found {type(nodes)}, which is not a supported top level IR node. See [Note: Inductor IR]"

    # Be picky about the accepted data structure (don't use pytree here)
    _check_tensorbox(node_or_nodes)


def inverse_reorder(order):
    inv_order = dict(zip(order, range(len(order))))

    def reindex(index):
        assert len(index) == len(inv_order)
        return [index[inv_order[i]] for i in range(len(index))]

    return reindex


def same_reorder(order):
    def reindex(index):
        assert len(index) == len(order)
        return [index[order[i]] for i in range(len(index))]

    return reindex


def fuse_reindexing(reindex1, reindex2):
    def reindex(index):
        return reindex1(reindex2(index))

    return reindex


def stride_order2fill_order(order):
    """
    Convert stride order to fill order
    For channel last format,
    stride order = [3, 0, 2, 1] and fill order = [1, 3, 2, 0]
    """
    lookup = {pos: idx for idx, pos in enumerate(order)}
    fill_order = [lookup[i] for i in range(len(order))]
    return fill_order


def get_stride_order(seq: Sequence[int]):
    """
    Convert strides to stride order
    """
    sorted_idx: List[int] = argsort(seq)
    out = [None for _ in range(len(seq))]
    for i, elem in enumerate(sorted_idx):
        out[elem] = i
    return out


def ir_node_to_tensor(x, guard_shape=True):
    if x is None:
        return None
    if not guard_shape:
        shape_fn = V.graph.sizevars.size_hint
    else:
        shape_fn = identity
    size = [shape_fn(s) for s in x.get_size()]
    if is_storage_and_layout(x):
        stride = [shape_fn(s) for s in x.get_layout().stride]
    else:
        stride = make_contiguous_strides_for(size)
    dtype = x.get_dtype()
    device = x.get_device()
    size = convert_shape_to_symint(size)
    stride = convert_shape_to_symint(stride)
    t = torch.empty_strided(
        size=size, stride=stride, dtype=dtype, device=device
    ).zero_()
    return t


class ModularIndexing(sympy.Function):
    """
    ModularIndexing(a, b, c) => (a // b) % c
    """

    nargs = (3,)
    is_integer = True

    @classmethod
    def eval(cls, base, divisor, modulus):
        if base == 0 or modulus == 1:
            return sympy.Integer(0)

        if (
            isinstance(base, sympy.Integer)
            and isinstance(divisor, sympy.Integer)
            and isinstance(modulus, sympy.Integer)
        ):
            return (base // divisor) % modulus

        if divisor != 1:
            gcd = sympy.gcd(base, divisor)
            if gcd != 1:
                return ModularIndexing(
                    simplify(base / gcd), simplify(divisor / gcd), modulus
                )

        if isinstance(base, sympy.Add):
            new_terms = []
            all_positive = True
            for term in base.args:
                if sympy.gcd(term, modulus * divisor) != modulus * divisor:
                    if (isinstance(term, sympy.Integer) and term < 0) or (
                        isinstance(term, sympy.Mul)
                        and isinstance(term.args[0], sympy.Integer)
                        and term.args[0] < 0
                    ):
                        # workaround for https://github.com/openai/triton/issues/619,
                        # if there are negative terms, // produces wrong result
                        # TODO if https://github.com/openai/triton/issues/619 is fixed
                        # this optimization would become valid
                        all_positive = False
                        break
                    else:
                        new_terms.append(term)

            if len(new_terms) != len(base.args) and all_positive:
                return ModularIndexing(sum(new_terms), divisor, modulus)

        if isinstance(base, FloorDiv):
            return ModularIndexing(base.args[0], base.args[1] * divisor, modulus)


class CleanDiv(FloorDiv):
    """
    Div where we can assume no rounding.
    This is to enable future optimizations.
    """

    pass


class CeilDiv(sympy.Function):
    """
    Div used in indexing that rounds up.
    """

    is_integer = True

    def __new__(cls, base, divisor):
        if sympy.gcd(base, divisor) == divisor:
            return CleanDiv(base, divisor)
        else:
            return FloorDiv(base + (divisor - 1), divisor)


def get_device_type(x):
    if getattr(x, "get_device", None):
        return get_device_type(x.get_device())
    if isinstance(x, torch.device):
        return x.type
    return None


def is_triton(x):
    return get_device_type(x) == "cuda"


def is_cpu(x):
    return get_device_type(x) == "cpu"


@dataclasses.dataclass
class IRNode:
    _current_origins: ClassVar[Set[Any]] = set()

    @staticmethod
    @contextlib.contextmanager
    def current_origins(origins: Set[torch.fx.Node]):
        old = IRNode._current_origins
        IRNode._current_origins = old | origins
        try:
            yield
        finally:
            IRNode._current_origins = old

    def __post_init__(self):
        self.origins = set(self._current_origins)
        self.traceback = traceback.format_stack() if config.debug_ir_traceback else None

    def get_traceback(self):
        return self.traceback

    def common_repr(self):
        origins = f"origins={getattr(self, 'origins', '')}"
        if len(origins) > 64:
            # this can get *very* long
            origins = f"{origins[:61]}..."
        return [origins]

    def str_helper(self, lines):
        lines = lines + self.common_repr()
        lines = indent(",\n".join(map(str, lines)))
        return f"{type(self).__name__}(\n{lines}\n)"

    def is_user_of(self, name):
        return any(name == dep.name for dep in self.get_reads())

    def get_numel(self):
        return sympy_product(self.get_size())

    def realize(self):
        """
        If the IRNode refers to data which has not been materialized (e.g.,
        it is a Pointwise/Reduction that could potentially have more
        compute fused into it), realize the IRNode into physical memory,
        ending the possibility of fusing into it, but allowing, e.g., multiple
        users to access the data without having to recompute.

        Check StorageBox.realize for a particularly notable implementation.

        TODO(ezyang): I think, in principle, every IRNode should have an
        implementation of this, and most of the time no-op is OK, but you
        really do have to audit each IRNode for this, so for now, raise
        an error if it's not implemented.  Note that some code in graph.py
        will catch this thrown error and suppress it with a warning.
        """
        raise NotImplementedError(f"realize NYI on {type(self)}")


@dataclasses.dataclass
class Loops(IRNode):
    device: torch.device
    dtype: torch.dtype
    inner_fn: Callable[..., Any]
    ranges: List[Expr]

    def __str__(self, names=("ranges",)):
        return self.str_helper(
            [
                f"'{self.device.type}'",
                str(self.dtype),
                self.inner_fn_str(),
            ]
            + [f"{name}={getattr(self, name)}" for name in names]
            + [f"origin_node={self.origin_node!r}"]
        )

    def __post_init__(self):
        super().__post_init__()
        self.origin_node = None

    __repr__ = __str__

    def get_dtype(self):
        return self.dtype

    def get_device(self):
        return self.device

    def get_origin_node(self):
        return self.origin_node

    def get_size(self):
        return self.ranges

    def is_extern(self):
        return False

    @classmethod
    def create(cls, *args, **kwargs):
        origin_node = kwargs.pop("origin_node", None)
        tb = kwargs.pop("traceback", None)
        r = cls(*args, **kwargs)
        r.origin_node = origin_node
        r.traceback = (
            tb or traceback.format_stack() if config.debug_ir_traceback else None
        )
        return TensorBox.create(r)

    @staticmethod
    def _index(ranges, prefix="i"):
        return [
            sympy.Integer(0) if s == 1 else sympy_symbol(f"{prefix}{n}")
            for n, s in enumerate(ranges)
        ]

    @cache_on_self
    def inner_fn_str(self):
        index = self._index(self.ranges)
        return V.KernelFormatterHandler.ir_to_string(self.inner_fn, index)

    def is_zero_elements(self):
        return any(r == 0 for r in self.ranges)

    @cache_on_self
    def get_reads(self):
        with patch.object(FlexibleLayout, "allow_indexing", True):
            if self.get_reduction_type():
                return extract_read_writes(
                    self.make_loader(),
                    self.get_size(),
                    self.get_reduction_size(),
                ).reads
            else:
                return extract_read_writes(
                    self.make_loader(),
                    self.get_size(),
                ).reads


class Pointwise(Loops):
    def make_loader(self):
        return self.inner_fn

    def get_reduction_size(self):
        return []

    def get_reduction_type(self):
        return None

    def store_output(self, output_name, indexer, vars):
        return ops.store(output_name, indexer(vars), self.inner_fn(vars))

    def constant_to_device(self, device):
        """Move this to a given device. Requires that all reads are to constants."""
        loader = self.make_loader()
        loader = patch.object(ConstantBuffer, "override_device", device)(loader)
        return Pointwise(device, self.dtype, loader, self.ranges)


@dataclasses.dataclass
class Scatter(Pointwise):
    output_indexer: Callable[[List[Expr]], Expr]
    scatter_mode: Optional[str] = None

    def constant_to_device(self, device):
        """Move this to a given device. Requires that all reads are to constants."""
        loader = self.make_loader()
        loader = patch.object(ConstantBuffer, "override_device", device)(loader)
        return Scatter(
            device,
            self.dtype,
            loader,
            self.ranges,
            self.output_indexer,
            self.scatter_mode,
        )

    def store_output(self, output_name, indexer, vars):
        return ops.store(
            output_name,
            indexer(self.output_indexer(vars)),
            self.inner_fn(vars),
            mode=self.scatter_mode,
        )


class ReductionHint(Enum):
    INNER = 0
    OUTER = 1
    OUTER_TINY = 2
    DEFAULT = 3


class TileHint(Enum):
    SQUARE = 0
    DEFAULT = 1


@dataclasses.dataclass
class Reduction(Loops):
    reduction_ranges: List[Expr]
    reduction_type: str
    # self.dtype represents the dst dtype
    src_dtype: torch.dtype
    reduction_hint: ReductionHint

    def __str__(self):
        return Loops.__str__(  # type: ignore[call-arg]
            self, names=("ranges", "reduction_ranges", "reduction_type")
        )

    def __repr__(self):
        return self.__str__()

    def get_reduction_size(self):
        return self.reduction_ranges

    def get_reduction_type(self):
        return self.reduction_type

    def store_reduction(self, output_name, indexer, vars, reduction_vars):
        return ops.reduction(
            output_name,
            self.dtype,
            self.src_dtype,
            self.reduction_type,
            indexer(vars),
            self.inner_fn(vars, reduction_vars),
        )

    def index_length(self):
        return len(self.ranges) + len(self.reduction_ranges)

    @cache_on_self
    def inner_fn_str(self):
        index = self._index(self.ranges)
        rindex = self._index(self.reduction_ranges, "r")
        return V.KernelFormatterHandler.ir_to_string(
            self.inner_fn,
            index,
            rindex,
        )

    def constant_to_device(self, device):
        """Move this to a given device. Requires that all reads are to constants."""
        loader = self.make_loader()
        loader = patch.object(ConstantBuffer, "override_device", device)(loader)
        return Reduction(
            device,
            self.dtype,
            loader,
            self.ranges,
            self.reduction_ranges,
            self.reduction_type,
            self.src_dtype,
            ReductionHint.DEFAULT,
        )

    @staticmethod
    def num_splits(
        device,
        dst_dtype,
        src_dtype,
        inner_fn,
        ranges,
        reduction_ranges,
        reduction_type,
        reduction_numel,
    ):
        num_sm = get_device_properties(device).multi_processor_count
        min_elements_per_thread = 32
        max_elements_per_thread = 512
        threads_per_sm = 2048
        min_elements_per_device = min_elements_per_thread * num_sm * threads_per_sm
        max_elements_per_device = max_elements_per_thread * num_sm * threads_per_sm

        def inner_reduction_splits(reduction_numel_hint, numel_hint):
            # do heuristics that's close to eager mode for split inner reduction
            # we leak reduction autotune configs here, and will need to refactor to avoid this later
            num_warps = 8
            num_threads = 32 * num_warps
            if numel_hint >= 2 * num_sm:  # don't split if there are enough outputs
                return 1
            if reduction_numel_hint <= 8192:
                return 1
            if reduction_numel_hint * numel_hint <= min_elements_per_device:
                split_size = min_elements_per_thread
            elif reduction_numel_hint * numel_hint < max_elements_per_device:
                target_blocks = num_sm * threads_per_sm // (2 * num_threads)
                blocks_per_output = (target_blocks + numel_hint - 1) // numel_hint
                tmp_split_size = (
                    reduction_numel_hint + num_threads * blocks_per_output - 1
                ) // (num_threads * blocks_per_output)
                divisors = sympy.divisors(reduction_numel_hint)
                closest = min(divisors, key=lambda x: abs(x - tmp_split_size))
                if abs(closest - tmp_split_size) < 30:
                    # prefer even splits, but never smalle than min_elements_per_thread
                    split_size = max(closest, min_elements_per_thread)
                else:
                    split_size = tmp_split_size
            else:
                divisors = sympy.divisors(reduction_numel_hint)
                closest = min(divisors, key=lambda x: abs(x - max_elements_per_thread))
                if abs(closest - max_elements_per_thread) < 50:
                    # prefer even splits
                    split_size = closest
                else:
                    split_size = max_elements_per_thread
            return (reduction_numel_hint + split_size * num_threads - 1) // (
                split_size * num_threads
            )

        def outer_reduction_splits(reduction_numel_hint, numel_hint):
            # TODO the best heuristic currently has XBLOCK (corresponding to numel_hint) 128
            # extend to even smaller number of outputs
            num_warps = 8
            num_threads = num_warps * 32
            rvals_per_thread = 4  # comes from heuristics, refactor to not leak here
            xvals_per_block = 128
            xblocks = (numel_hint + xvals_per_block - 1) // xvals_per_block
            if reduction_numel_hint * numel_hint < min_elements_per_device:
                split_size = min_elements_per_thread
            elif reduction_numel_hint * numel_hint < max_elements_per_device:
                target_blocks = num_sm * threads_per_sm // (num_threads)
                target_blocks = (target_blocks + xblocks - 1) // xblocks
                tmp_split_size = (
                    reduction_numel_hint + rvals_per_thread * target_blocks - 1
                ) // (rvals_per_thread * target_blocks)
                divisors = sympy.divisors(reduction_numel_hint)
                closest = min(divisors, key=lambda x: abs(x - tmp_split_size))
                if abs(tmp_split_size - closest) < 20:
                    split_size = max(closest, min_elements_per_thread)
                else:
                    split_size = tmp_split_size
            else:
                divisors = sympy.divisors(reduction_numel_hint)
                closest = min(divisors, key=lambda x: abs(x - max_elements_per_thread))
                if abs(closest - max_elements_per_thread) < 50:
                    # prefer even splits
                    split_size = closest
                else:
                    split_size = max_elements_per_thread

            return (reduction_numel_hint + rvals_per_thread * split_size - 1) // (
                rvals_per_thread * split_size
            )

        reduction_numel_hint = V.graph.sizevars.size_hint(reduction_numel)
        numel_hint = V.graph.sizevars.size_hint(sympy_product(ranges))
        # easy cases
        if numel_hint == 1:
            return ReductionHint.INNER, inner_reduction_splits(
                reduction_numel_hint, numel_hint
            )
        if (
            reduction_numel_hint <= min_elements_per_thread
            or numel_hint >= num_sm * 2 * 32
        ):
            return ReductionHint.DEFAULT, 1

        r = Reduction(
            device,
            dst_dtype,
            inner_fn,
            ranges,
            reduction_ranges,
            reduction_type,
            src_dtype,
            ReductionHint.DEFAULT,
        )

        def get_read_indices(r):
            cb = ComputedBuffer(
                name=None,
                layout=FlexibleLayout(
                    device=r.get_device(),
                    dtype=r.get_dtype(),
                    size=r.get_size(),
                ),
                data=r,
            )
            read_writes = cb.get_read_writes()
            # try finding the full size producer
            # TODO this will fail for something like ((1, N) * (N, 1)).sum()
            # this would also possibly be wrong for producers with the different contiguity but we hope those cases are rare
            range_vars = [
                r
                for r in read_writes.range_vars
                if isinstance(r, sympy.Expr) and not isinstance(r, sympy.Number)
            ]
            indices = []
            changed = False
            for md in sorted(read_writes.reads, key=lambda x: x.name):
                if all(r in md.index.free_symbols for r in range_vars):
                    indices.append(md.index)
                    if md.name in V.graph.name_to_buffer:
                        buf = V.graph.name_to_buffer[md.name]
                        original_stride = buf.layout.stride
                        buf.decide_layout()
                        if buf.layout.stride != original_stride:
                            changed = True
            return indices, changed

        indices, changed = get_read_indices(r)
        if changed:
            indices, _ = get_read_indices(r)

        if len(indices) == 0:
            # TODO determine splits when all inputs are broadcast
            return ReductionHint.DEFAULT, 1

        (_, reduction_vars), ranges = dependencies.index_vars_squeeze(
            r.get_size(), r.get_reduction_size()
        )
        num_outer = 0
        num_inner = 0
        for i in indices:
            i = V.graph.sizevars.simplify_with_ranges(i, ranges)
            strides = V.graph.sizevars.stride_hints(i, reduction_vars, ranges.keys())
            outer = all(s > 1 for s in strides)
            if outer:
                num_outer += 1
            else:
                num_inner += 1
        if num_inner > num_outer:
            return ReductionHint.INNER, inner_reduction_splits(
                reduction_numel_hint, numel_hint
            )
        else:
            return ReductionHint.OUTER, outer_reduction_splits(
                reduction_numel_hint, numel_hint
            )

    @staticmethod
    def _unroll_reduction_fn(inner_fn, reduction_ranges, reduction_type):
        """Convert inner_fn from a reduction to an pointwise"""
        reduction_ranges = [
            V.graph.sizevars.guard_static_shape(x) for x in reduction_ranges
        ]

        if reduction_type == "sum":

            def combine_fn(a, b):
                return ops.add(a, b)

        elif reduction_type == "prod":

            def combine_fn(a, b):
                return ops.mul(a, b)

        elif reduction_type == "xor_sum":

            def combine_fn(a, b):
                return ops.bitwise_xor(a, b)

        elif reduction_type == "min":

            def combine_fn(a, b):
                return ops.minimum(a, b)

        elif reduction_type == "max":

            def combine_fn(a, b):
                return ops.maximum(a, b)

        elif reduction_type == "any":

            def combine_fn(a, b):
                return ops.logical_or(a, b)

        elif reduction_type == "argmin":

            def combine_fn(a, b):
                a_value, a_index = a
                b_value, b_index = b
                mask = ops.lt(b_value, a_value)
                a_isnan = ops.ne(a_value, a_value)
                b_isnan = ops.ne(b_value, b_value)
                mask = ops.logical_or(mask, ops.gt(b_isnan, a_isnan))

                return (
                    ops.where(mask, b_value, a_value),
                    ops.where(mask, b_index, a_index),
                )

        elif reduction_type == "argmax":

            def combine_fn(a, b):
                a_value, a_index = a
                b_value, b_index = b
                mask = ops.gt(b_value, a_value)
                a_isnan = ops.ne(a_value, a_value)
                b_isnan = ops.ne(b_value, b_value)
                mask = ops.logical_or(mask, ops.gt(b_isnan, a_isnan))

                return (
                    ops.where(mask, b_value, a_value),
                    ops.where(mask, b_index, a_index),
                )

        else:
            raise NotImplementedError(f"unknown reduction_type={reduction_type}")

        def fn(index):
            return functools.reduce(
                combine_fn,
                (
                    value_fn(index, rindex)
                    for rindex in itertools.product(
                        *[range(x) for x in reduction_ranges]
                    )
                ),
            )

        if reduction_type in ("argmin", "argmax"):
            flatten_index = FixedLayout(
                None,
                None,
                reduction_ranges,
                FlexibleLayout.contiguous_strides(reduction_ranges),
            ).make_indexer()

            def value_fn(index, rindex):
                rindex = [sympy.expand(i) for i in rindex]
                return (
                    inner_fn(index, rindex),
                    ops.index_expr(flatten_index(rindex), torch.int64),
                )

            return lambda index: fn(index)[1]
        else:
            value_fn = inner_fn
            return fn

    @classmethod
    def create(  # type: ignore[override]
        cls,
        device: torch.device,
        dst_dtype: torch.dtype,
        src_dtype: torch.dtype,
        inner_fn: Callable[..., Any],
        ranges: List[Expr],
        reduction_ranges: List[Expr],
        reduction_type: str,
        reduction_hint: ReductionHint = ReductionHint.DEFAULT,
    ):
        reduction_numel = V.graph.sizevars.simplify(sympy_product(reduction_ranges))

        if reduction_numel == 0:
            # N.B. This is a hack to generate the literal of the given type
            # Ideally, we should be fixing `def constant` in triton.py
            # but it breaks due to hardcoded dtypes in other places
            def py_cnst(val):
                return (
                    bool(val)
                    if dst_dtype == torch.bool
                    else float(val)
                    if dst_dtype.is_floating_point
                    else int(val)
                )

            rtypes_to_inits = {
                "sum": py_cnst(0),
                "xor_sum": py_cnst(0),
                "prod": py_cnst(1),
                "any": py_cnst(0),
                # "all" is desugared to `!any(!val)`
            }

            assert (
                reduction_type in rtypes_to_inits.keys()
            ), f"{reduction_type} not supported for zero-dimension tensors!"

            def const_fn(index):
                return ops.constant(rtypes_to_inits[reduction_type], dst_dtype)

            return Pointwise.create(
                device=device,
                dtype=src_dtype,
                inner_fn=const_fn,
                ranges=list(ranges),
            )

        if reduction_numel == 1:
            # this reduction is actually a pointwise op
            if reduction_type in ("argmin", "argmax"):

                def fn(index):
                    return ops.constant(0, dst_dtype)

            else:

                def fn(index):
                    reduction_index = [sympy.Integer(0) for _ in reduction_ranges]
                    return inner_fn(index, reduction_index)

            return Pointwise.create(device, dst_dtype, fn, ranges)

        if (
            isinstance(reduction_numel, sympy.Integer)
            and V.graph.sizevars.size_hint(reduction_numel)
            < config.unroll_reductions_threshold
            and sympy_product(ranges) != 1
        ):
            return Pointwise.create(
                device,
                dst_dtype,
                cls._unroll_reduction_fn(inner_fn, reduction_ranges, reduction_type),
                ranges,
            )

        split_reduction = (
            is_triton(device)
            and reduction_type
            not in {
                "argmax",
                "argmin",
            }
            and config.split_reductions
        )
        if split_reduction:
            # TODO(voz): dedup with sizevar util introduced in other PR
            def _is_static(x):
                return isinstance(x, (int, sympy.Integer))

            split_reduction = (
                all(_is_static(r) for r in ranges)
                and all(_is_static(r) for r in reduction_ranges)
                and _is_static(reduction_numel)
            )

        if split_reduction:
            # triton doesn't support reduce to single element well, so break it up
            hint, split = cls.num_splits(
                device,
                dst_dtype,
                src_dtype,
                inner_fn,
                ranges,
                reduction_ranges,
                reduction_type,
                reduction_numel,
            )
            # intermediate reduction in split can contain complex indexing,
            # and num_splits will fail to correctly set the hint
            # reuse the passed hint if available
            if reduction_hint == ReductionHint.DEFAULT:
                reduction_hint = hint
            if split > 1:
                # triton doesn't support reduce to single element well, so break it up
                return cls.create_multilayer(
                    device,
                    dst_dtype,
                    src_dtype,
                    inner_fn,
                    ranges,
                    reduction_ranges,
                    reduction_type,
                    split,
                    reduction_hint,
                )

        return TensorBox.create(
            Reduction(
                device,
                dst_dtype,
                inner_fn,
                ranges,
                reduction_ranges,
                reduction_type,
                src_dtype,
                reduction_hint,
            )
        )

    @staticmethod
    def default_value(reduction_type, dtype):
        if reduction_type in {"max", "argmax"}:
            if is_float_dtype(dtype):
                return float("-inf")
            elif is_boolean_dtype(dtype):
                return 0
            else:
                return torch.iinfo(dtype).min
        if reduction_type in {"min", "argmin"}:
            if is_float_dtype(dtype):
                return float("inf")
            elif is_boolean_dtype(dtype):
                return 1
            else:
                return torch.iinfo(dtype).max

        return {
            "sum": 0,
            "prod": 1,
            "xor_sum": 0,
            "any": 0,
        }[reduction_type]

    @classmethod
    def create_multilayer(
        cls,
        device: torch.device,
        dst_dtype: torch.dtype,
        src_dtype: torch.dtype,
        inner_fn: Callable[..., Any],
        ranges: List[Expr],
        reduction_ranges: List[Expr],
        reduction_type: str,
        split: int,
        reduction_hint: ReductionHint,
    ):
        """
        Break a large reduction up into multiple smaller reductions
        recursively
        """
        reduction_numel = sympy_product(reduction_ranges)

        # TODO(jansel): convert this to dynamic shapes
        # TODO(jansel): realize the reduction so we can do dynamic indexing
        reduction_ranges = [
            sympy.Integer(V.graph.sizevars.guard_static_shape(s))
            for s in reduction_ranges
        ]
        reduction_numel = sympy.Integer(
            V.graph.sizevars.guard_static_shape(reduction_numel)
        )

        if V.graph.sizevars.size_hint(reduction_numel) % split == 0:
            need_mask = False
        else:
            need_mask = True

        split = sympy.Integer(split)
        block_size = FloorDiv(reduction_numel + (split - 1), split)

        reindex = View.dynamic_reshape_indexer(reduction_ranges, [reduction_numel])

        def wrapper_fn(index, reduction_index):
            (reduction_index,) = reduction_index
            *new_index, reduction_block = index
            indices = block_size * reduction_block + reduction_index

            def body():
                return inner_fn(new_index, reindex([indices]))

            if need_mask:
                mask = ops.lt(
                    ops.index_expr(indices, torch.int32),
                    ops.index_expr(reduction_numel, torch.int32),
                )
                return ops.masked(
                    mask, body, cls.default_value(reduction_type, dst_dtype)
                )
            else:
                return body()

        # triton will automatically compute reductions in fp32 if reducing over fp16/bf16
        # within the kernel. keep the intermediate in fp32 so as to keep the whole reduction
        # in fp32 and not reduce precision by breaking up the kernel into multiple layers
        intermediate_dtype = (
            dst_dtype
            if dst_dtype not in (torch.float16, torch.bfloat16)
            else torch.float
        )
        intermediate = Reduction.create(
            device,
            intermediate_dtype,
            src_dtype,
            wrapper_fn,
            [*ranges, split],
            [block_size],
            reduction_type,
            reduction_hint,
        )
        intermediate.realize()
        intermediate_loader = intermediate.make_loader()

        def intermediate_fn(index, reduction_index):
            return intermediate_loader([*index, *reduction_index])

        numel_hint = V.graph.sizevars.size_hint(sympy_product(ranges))
        if split <= 512 and numel_hint <= 512 and reduction_hint == ReductionHint.OUTER:
            reduction_hint = ReductionHint.OUTER_TINY
        if (
            split <= 1024
            and numel_hint <= 256
            and reduction_hint == ReductionHint.OUTER
        ):
            reduction_hint = ReductionHint.OUTER_TINY
        return TensorBox.create(
            Reduction(
                device,
                dst_dtype,
                intermediate_fn,
                ranges,
                [split],
                reduction_type,
                src_dtype,
                reduction_hint,
            )
        )


def is_storage_and_layout(x):
    try:
        as_storage_and_layout(x, freeze=False)
        return True
    except NotImplementedError:
        return False


def is_contiguous_storage_and_layout(x):
    try:
        buffer, layout = as_storage_and_layout(x, freeze=False)
        return layout.is_contiguous()
    except NotImplementedError:
        return False


def as_storage_and_layout(x, freeze=True, want_contiguous=False, stride_order=None):
    """Try to simplify x into a StorageBox and a Layout"""
    if isinstance(x, TensorBox):
        return as_storage_and_layout(
            x.data,
            freeze=freeze,
            want_contiguous=want_contiguous,
            stride_order=stride_order,
        )
    if isinstance(x, StorageBox) and isinstance(x.data, Buffer):
        if freeze:
            if want_contiguous:
                x.data.freeze_layout()
                assert x.data.layout.is_contiguous()
            elif stride_order is not None:
                x.data.freeze_layout_with_stride_order(stride_order)
            else:
                x.data.decide_layout()
        return x, x.data.layout
    if isinstance(x, ReinterpretView):
        # making the base of x contiguous or stride_ordered will not necessarily make
        # the ReinterpretedView either, so dont pass along those arguments
        buffer, _ = as_storage_and_layout(
            x.data,
            freeze=freeze,
        )
        return buffer, x.layout
    raise NotImplementedError


as_contiguous_storage_and_layout = functools.partial(
    as_storage_and_layout, want_contiguous=True
)


def is_stride_order_storage_and_layout(x, stride_order):
    try:
        buffer, layout = as_storage_and_layout(x, freeze=False)
        return layout.is_stride_ordered(stride_order)
    except NotImplementedError:
        return False


@dataclasses.dataclass
class BaseView(IRNode):
    data: IRNode

    def get_dtype(self):
        return self.data.get_dtype()

    def get_device(self):
        return self.data.get_device()

    def get_origin_node(self):
        return None

    def get_name(self):
        return self.data.get_name()

    def mark_reuse(self, users):
        return self.data.mark_reuse(users)

    def has_exceeded_max_reads(self):
        return self.data.has_exceeded_max_reads()

    def realize(self):
        return self.data.realize()

    def realize_hint(self):
        return self.data.realize_hint()

    def get_storage_numel(self):
        return self.data.get_storage_numel()

    def is_extern(self):
        return self.data.is_extern()

    @cache_on_self
    def get_reads(self):
        with patch.object(FlexibleLayout, "allow_indexing", True):
            return extract_read_writes(
                self.make_loader(),
                self.get_size(),
            ).reads

    def unwrap_view(self):
        x = self
        while isinstance(x, BaseView):
            x = x.data
        return x

    def constant_to_device(self, device):
        """Move this to a given device. Requires that all reads are to constants."""
        loader = self.make_loader()
        loader = patch.object(ConstantBuffer, "override_device", device)(loader)
        return Pointwise(device, self.get_dtype(), loader, self.get_size())


@dataclasses.dataclass
class ExpandView(BaseView):
    size: List[Expr]

    @staticmethod
    def _normalize_size(x, new_size):
        """Replace `-1` with correct sizes"""
        new_size = list(map(sympy.expand, new_size))
        old_size = x.get_size()
        old_size = [None] * (len(new_size) - len(old_size)) + list(old_size)
        assert len(new_size) == len(old_size)
        for i in range(len(new_size)):
            if new_size[i] == -1:
                assert old_size[i] is not None
                new_size[i] = old_size[i]
        return new_size

    @classmethod
    def create(cls, x, new_size):
        new_size = cls._normalize_size(x, new_size)

        if is_storage_and_layout(x):
            storage, old_layout = as_storage_and_layout(x)
            skip = len(new_size) - len(old_layout.size)
            assert skip >= 0
            new_stride = [sympy.Integer(0)] * skip
            for stride, size in zip(old_layout.stride, old_layout.size):
                new_stride.append(stride if size != 1 else sympy.Integer(0))
            new_layout = FixedLayout(
                old_layout.device,
                old_layout.dtype,
                list(new_size),
                new_stride,
                old_layout.offset,
            )
            return ReinterpretView(storage, new_layout)

        return ExpandView(x, new_size)

    def get_size(self):
        return self.size

    def make_loader(self):
        target = self.get_size()
        actual = self.data.get_size()
        skip = len(target) - len(actual)
        inner = self.data.make_loader()

        def load(index):
            index = list(index[skip:])
            assert len(index) == len(actual)
            for i in range(len(actual)):
                if actual[i] == 1:
                    # zero out broadcast dimension
                    index[i] = sympy.Integer(0)
            return inner(index)

        return load


@dataclasses.dataclass
class PermuteView(BaseView):
    dims: List[Expr]

    @classmethod
    def create(cls, x, dims):
        dims = cls._map_neg_dims(dims)
        assert set(dims) == set(range(len(dims)))

        if is_storage_and_layout(x):
            storage, old_layout = as_storage_and_layout(x)
            new_layout = FixedLayout(
                old_layout.device,
                old_layout.dtype,
                [old_layout.size[i] for i in dims],
                [old_layout.stride[i] for i in dims],
                old_layout.offset,
            )
            return ReinterpretView(storage, new_layout)

        return PermuteView(x, dims)

    @classmethod
    def _map_neg_dims(cls, dims):
        return [dim if dim >= 0 else len(dims) + dim for dim in dims]

    def get_size(self):
        assert set(self._map_neg_dims(self.dims)) == set(range(len(self.dims)))
        size = self.data.get_size()
        return [size[i] for i in self.dims]

    def make_loader(self):
        inner = self.data.make_loader()
        inv = {j: i for i, j in enumerate(self.dims)}
        inv = [inv[i] for i in range(len(self.dims))]
        assert set(inv) == set(range(len(self.dims)))

        def load(index):
            index = [index[i] for i in inv]
            return inner(index)

        return load


class SqueezeView(BaseView):
    @classmethod
    def create(cls, x, *, dim=None):
        if is_storage_and_layout(x):
            storage, old_layout = as_storage_and_layout(x)
            new_size = []
            new_stride = []
            if dim is not None:
                assert isinstance(dim, int), "expected integer dim argument"
                assert 0 <= dim and dim < len(old_layout.size)

            for i, (size, stride) in enumerate(zip(old_layout.size, old_layout.stride)):
                if dim is None:
                    if size != 1:
                        new_size.append(size)
                        new_stride.append(stride)
                else:
                    if i != dim:
                        new_size.append(size)
                        new_stride.append(stride)
                    else:
                        assert size == 1, "expected squeezed size to be 1"

            new_layout = FixedLayout(
                old_layout.device,
                old_layout.dtype,
                new_size,
                new_stride,
                old_layout.offset,
            )
            return ReinterpretView(storage, new_layout)

        if dim is None:
            # redirect to a generic view
            return View.create(x, [s for s in x.get_size() if s != 1])
        else:
            assert x.get_size()[dim] == 1
            return View.create(x, [s for i, s in enumerate(x.get_size()) if i != dim])

    @staticmethod
    def squeezer(size: Tuple[sympy.Expr, ...]):
        new_size = [s for s in size if s != 1]
        not_one = [i for i, s in enumerate(size) if s != 1]
        length = len(size)

        def reindex(index: List[sympy.Expr]) -> Tuple[sympy.Expr, ...]:
            assert len(index) == len(not_one), f"{index} {not_one}"
            new_index = [sympy.Integer(0)] * length
            for idx, s in zip(not_one, index):
                new_index[idx] = s
            return tuple(new_index)

        return new_size, reindex

    def __init__(self, data):
        raise AssertionError("use SqueezeView.create()")


@dataclasses.dataclass
class View(BaseView):
    size: List[Expr]
    reindex: Callable[..., Any]

    def make_indexer(self):
        base_indexer = self.data.make_indexer()

        def indexer(idx):
            return base_indexer(self.reindex(idx))

        return indexer

    @staticmethod
    def handle_negative_index(idx, size):
        idx = sympy.expand(idx)
        size = sympy.expand(size)
        sizevars = V.graph.sizevars
        if sizevars.size_hint(idx) < 0:
            sizevars.guard_lt(idx, 0)
            idx = idx + size
        return idx

    def reindex_str(self):
        index_old = [sympy_symbol(f"i{n}") for n in range(len(self.size))]
        index_new = list(self.reindex(index_old))
        return f"lambda {', '.join(map(str, index_old))}: {index_new}"

    def __str__(self):
        return self.str_helper(
            [self.data, f"size={self.size}", f"reindex={self.reindex_str()}"]
        )

    __repr__ = __str__

    @classmethod
    def create(cls, x, new_size):
        assert isinstance(new_size, (tuple, list))
        old_size, new_size = cls.resolve_negative_size(x.get_size(), new_size)

        # Skip pointless views
        if V.graph.sizevars.statically_known_list_equals(old_size, new_size):
            return x

        if 0 in new_size:

            def fake_reindex(index):
                return tuple([0] * len(old_size))

            return cls(x, tuple(new_size), fake_reindex)
        # TODO: a new class for FixedTransferLayout that output layout is constrained by input layout
        elif is_contiguous_storage_and_layout(x) and not isinstance(
            x.data, ExternKernelAlloc
        ):
            storage, old_layout = as_contiguous_storage_and_layout(x)
            new_layout = FixedLayout(
                old_layout.device,
                old_layout.dtype,
                new_size,
                FlexibleLayout.contiguous_strides(new_size),
                old_layout.offset,
            )
            return ReinterpretView(storage, new_layout)

        reindex = cls.dynamic_reshape_indexer(old_size, new_size)
        return cls(x, list(new_size), reindex)

    @staticmethod
    def resolve_negative_size(old_size, new_size):
        new_size = [V.graph.sizevars.simplify(x) for x in new_size]
        old_size = [V.graph.sizevars.simplify(x) for x in old_size]

        new_size = list(new_size)
        for i in range(len(new_size)):
            if new_size[i] == -1:
                new_size[i] = sympy.Integer(1)
                new_size[i] = CleanDiv(sympy_product(old_size), sympy_product(new_size))
                break

        V.graph.sizevars.guard_equals(sympy_product(old_size), sympy_product(new_size))
        return old_size, new_size

    @classmethod
    def dynamic_reshape_indexer(cls, old_size, new_size):
        try:
            reindex = cls._dynamic_reshape_indexer(old_size, new_size)
        except (AssertionError, IndexError):
            # optimistic algorithm failed, lets do a fallback
            flat = [sympy_product(old_size)]
            reindex1 = cls._dynamic_reshape_indexer(old_size, flat)
            reindex2 = cls._dynamic_reshape_indexer(flat, new_size)
            reindex = fuse_reindexing(reindex1, reindex2)
        return reindex

    @staticmethod
    def _dynamic_reshape_indexer(old_size, new_size):
        """
        Perform a reshape entirely by modifying indexing math
        """
        size_hint = V.graph.sizevars.size_hint
        vars = [sympy_symbol(f"view{i}") for i in range(len(new_size))]

        stack_new = list(zip(vars, new_size))
        stack_old = list(old_size)

        view_expr = []
        while stack_new and stack_old:
            size_old = stack_old.pop()
            var, size_new = stack_new.pop()
            if size_old == 1:
                view_expr.append(sympy.Integer(0))
                stack_new.append((var, size_new))  # re-add
            elif size_new == 1:
                stack_old.append(size_old)  # re-add
            elif size_hint(size_new) == size_hint(size_old):
                view_expr.append(var)
                V.graph.sizevars.guard_equals(size_new, size_old)
            elif size_hint(size_new) < size_hint(size_old):
                while size_hint(size_new) < size_hint(size_old):
                    var2, size_new2 = stack_new.pop()
                    var = var2 * size_new + var
                    size_new = size_new * size_new2
                view_expr.append(var)
                V.graph.sizevars.guard_equals(size_new, size_old)
            elif size_hint(size_new) > size_hint(size_old):
                divisor = sympy.Integer(1)
                modulus = size_old
                view_expr.append(ModularIndexing(var, divisor, modulus))
                divisor = divisor * modulus
                while size_hint(size_new) > size_hint(size_old):
                    modulus = stack_old.pop()
                    view_expr.append(ModularIndexing(var, divisor, modulus))
                    divisor = divisor * modulus
                    size_old = size_old * modulus
                V.graph.sizevars.guard_equals(size_new, size_old)
            else:
                raise AssertionError()

        while stack_old:
            size_old = stack_old.pop()
            V.graph.sizevars.guard_equals(size_old, 1)
            view_expr.append(sympy.Integer(0))

        while stack_new:
            var, size_new = stack_new.pop()
            V.graph.sizevars.guard_equals(size_new, 1)

        view_expr = list(reversed(view_expr))
        assert len(view_expr) == len(old_size)

        def reindex(index):
            assert len(index) == len(vars), (len(index), len(vars))
            replacements = dict(zip(vars, index))
            return tuple(sympy_subs(x, replacements) for x in view_expr)

        return reindex

    def get_size(self):
        return self.size

    def make_loader(self):
        def load(index):
            return inner(self.reindex(index))

        inner = self.data.make_loader()
        return load


@dataclasses.dataclass
class ReinterpretView(BaseView):
    """Pretend our storage has a different layout"""

    layout: "Layout"

    def __post_init__(self):
        super().__post_init__()
        if isinstance(self.data, BaseView):
            self.data = self.data.unwrap_view()

    def __str__(self):
        return self.str_helper(
            [
                self.data,
                self.layout,
            ]
        )

    __repr__ = __str__

    def get_name(self):
        return self.data.get_name()

    def get_device(self):
        return self.layout.device

    def get_origin_node(self):
        return None

    def get_dtype(self):
        return self.layout.dtype

    def get_size(self):
        return list(self.layout.size)

    def get_stride(self):
        return list(self.layout.stride)

    def make_loader(self):
        def loader(index):
            indexer = self.layout.make_indexer()
            return ops.load(self.get_name(), indexer(index))

        return loader

    def make_indexer(self):
        return self.layout.make_indexer()

    def get_layout(self):
        return self.layout

    def freeze_layout(self):
        pass

    def codegen_reference(self):
        size = V.graph.wrapper_code.codegen_shape_tuple(self.layout.size)
        stride = V.graph.wrapper_code.codegen_shape_tuple(self.layout.stride)
        offset = V.graph.wrapper_code.codegen_sizevar(self.layout.offset)
        namespace = V.graph.wrapper_code.namespace
        if offset != "0":
            return (
                f"{namespace}as_strided({self.get_name()}, {size}, {stride}, {offset})"
            )
        return f"{namespace}as_strided({self.get_name()}, {size}, {stride})"


class SliceView(View):
    @classmethod
    def create(cls, x, dim, start, end, step=1):
        step = sympy.expand(step)
        assert step > 0
        try:
            if start == 0 and end >= 2**63 - 1 and step == 1:
                return x
        except TypeError:
            pass

        sizevars = V.graph.sizevars
        new_size = list(x.get_size())

        start = cls.handle_negative_index(start, new_size[dim])
        end = cls.handle_negative_index(end, new_size[dim])

        end = sizevars.guard_min(end, new_size[dim])
        start = sizevars.guard_min(sizevars.guard_min(start, new_size[dim]), end)
        if start == 0 and sizevars.size_hint(end - new_size[dim]) == 0 and step == 1:
            sizevars.guard_equals(end, new_size[dim])
            return x

        new_size[dim] = FloorDiv(end - start + (step - 1), step)

        if is_storage_and_layout(x):
            # Fast path
            storage, old_layout = as_storage_and_layout(x)
            new_stride = list(old_layout.stride)
            new_stride[dim] = new_stride[dim] * step
            new_layout = FixedLayout(
                old_layout.device,
                old_layout.dtype,
                new_size,
                new_stride,
                old_layout.offset + old_layout.stride[dim] * start,
            )
            return ReinterpretView(storage, new_layout)

        def reindex(index):
            assert len(index) == len(new_size), f"wrong ndim {index} {new_size}"
            index = list(index)
            index[dim] = index[dim] * step + start
            return index

        # redirect to a generic view
        return SliceView(x, size=new_size, reindex=reindex)


class BaseConstant(IRNode):
    def get_size(self):
        return ()

    def get_dtype(self):
        return self.dtype

    def get_device(self):
        return self.device

    def get_origin_node(self):
        return None

    def mark_reuse(self, users):
        pass

    def has_exceeded_max_reads(self):
        return False

    def get_reads(self):
        return ()

    def is_extern(self):
        return False


@dataclasses.dataclass
class Constant(BaseConstant):
    value: Any
    dtype: torch.dtype
    device: torch.device

    def make_loader(self):
        def loader(index):
            return ops.constant(self.value, self.dtype)

        return loader

    def realize(self):
        pass


@dataclasses.dataclass
class IndexingConstant(BaseConstant):
    index: Any
    dtype: torch.dtype
    device: torch.device

    def make_loader(self):
        def loader(index):
            return ops.index_expr(self.index, self.dtype)

        return loader


@dataclasses.dataclass
class Layout(IRNode):
    def __init__(
        self,
        device: torch.device,
        dtype: torch.dtype,
        size: List[Expr],
        stride: List[Expr],
        offset: Expr = Integer(0),
    ):
        assert stride is None or len(size) == len(
            stride
        ), f"size={size}, stride={stride}"
        self.device = device
        self.dtype = dtype
        assert all(isinstance(s, (Expr, int)) for s in size)
        self.size = size
        self._stride = stride
        self.offset = offset

    @property
    def stride(self):
        return self._stride

    def __str__(self):
        offset = ""
        if self.offset != 0:
            offset = f", offset={self.offset}"
        return (
            f"{type(self).__name__}('{self.device.type}', {self.dtype}, "
            f"size={self.size}, stride={self.stride}{offset})"
        )

    __repr__ = __str__

    def is_contiguous(self):
        for left, right, size in zip(
            self.stride, FlexibleLayout.contiguous_strides(self.size), self.size
        ):
            if size != 1 and left != right:
                return False
        return True

    def is_channels_last_contiguous(self):
        ndim = len(self.size)
        if ndim not in [4, 5]:
            return False
        for left, right, size in zip(
            self.stride, make_channels_last_strides_for(self.size), self.size
        ):
            if size != 1 and left != right:
                return False
        return True

    def is_transposed(self):
        for left, right, size in zip(
            self.stride,
            reversed(FlexibleLayout.contiguous_strides(self.size)),
            self.size,
        ):
            if size != 1 and left != right:
                return False
        return True

    def is_stride_ordered(self, order):
        assert len(self.stride) == len(order)
        # reorder the stride given order
        stride_ordered = [-1] * len(order)
        for i in range(len(order)):
            stride_ordered[order[i]] = V.graph.sizevars.size_hint(self.stride[i])
        # check if it is in ascending order
        for i in range(len(order) - 1):
            if stride_ordered[i] > stride_ordered[i + 1]:
                return False
        return True

    def is_channels_last_stride_ordered(self):
        # create channels_last order(NCHW, NCDHW, the C is the first order).
        order = [0] + list(reversed(range(1, len(self.stride) - 1)))
        order = [len(order)] + order
        return self.is_stride_ordered(order)

    def as_fixed(self):
        return FixedLayout(
            self.device,
            self.dtype,
            self.size,
            self.stride,
            self.offset,
        )

    def make_indexer(self):
        assert (
            FlexibleLayout.allow_indexing
        ), f"convert {type(self).__name__} to FixedLayout first"
        return self.as_fixed().make_indexer()

    def __eq__(self, other) -> bool:
        return (
            self.device == other.device
            and self.dtype == other.dtype
            and self.size == other.size
            and self.stride == other.stride
            and self.offset == other.offset
        )

    def storage_size(self) -> sympy.Expr:
        return compute_required_storage_length(self.size, self.stride, self.offset)


class FixedLayout(Layout):
    """A Tensor layout we cannot change"""

    def __init__(
        self,
        device: torch.device,
        dtype: torch.dtype,
        size: List[Expr],
        stride: List[Expr] = None,
        offset: Expr = Integer(0),
    ):
        if stride is None:
            stride = FlexibleLayout.contiguous_strides(size)
        super().__init__(
            device,
            dtype,
            size,
            stride,
            offset,
        )

    def make_indexer(self):
        """A closure containing math to read a given element"""

        def indexer(index):
            assert len(index) == len(self.stride) == len(self.size)
            result = self.offset
            for idx, stride, sz in zip(index, self.stride, self.size):
                if sz != 1:
                    result = result + idx * stride
            return result

        return indexer


class FlexibleLayout(Layout):
    """A Tensor layout we are allowed to change"""

    allow_indexing = False

    @staticmethod
    def contiguous_strides(sizes):
        if len(sizes) == 0:
            return []
        reversed_strides = [sympy.Integer(1)]
        for size in reversed(sizes[1:]):
            reversed_strides.append(size * reversed_strides[-1])
        return list(reversed(reversed_strides))

    @staticmethod
    def fill_ordered(sizes, order):
        """
        Create a stride based on the order the dimensions should be filled in.

        In this format, channels last would be:
            [1, 3, 2, 0]
        """
        assert set(range(len(sizes))) == set(order)
        next_stride = sympy.Integer(1)
        strides = [None] * len(order)

        for i in order:
            strides[i] = next_stride
            next_stride = next_stride * sizes[i]
        return strides

    @staticmethod
    def stride_ordered(sizes, order):
        """
        Create a stride based on the sorted order of a permuted range.

        In this format, channels last would be:
            [3, 0, 2, 1]
        """
        assert set(range(len(sizes))) == set(order)
        fill_order = stride_order2fill_order(order)
        return FlexibleLayout.fill_ordered(sizes, fill_order)

    @staticmethod
    def same_ordered(sizes, stride):
        """
        Create a stride that has the same stride order as given stride

        For example, if given stride is [1000, 1, 100, 10],
        the fill order should be [1, 3, 2, 0]
        """
        assert len(sizes) == len(stride)
        stride = [V.graph.sizevars.size_hint(x) for x in stride]
        fill_order = sorted(range(len(stride)), key=stride.__getitem__)
        return FlexibleLayout.fill_ordered(sizes, fill_order)

    def as_stride_order(self, order):
        return FixedLayout(
            self.device,
            self.dtype,
            self.size,
            self.stride_ordered(self.size, order),
            self.offset,
        )

    def as_fill_order(self, order):
        return FixedLayout(
            self.device,
            self.dtype,
            self.size,
            self.fill_ordered(self.size, order),
            self.offset,
        )

    def as_same_order(self, stride):
        return FixedLayout(
            self.device,
            self.dtype,
            self.size,
            self.same_ordered(self.size, stride),
            self.offset,
        )

    def __init__(self, device, dtype, size, stride_order=None):
        if stride_order:
            strides = FlexibleLayout.fill_ordered(size, stride_order)
        else:
            strides = FlexibleLayout.contiguous_strides(size)
        super().__init__(device, dtype, size, strides)


class AliasedLayout(Layout):
    """Shares the same storage as another tensor"""

    def __init__(self, view: "ReinterpretView"):
        layout = view.get_layout()
        super().__init__(
            layout.device,
            layout.dtype,
            layout.size,
            layout.stride,
        )
        self.view = view

    def make_indexer(self):
        return self.as_fixed().make_indexer()

    def maybe_guard_aligned(self):
        offset = self.view.get_layout().offset
        if offset == 0:
            return True
        from .compile_fx import ALIGNMENT

        return V.graph.sizevars.statically_known_multiple_of(offset, ALIGNMENT)


class MutationLayout(Layout):
    def __init__(self, target: IRNode):
        super().__init__(
            target.get_device(),
            target.get_dtype(),
            target.get_size(),
            None,  # type: ignore[arg-type]
        )
        self.target = target

    @Layout.stride.getter
    def stride(self):
        return self.real_layout().stride

    def storage_size(self) -> sympy.Expr:
        return self.real_layout().storage_size()

    def real_layout(self):
        def unwrap_views(target):
            if isinstance(target, MutationLayout):
                return unwrap_views(target.target)
            if isinstance(target, BaseView):
                return unwrap_views(target.unwrap_view())
            if isinstance(target, MutableBox):
                return unwrap_views(target.data)
            return target

        return unwrap_views(self.target).layout

    @classmethod
    def realize_into(cls, src, dst):
        dst.realize()
        V.graph.realize_users_of(dst.get_name())

        if isinstance(src, TensorBox):
            src = src.data

        if not isinstance(src, StorageBox) or src.is_user_of(dst.get_name()):
            need_copy = True
        else:
            src.realize()
            need_copy = not isinstance(src.data.layout, FlexibleLayout)

        if need_copy:
            src = Pointwise.create(
                device=src.get_device(),
                dtype=src.get_dtype(),
                inner_fn=src.make_loader(),
                ranges=[
                    V.graph.sizevars.guard_equals(a, b)
                    for a, b in zip(src.get_size(), dst.get_size())
                ],
            ).data
            src.realize()

        assert isinstance(src.data.layout, FlexibleLayout)
        src.data.layout = MutationLayout(dst)
        return src.data

    def as_fixed(self):
        return self

    def make_indexer(self):
        return self.target.make_indexer()


@dataclasses.dataclass
class Buffer(IRNode):
    # Name is sometimes None; e.g., ForceInPlace, where there isn't
    # a meaningful name
    name: Optional[str]
    layout: Layout

    def __post_init__(self):
        super().__post_init__()
        self.origin_node = None

    def make_indexer(self):
        return self.layout.make_indexer()

    def get_name(self):
        assert self.name
        return self.name

    def get_device(self):
        return self.layout.device

    def get_origin_node(self):
        return self.origin_node

    def get_dtype(self):
        return getattr(self.layout, "dtype", None)

    def get_size(self):
        return list(self.layout.size)

    def get_stride(self):
        return list(self.layout.stride)

    def get_layout(self):
        return self.layout

    def get_storage_numel(self):
        return self.get_numel()

    def is_extern(self):
        return False

    def freeze_layout(self):
        if not isinstance(self.layout, (MultiOutputLayout, AliasedLayout)):
            self.layout = self.layout.as_fixed()

    def freeze_layout_with_stride_order(self, order):
        assert isinstance(self.layout, FlexibleLayout)
        self.layout = self.layout.as_stride_order(order)

    def freeze_layout_with_fill_order(self, order):
        assert isinstance(self.layout, FlexibleLayout)
        self.layout = self.layout.as_fill_order(order)

    def freeze_layout_with_same_order(self, stride):
        assert isinstance(self.layout, FlexibleLayout)
        self.layout = self.layout.as_same_order(stride)

    def make_loader(self):
        def loader(index):
            indexer = self.layout.make_indexer()
            return ops.load(self.name, indexer(index))

        return loader

    def is_no_op(self):
        return False

    def codegen_reference(self):
        return self.get_name()

    def decide_layout(self):
        pass

    def get_alias_names(self):
        if isinstance(self.layout, AliasedLayout):
            return [self.layout.view.get_name()]
        return ()

    def get_mutation_names(self):
        if isinstance(self.layout, MutationLayout):
            return [self.layout.target.get_name()]
        return ()

    @cache_on_self
    def get_read_writes(self):
        with patch.object(FlexibleLayout, "allow_indexing", True):
            return extract_read_writes(
                self.make_loader(),
                self.get_size(),
            )

    def get_reads(self):
        return self.get_read_writes().reads

    def realize(self):
        pass


class InputBuffer(Buffer):
    pass


class ConstantBuffer(InputBuffer):
    override_device = None

    def make_loader(self):
        def loader(index):
            indexer = self.layout.make_indexer()
            return ops.load(
                V.graph.constant_name(self.name, self.override_device), indexer(index)
            )

        return loader

    def constant_to_device(self, device):
        return ConstantBuffer(V.graph.constant_name(self.name, device), self.layout)


class RandSeedBuffer(ConstantBuffer):
    def codegen_reference(self):
        # Clone makes sure if we pass this from forwards to backwards
        # the value does not get clobbered by the time backwards is run.
        return self.get_name() + ".clone()"


class NoneAsConstantBuffer(IRNode):
    def codegen_reference(self):
        return V.graph.wrapper_code.none_str


class ShapeAsConstantBuffer(IRNode):
    def __init__(self, shape):
        super().__init__()
        self.shape = shape

    def codegen_reference(self):
        from torch._inductor.codegen.wrapper import pexpr

        expr = pexpr(V.graph.sizevars.simplify(self.shape))
        if V.graph.cpp_wrapper:
            # wrap scalar to 0-d tensor for cpp wrapper
            return f"torch::tensor({expr})"
        else:
            return expr


@dataclasses.dataclass
class ComputedBuffer(Buffer):
    data: Loops

    @cache_on_self
    def get_read_writes(self):
        with patch.object(FlexibleLayout, "allow_indexing", True):
            if self.data.get_reduction_type():
                return extract_read_writes(
                    self.get_store_function(),
                    self.data.get_size(),
                    self.data.get_reduction_size(),
                )
            else:
                return extract_read_writes(
                    self.get_store_function(),
                    self.data.get_size(),
                )

    def get_store_function(self):
        indexer = self.layout.as_fixed().make_indexer()
        if self.data.get_reduction_type():
            return partial(self.data.store_reduction, self.name, indexer)
        else:
            return partial(self.data.store_output, self.name, indexer)

    def get_fill_order(self):
        """
        If our layout is still flexible, try to determine the stride order based on stride orders of reads.

        TODO(jansel): A better algorithm here would look at downstream consumers of this
                      value and try to do global graph-level layout optimization.
                      This is also something just begging to be autotuned.
        """
        if isinstance(self.layout, FlexibleLayout):
            (index_vars, reduction_vars), _ = dependencies.index_vars_squeeze(
                self.data.get_size(), self.data.get_reduction_size()
            )
            reads = self.get_read_writes().reads
            reads_bufs = [
                V.graph.name_to_buffer[r.name]
                if r.name in V.graph.name_to_buffer.keys()
                else None
                for r in reads
            ]
            # only consider reads to buffer of same size
            reads = [
                sympy_subs(
                    r.index, {v: sympy.Integer(0) for v in reduction_vars if v != 0}
                )
                for r in reads
            ]

            if reads:
                stride_lengths = [
                    V.graph.sizevars.stride_hints(expr, index_vars) for expr in reads
                ]
                from .scheduler import pick_loop_order

                return pick_loop_order(stride_lengths, self.get_size())

        return None

    def decide_layout(self):
        if isinstance(self.layout, FlexibleLayout):
            order = self.get_fill_order()
            if order:
                self.freeze_layout_with_fill_order(order)
            else:
                self.freeze_layout()

    def simplify_and_reorder(self):
        """
        This is a main place where we do loop transformations in a
        backend-agnostic way.

        Here we:
            1) Remove any 1 dimensions
            2) Fuse contiguous dimensions together
            3) Reorder dimensions based on stride orders
        """
        args, var_ranges = dependencies.index_vars_squeeze(
            self.data.get_size(), self.data.get_reduction_size(), prefix="q"
        )
        with patch.object(ConstantBuffer, "override_device", self.get_device()):
            body = LoopBody(
                self.get_store_function(),
                (args if self.get_reduction_type() else args[:1]),
                var_ranges,
            )
        index_formulas = [*body.indexing_exprs.values()]
        reads_bufs = [
            V.graph.name_to_buffer[reads_name]
            if reads_name in V.graph.name_to_buffer.keys()
            else None
            for reads_name in body.reads_name2expr.keys()
        ]
        memory_addrs = [
            *body.reads_name2expr.values(),
            *body.writes_name2expr.values(),
        ]
        index_vars = []
        reduce_vars: List[Any] = []
        index_size = []
        reduce_size = []
        for v, s in var_ranges.items():
            if v in args[0]:
                assert not reduce_vars
                index_vars.append(v)
                index_size.append(s)
            else:
                assert v in args[1]
                reduce_vars.append(v)
                reduce_size.append(s)

        # the reordering_reindex in reads' simplify_reorder_and_tile
        reordering_reindex = [same_reorder(range(len(index_vars)))] * len(memory_addrs)
        for i, reads_buf in enumerate(reads_bufs):
            if isinstance(reads_buf, ComputedBuffer) and hasattr(
                reads_buf, "iter_reordering_reindex"
            ):
                reordering_reindex[i] = reads_buf.iter_reordering_reindex  # type: ignore[has-type]

        def simplify_and_reorder(x_vars, support_vars, sizes, reordering_reindex=None):
            sizes, reindex0, reindex1 = self._apply_loop_reordering(
                x_vars, support_vars, sizes, memory_addrs, reordering_reindex
            )
            # for NHWC: reindex0([0,1,2,3]) = [0,2,3,1], reindex1([0,1,2,3]) = [0,3,2,1]
            x_vars = reindex0(x_vars)
            sizes, reindex2, prune = V.graph.sizevars._simplify_loops(
                x_vars,
                sizes,
                index_prevent_reordering(index_formulas, x_vars, sizes),
            )
            x_vars = prune(x_vars)
            # sizes, reindex1, prune = _simplify_loops(x_vars, sizes, index_formulas)
            # x_vars = prune(x_vars)
            # sizes, reindex2 = self._apply_loop_reordering(x_vars, sizes, memory_addrs)
            reindex = fuse_reindexing(reindex1, reindex2)
            return sizes, reindex, reindex1

        support_vars = index_vars + reduce_vars
        iter_ranges, iter_reindex, iter_reordering_reindex = simplify_and_reorder(
            index_vars, support_vars, index_size, reordering_reindex
        )
        reduce_ranges, reduce_reindex, _ = simplify_and_reorder(
            reduce_vars, support_vars, reduce_size
        )

        # remember the reordering if not have loop collapse.
        if len(iter_ranges) == len(index_vars):
            self.iter_reordering_reindex = iter_reordering_reindex
        # retrace the loop body with simplification and reordering applied
        (iter_vars, reduce_vars), var_ranges = dependencies.index_vars_no_squeeze(
            iter_ranges, reduce_ranges, prefix="z"
        )
        body = LoopBody(
            body, [iter_reindex(iter_vars), reduce_reindex(reduce_vars)], var_ranges
        )
        return (iter_ranges, reduce_ranges), body

    @staticmethod
    def _apply_loop_reordering(
        index_vars,
        support_vars,
        sizes,
        memory_addrs,
        reordering_reindex=None,
        priority_idx=None,
    ):
        """
        Shuffle the order of loops around to hopefully improve performance.
        """
        from .scheduler import pick_loop_order

        if priority_idx is None:
            priority_idx = []

        try:
            strides = [
                V.graph.sizevars.stride_hints(expr, index_vars, support_vars)
                for expr in memory_addrs
            ]
            assert len(strides) == len(memory_addrs) and len(strides[0]) == len(
                index_vars
            )
            # consider both layout(strides) and reordering(reordering_reindex)
            if reordering_reindex is not None:
                for i in range(len(memory_addrs)):
                    try:
                        strides[i] = reordering_reindex[i](strides[i])
                    # if len(order) != len(strides), do not reorder
                    except AssertionError:
                        pass
            order = list(reversed(pick_loop_order(strides, sizes, priority_idx)))
        except Exception:
            if config.debug:
                log.warning(
                    "Did not simplify complex index:\n%s\n%s",
                    dict(zip(index_vars, sizes)),
                    memory_addrs,
                )
            order = list(range(len(sizes)))
        sizes = [sizes[i] for i in order]
        return sizes, same_reorder(order), inverse_reorder(order)

    def get_reduction_size(self):
        return self.data.get_reduction_size()

    def get_reduction_type(self):
        return self.data.get_reduction_type()

    def is_no_op(self):
        return self.data.is_zero_elements()

    def should_allocate(self):
        return True

    def constant_to_device(self, device):
        """Move this to a given device. Requires that all reads are to constants."""
        return self.data.constant_to_device(device)


class TemplateBuffer(Buffer):
    """
    Represents a Triton (in the future other type) of template operator
    that we can fuse an epilogue onto.
    """

    def __init__(self, layout, inputs, make_kernel_render):
        super().__init__(name=None, layout=layout)
        self.inputs = InputsKernel.unwrap_storage(inputs)
        self.make_kernel_render = make_kernel_render
        self.name = V.graph.register_buffer(self)

    def get_read_writes(self):
        return self.normalized_read_writes()

    @cache_on_self
    def normalized_read_writes(self):
        name = self.get_name()
        indexer = self.layout.make_indexer()

        def dummy(index, rindex):
            assert len(rindex) == 0
            return ops.store(name, indexer(index), "fake")

        deps = dependencies.extract_read_writes(
            dummy, self.get_size(), (), normalize=True
        )
        deps.reads = {dependencies.StarDep(x.get_name()) for x in self.inputs}
        return deps

    def get_reduction_size(self):
        return 1

    def get_reduction_type(self):
        return None

    def is_no_op(self):
        return False

    def should_allocate(self):
        return True

    def simplify_and_reorder(self):
        return (
            (
                self.get_size(),
                (),
            ),
            None,
        )


@dataclasses.dataclass
class InputsKernel(Buffer):
    inputs: List[Buffer]

    def get_read_writes(self):
        return dependencies.ReadWrites(
            {dependencies.StarDep(x.get_name()) for x in self.inputs},
            {dependencies.StarDep(self.get_name())},
            set(),
            [],
            None,
            op_counts=collections.Counter(),
        )

    @staticmethod
    def unwrap_storage(inputs):
        inputs_new = []
        for x in inputs:
            if isinstance(x, TensorBox):
                x = x.data
            if isinstance(x, StorageBox):
                x = x.data
            if isinstance(x, BaseView) and not isinstance(x, ReinterpretView):
                x = ExternKernel.realize_input(x)
            assert isinstance(x, (Buffer, ReinterpretView)), x
            inputs_new.append(x)
        return inputs_new

    def is_extern(self):
        return True


class NopKernel(InputsKernel):
    def is_no_op(self):
        return True


class ConcatKernel(NopKernel):
    """
    There isn't actually a real kernel for concat, we just change the
    storage for the upstream data.
    """

    @classmethod
    def create(cls, inputs, dim):
        device = inputs[0].get_device()
        dtype = inputs[0].get_dtype()
        new_size = list(inputs[0].get_size())
        offsets_start = [0]
        offsets_end = [new_size[dim]]
        assert 0 <= dim < len(new_size)
        for i in range(1, len(inputs)):
            input_size = inputs[i].get_size()
            offsets_start.append(new_size[dim])
            assert len(input_size) == len(new_size)
            assert inputs[i].get_dtype() == dtype
            assert inputs[i].get_device() == device
            for j in range(len(new_size)):
                if j == dim:
                    new_size[j] = new_size[j] + input_size[j]
                else:
                    new_size[j] = V.graph.sizevars.guard_equals(
                        new_size[j], input_size[j]
                    )
            offsets_end.append(new_size[dim])

        output_stride = FlexibleLayout.contiguous_strides(new_size)
        # If any of the inputs is in CL format, use CL format for the output
        for i in range(len(inputs)):
            x = inputs[i]
            if is_storage_and_layout(x):
                layout = x.get_layout()
                if (
                    isinstance(layout, FixedLayout)
                    and layout.is_channels_last_contiguous()
                ):
                    # use CL stride for the output
                    output_stride = make_channels_last_strides_for(new_size)
                    break

        concat_kernel = ConcatKernel(
            name=None,
            layout=FixedLayout(
                device=device,
                dtype=dtype,
                size=new_size,
                stride=output_stride,
            ),
            inputs=[],
        )
        kernel = StorageBox(concat_kernel)
        for i in range(len(inputs)):
            kernel.data.inputs.append(
                cls.realize_into(
                    inputs[i],
                    SliceView.create(kernel, dim, offsets_start[i], offsets_end[i]),
                )
            )
        kernel.data.name = V.graph.register_buffer(kernel.data)
        kernel.data.inputs = cls.unwrap_storage(kernel.data.inputs)

        return kernel

    @classmethod
    def realize_into(cls, src, dst):
        # Attempt to turn this into a ReinterpretView rather than assert.
        # This has concessions around layout, as as_storage_and_layout
        # can cause us to go from flexible to fixed layout.
        if not isinstance(dst, ReinterpretView):
            if is_storage_and_layout(dst):
                storage, layout = as_storage_and_layout(dst)
                dst = ReinterpretView(storage, layout)
        assert isinstance(dst, ReinterpretView), dst
        if isinstance(src, TensorBox):
            # unwrap a TensorBox
            return cls.realize_into(src.data, dst)
        if isinstance(src, StorageBox):
            src.realize()
            # ExternKernelAlloc has specific requirements for output layout, should create a copy
            if isinstance(src.data.layout, FlexibleLayout) and not isinstance(
                src.data, ExternKernelAlloc
            ):
                src.data.layout = AliasedLayout(dst)
                return src.data
        # introduce a copy
        pw = Pointwise.create(
            device=src.get_device(),
            dtype=src.get_dtype(),
            inner_fn=src.make_loader(),
            ranges=[
                V.graph.sizevars.guard_equals(a, b)
                for a, b in zip(src.get_size(), dst.get_size())
            ],
        )
        return cls.realize_into(pw, dst)

    def should_allocate(self):
        return True


@dataclasses.dataclass
class ExternKernel(InputsKernel):
    constant_args: Tuple[Any, ...] = ()
    kwargs: Dict[str, Any] = dataclasses.field(default_factory=dict)
    output_view: Optional[ReinterpretView] = None

    def decide_layout(self):
        if isinstance(self.layout, FlexibleLayout):
            self.apply_constraint()
            self.freeze_layout()

    def codegen(self, wrapper):
        raise NotImplementedError()

    @staticmethod
    def copy_input(x):
        pw = Pointwise.create(
            device=x.get_device(),
            dtype=x.get_dtype(),
            inner_fn=x.make_loader(),
            ranges=x.get_size(),
            origin_node=x.get_origin_node(),
            traceback=x.get_traceback(),
        )
        pw.realize()
        return pw

    @classmethod
    def process_kernel(cls, kernel, *args, **kwargs):
        binded_args = signature(kernel).bind(*args, **kwargs).arguments
        args_flat, args_spec = pytree.tree_flatten(binded_args)

        is_arg_tensor = []
        tensor_args = []
        non_tensor_args = []
        for arg in args_flat:
            is_arg_tensor.append(isinstance(arg, IRNode))
            if is_arg_tensor[-1]:
                tensor_args.append(arg)
            else:
                if isinstance(arg, sympy.Expr):
                    arg = V.graph.sizevars.shape_env.create_symintnode(arg, hint=None)
                non_tensor_args.append(arg)

        def unflatten_args(new_tensor_args, new_non_tensor_args):
            result = []
            it_tensors = iter(new_tensor_args)
            it_non_tensors = iter(new_non_tensor_args)
            for is_tensor in is_arg_tensor:
                if is_tensor:
                    result.append(next(it_tensors))
                else:
                    result.append(next(it_non_tensors))
            r = pytree.tree_unflatten(result, args_spec)
            return r.get("args", []), r.get("kwargs", {})

        tensor_args = [cls.realize_input(x) for x in tensor_args]

        # freeze layout otherwise our output stride calculation might
        # become incorrect
        for x in tensor_args:
            if is_storage_and_layout(x):
                as_storage_and_layout(x, freeze=True)

        # We don't have generic shape formulas, so just burn in the
        # shapes and run an example input.
        # TODO(jansel): replace this with dynamic shape formulas
        example_args = []

        # We need to retain the constant values of fake tensors that we originally
        # propagated the graph with, because for some operators running without a
        # constant would trigger an error / DataDependentException
        for x in tensor_args:
            if x.get_name() in V.graph.constants:
                example_args.append(V.graph.constants[x.get_name()])
            else:
                example_args.append(ir_node_to_tensor(x, guard_shape=True))

        new_args, new_kwargs = unflatten_args(example_args, non_tensor_args)
        example_output = kernel(*new_args, **new_kwargs)

        return example_output, tensor_args, non_tensor_args, unflatten_args

    @classmethod
    def convert_to_reinterpret_view(cls, x):
        """
        In order to pass this to an extern kernel we need a
        ReinterpretView not a View.  This allows us to avoid some
        unneeded copies.
        """
        assert isinstance(x, BaseView)
        if isinstance(x, ReinterpretView):
            return x

        x.unwrap_view().freeze_layout()
        rw = extract_read_writes(x.make_loader(), x.get_size(), normalize=False)
        assert len(rw.reads) == 1

        index = V.graph.sizevars.simplify_with_ranges(
            list(rw.reads)[0].index, rw.var_ranges
        )
        strides = V.graph.sizevars.stride_vars(index, rw.range_vars)
        offset = V.graph.sizevars.offset_var(index, rw.range_vars)
        expected = sympy_dot(rw.range_vars, strides) + offset

        if index != expected:
            log.debug(
                "convert_to_reinterpret_view failed: stride=%s offset=%s index=%s",
                strides,
                offset,
                index,
            )
            raise NotImplementedError()

        return ReinterpretView(
            data=x.data,
            layout=FixedLayout(
                device=x.get_device(),
                dtype=x.get_dtype(),
                size=x.get_size(),
                stride=strides,
                offset=offset,
            ),
        )

    @classmethod
    def realize_input(cls, x):
        if x is None:
            return NoneAsConstantBuffer()
        if isinstance(x, (sympy.Expr, sympy.Rel, int)):
            return ShapeAsConstantBuffer(x)
        if isinstance(x, Constant):
            return V.graph.add_tensor_constant(
                torch.tensor(x.value, dtype=x.get_dtype(), device=x.get_device())
            )
        if isinstance(x, ConstantBuffer):
            return x
        if isinstance(x, TensorBox):
            return cls.realize_input(x.data)
        if isinstance(x, ReinterpretView):
            return x
        if isinstance(x, BaseView):
            x.realize()
            if is_storage_and_layout(x.unwrap_view()) and not isinstance(
                x.unwrap_view().data, ExternKernelAlloc
            ):
                try:
                    return cls.convert_to_reinterpret_view(x)
                except NotImplementedError:
                    pass
        if isinstance(x, StorageBox):
            # TODO(jansel): impose layout preference on realized buffer
            x.realize()
            return x
        return cls.copy_input(x)

    @classmethod
    def require_stride1(cls, x):
        if is_storage_and_layout(x):
            if len(x.get_stride()) == 0:
                return x
            for stride in x.get_stride():
                if stride == 1:
                    return x
        return cls.copy_input(x)

    @classmethod
    def require_stride_order(cls, x, order):
        if x.get_numel() == 0:  # Layout doesn't matter
            return x

        # require x to have the layout as strided_ordered as order
        if is_storage_and_layout(x):
            if isinstance(x.get_layout(), FlexibleLayout):
                # fix flexiblelayout to be FixedLayout with stride_order
                as_storage_and_layout(
                    x, freeze=True, want_contiguous=False, stride_order=order
                )
                return x
            elif isinstance(
                x.get_layout(), FixedLayout
            ) and x.get_layout().is_stride_ordered(order):
                return x
            elif isinstance(x.get_layout(), MutationLayout):
                if isinstance(x.get_layout().real_layout(), FlexibleLayout):
                    raise AssertionError(
                        "the MutationLayout's real layout shouldn't be FlexibleLayout"
                    )
                elif isinstance(
                    x.get_layout().real_layout(), FixedLayout
                ) and x.get_layout().real_layout().is_stride_ordered(order):
                    return x

        # TODO - Storage to InputBuffer
        if isinstance(x, InputBuffer) and x.get_layout().is_stride_ordered(order):
            return x
        x = cls.copy_input(x)
        as_storage_and_layout(x, freeze=True, want_contiguous=False, stride_order=order)
        assert is_stride_order_storage_and_layout(x, order)
        return x

    @classmethod
    def require_contiguous(cls, x):
        return cls.require_stride_order(x, list(reversed(range(len(x.get_size())))))

    def apply_constraint(self):
        pass

    def codegen_const_args(self):
        return map(V.graph.wrapper_code.val_to_str, self.constant_args)

    def codegen_args(self):
        args = [x.codegen_reference() for x in self.inputs]
        args.extend(self.codegen_const_args())
        return args

    def codegen_kwargs(self):
        kwargs = []
        if self.kwargs:
            if V.graph.cpp_wrapper:
                # TODO: use native_functions.yaml as the ground truth
                assert (
                    self.ordered_kwargs_for_cpp_kernel
                ), "ordered_kwargs_for_cpp_kernel has to be provided"
                for arg_name in self.ordered_kwargs_for_cpp_kernel:
                    assert arg_name in self.kwargs, (
                        "arg %s not found in self.kwargs" % arg_name
                    )
                    v = self.kwargs.get(arg_name)
                    kwargs.append(V.graph.wrapper_code.val_to_str(v))
            else:
                kwargs = [
                    f"{k}={V.graph.wrapper_code.val_to_str(v)}"
                    for k, v in self.kwargs.items()
                ]
        return kwargs

    def codegen_size_asserts(self, wrapper):
        if config.size_asserts and not V.graph.cpp_wrapper:
            size = V.graph.wrapper_code.codegen_shape_tuple(self.get_size())
            stride = V.graph.wrapper_code.codegen_shape_tuple(self.get_stride())
            wrapper.writeline(
                f"assert_size_stride({self.get_name()}, {size}, {stride})"
            )

    def get_group_stride(self):
        """
        get output sizes and strides, for template_codegen
        """
        _size = self.get_size()
        _stride = self.get_stride()
        # iter_ranges = _size of output tensor, reduce_range = [] because no reduction
        return [_size, []], _stride

    def canonicalize(self):
        """
        Manually get canonicalization of the output index
        """
        # manually generate index formula for conv
        sizevars = V.graph.sizevars
        sizes = self.get_size()
        strides = self.get_stride()
        strides = [sizevars.size_hint(x) for x in strides]
        index_vars = [sympy_symbol(f"d{i}") for i in range(len(sizes))]
        # reorder index vars according to stride
        index_order = sorted(range(len(strides)), key=strides.__getitem__, reverse=True)
        lookup = {pos: idx for idx, pos in enumerate(index_order)}
        order = [lookup[i] for i in range(len(lookup))]
        index_vars = [index_vars[i] for i in order]
        indexer = self.make_indexer()
        index = indexer(index_vars)

        new_sizes, reindex, prune = V.graph.sizevars._simplify_loops(
            index_vars, sizes, [index]
        )

        # assign new variables each dimension to deal with numbering mismatches
        # d0, d1, d2 could become d0, d2 -- which won't match d0, d1
        _, add_var = var_builder("c")
        replacement = dict(zip(index_vars, reindex([add_var(x) for x in new_sizes])))

        index = sympy_subs(sympy.expand(index), replacement)
        return index, tuple(new_sizes)

    def __str__(self):
        lines = [
            f"{field.name}={getattr(self, field.name)}"
            for field in dataclasses.fields(self)
        ]
        lines.append(f"origin_node={self.origin_node!r}")
        return self.str_helper(lines)

    __repr__ = __str__


@dataclasses.dataclass
class ExternKernelOut(ExternKernel):
    output_view: Optional[ReinterpretView] = None

    def codegen(self, wrapper):
        args = [*self.codegen_args(), *self.codegen_kwargs()]
        wrapper.generate_extern_kernel_out(
            self.output_view,
            self.codegen_reference(),
            args,
            self.kernel,
        )

    def __init__(
        self,
        layout,
        inputs,
        constant_args=(),
        kwargs=None,
        output_view=None,
        kernel=None,
        cpp_kernel=None,
        ordered_kwargs_for_cpp_kernel=(),
    ):
        super().__init__(
            None, layout, self.unwrap_storage(inputs), constant_args, kwargs or {}
        )
        self.output_view = output_view
        self.name = V.graph.register_buffer(self)
        self.kernel = cpp_kernel if V.graph.cpp_wrapper else kernel
        self.ordered_kwargs_for_cpp_kernel = ordered_kwargs_for_cpp_kernel

    def should_allocate(self):
        return True


class ExternKernelAlloc(ExternKernel):
    def codegen(self, wrapper):
        args = [*self.codegen_args(), *self.codegen_kwargs()]
        V.graph.wrapper_code.generate_extern_kernel_alloc(
            self.get_name(), self.kernel, args, self.get_origin_node()
        )
        if isinstance(self.layout, Layout):
            self.codegen_size_asserts(wrapper)

    def __init__(
        self,
        layout,
        inputs,
        constant_args=(),
        kwargs=None,
        kernel=None,
        cpp_kernel=None,
        ordered_kwargs_for_cpp_kernel=(),
    ):
        super().__init__(
            None, layout, self.unwrap_storage(inputs), constant_args, kwargs or {}
        )
        self.name = V.graph.register_buffer(self)
        self.kernel = cpp_kernel if V.graph.cpp_wrapper else kernel
        self.ordered_kwargs_for_cpp_kernel = ordered_kwargs_for_cpp_kernel

    def should_allocate(self):
        return False

    def apply_constraint(self):
        raise NotImplementedError


class InplaceBernoulliFallback(ExternKernel):
    """
    This needs to be a custom class to handle mutation properly
    """

    kernel = "aten.bernoulli_"

    def codegen(self, wrapper):
        (x,) = [t.codegen_reference() for t in self.inputs]
        wrapper.writeline(
            f"{self.kernel}({x}, {', '.join(map(repr, self.constant_args))})"
        )

    def should_allocate(self):
        return False

    def get_mutation_names(self):
        assert isinstance(self.layout, MutationLayout)
        return (self.layout.target.get_name(),)

    def __init__(self, x, *constant_args):
        super().__init__(
            None,
            MutationLayout(x),
            self.unwrap_storage([x]),
            constant_args,
        )
        self.name = V.graph.register_buffer(self)


class ScatterFallback(ExternKernel):
    """
    This needs to be a custom class to handle mutation properly.
    This class handles both aten.scatter_ and aten.scatter_reduce_.
    It also handle the case `src` being a scalar properly.
    """

    def codegen(self, wrapper):
        if self.src_is_tensor:
            (x, index, src) = [t.codegen_reference() for t in self.inputs]
        else:
            (x, index) = [t.codegen_reference() for t in self.inputs]
            src = self.constant_args[1]
        line = f"{self.kernel}({x}, {self.constant_args[0]}, {index}, {src}"
        if self.kernel == "aten.scatter_":
            if self.kwargs["reduce"]:
                line += f", reduce={repr(self.kwargs['reduce'])}"
        else:
            line += ", ".join([""] + self.codegen_kwargs())
        line += ")"
        wrapper.writeline(line)

    def should_allocate(self):
        return False

    def __init__(
        self,
        fn,
        x,
        dim: int,
        index,
        src,
        *,
        reduce: str = None,
        include_self: bool = True,
    ):
        assert fn in {"aten.scatter_", "aten.scatter_reduce_"}
        self.kernel = fn
        self.src_is_tensor = isinstance(src, TensorBox)
        constant_args: Tuple[Any, ...]
        if self.src_is_tensor:
            tensors = [self.realize_input(t) for t in [x, index, src]]
            constant_args = (dim,)
        else:
            tensors = [self.realize_input(t) for t in [x, index]]
            constant_args = (dim, src)
        super().__init__(
            None,
            MutationLayout(x),
            self.unwrap_storage(tensors),
            constant_args,
            {"reduce": reduce, "include_self": include_self},
        )
        self.name = V.graph.register_buffer(self)


class IndexPutFallback(ExternKernel):
    """
    This needs to be a custom class to handle mutation and indices properly
    """

    def codegen(self, wrapper):
        (x, values, *valid_indices) = [t.codegen_reference() for t in self.inputs]
        indices = []
        iter_valid_indices = iter(valid_indices)
        for i, _ in enumerate(self.indices):
            if self.indices[i] is not None:
                indices.append(next(iter_valid_indices))
            else:
                indices.append(V.graph.wrapper_code.none_str)

        indices_str = f"{V.graph.wrapper_code.open_bracket}{', '.join(indices)}{V.graph.wrapper_code.closed_bracket}"
        args = [x, indices_str, values, *self.codegen_const_args()]
        wrapper.writeline(wrapper.wrap_kernel_call(self.kernel, args))

    def should_allocate(self):
        return False

    def __init__(self, x, indices, values, accumulate):
        self.indices = indices
        valid_indices = [i for i in indices if i is not None]
        tensors = [self.realize_input(x) for x in [x, values, *valid_indices]]
        super().__init__(
            None,
            MutationLayout(x),
            self.unwrap_storage(tensors),
            (accumulate,),
        )
        self.name = V.graph.register_buffer(self)
        self.kernel = "at::index_put_" if V.graph.cpp_wrapper else "aten.index_put_"


class DeviceCopy(ExternKernelOut):
    @classmethod
    def create(cls, x, device):
        if not x.is_extern() and all(
            (r.name in V.graph.constants and hasattr(r, "index")) for r in x.get_reads()
        ):
            return x.constant_to_device(device)

        V.graph.device_types.add(device.type)
        V.graph.add_device_idx(device.index)
        V.graph.device_types.add(x.get_device().type)
        V.graph.add_device_idx(x.get_device().index)

        developer_warning("DeviceCopy in input program")
        return DeviceCopy(
            FlexibleLayout(
                device=device,
                dtype=x.get_dtype(),
                size=x.get_size(),
            ),
            [cls.realize_input(x)],
        )

    def codegen(self, wrapper):
        args = self.codegen_args()
        assert len(args) == 1
        if self.output_view:
            wrapper.writeline(
                f"{self.output_view.codegen_reference()}.copy_({args[0]}){V.graph.wrapper_code.ending}"
            )
        else:
            wrapper.writeline(
                f"{self.codegen_reference()}.copy_({args[0]}){V.graph.wrapper_code.ending}"
            )


class DynamicScalar(IRNode):
    """
    The result of a call to aten._local_scalar_dense.

    This is not yet implemented.  The one model (so far) that calls this
    (fastNLP_Bert) does not actually use the result.  So we expect this
    node to get dead code eliminated.
    """

    def get_reads(self):
        return ()


@dataclasses.dataclass
class FallbackKernel(ExternKernelAlloc):
    def __init__(
        self,
        layout,
        kernel,
        tensor_args,
        nontensor_args,
        unflatten_args,
        kwargs=None,
    ):
        super().__init__(
            layout,
            tuple(tensor_args),
            tuple(nontensor_args),
        )
        self.use_cpp_op_schema = False

        if getattr(torch.ops.aten, kernel.__name__, None) is kernel:
            self.kernel = (
                f"at::{kernel.__name__}"
                if V.graph.cpp_wrapper
                else f"aten.{kernel.__name__}"
            )
        else:
            if V.graph.cpp_wrapper:
                from torch._inductor.codegen.wrapper import (
                    SUPPORTED_FALLBACK_CPP_WRAPPER,
                )

                assert (
                    kernel.__name__ in SUPPORTED_FALLBACK_CPP_WRAPPER
                ), f"{kernel.__name__} is not supported with cpp wrapper"
                self.use_cpp_op_schema = True
                self.set_cpp_kernel(kernel)
            else:
                self.kernel = (
                    f"{kernel.__module__.replace('._ops.', '.ops.')}.{kernel.__name__}"
                )
        self.unflatten_args = unflatten_args
        self.kwargs = {} if kwargs is None else kwargs
        V.graph.warn_fallback(self.kernel)

    def set_cpp_kernel(self, kernel):
        from .codegen.wrapper import get_cpp_op_schema

        assert (
            not kernel._schema.is_mutable
        ), f"mutable {kernel.__name__} is not supported with cpp_wrapper"
        assert all(
            x.alias_info is None for x in kernel._schema.arguments
        ), f"{kernel.__name__} with alias_info arguments is not supported with cpp_wrapper"
        assert all(
            x.alias_info is None for x in kernel._schema.returns
        ), f"{kernel.__name__} with alias_info returns is not supported with cpp_wrapper"

        self.kernel = kernel._schema.name
        self.cpp_kernel_overlad_name = kernel._schema.overload_name
        self.cpp_kernel_key = (
            f"{self.kernel.replace('::', '_')}_{self.cpp_kernel_overlad_name}"
        )

        self.cpp_op_schema = get_cpp_op_schema(kernel)
        self.ordered_kwargs_for_cpp_kernel = [
            x.name for x in kernel._schema.arguments if x.kwarg_only
        ]

    def codegen_args(self):
        @dataclasses.dataclass
        class Shim:
            ref: Any

            def __repr__(self):
                return self.ref

        tensor_args = [Shim(x.codegen_reference()) for x in self.inputs]
        args, kwargs = self.unflatten_args(tensor_args, self.constant_args)
        args = [V.graph.wrapper_code.val_to_str(x) for x in args]
        # let self.codegen_kwargs handle kwargs
        self.kwargs.update(kwargs)
        return args

    def codegen(self, wrapper):
        if self.use_cpp_op_schema:
            args = [*self.codegen_args(), *self.codegen_kwargs()]
            wrapper.generate_extern_kernel_alloc_and_find_schema_if_needed(
                self.get_name(),
                self.kernel,
                args,
                self.cpp_op_schema,
                self.cpp_kernel_key,
                self.cpp_kernel_overlad_name,
            )
        else:
            super().codegen(wrapper)

    @classmethod
    def create(cls, kernel, *args, **kwargs):
        fake_incorrect_kernels = (
            aten._fft_r2c.default,
            aten._fft_r2c.out,
            aten._fft_c2r.default,
            aten._fft_c2c.default,
            aten._fft_c2c.out,
            aten._linalg_svd.default,
            aten._linalg_svd.U,
            aten._fused_moving_avg_obs_fq_helper_functional,
        )
        context = (
            V.graph.fake_mode if kernel not in fake_incorrect_kernels else nullcontext()
        )
        with context:
            (
                example_output,
                tensor_args,
                non_tensor_args,
                unflatten_args,
            ) = cls.process_kernel(kernel, *args, **kwargs)

        assert tensor_args or isinstance(
            example_output, torch.Tensor
        ), "Not sure where to find device info"
        packed = FallbackKernel(
            MultiOutputLayout(
                tensor_args[0].get_device() if tensor_args else example_output.device
            ),
            kernel,
            tensor_args,
            non_tensor_args,
            unflatten_args,
        )

        def generate_output(output, indices):
            if isinstance(output, (list, tuple)):
                return type(output)(
                    generate_output(output[i], indices + [(type(output), i)])
                    for i in range(len(output))
                )
            elif isinstance(output, torch.Tensor):
                return MultiOutput(
                    FixedLayout(
                        output.device,
                        output.dtype,
                        convert_shape_to_inductor(output.size()),
                        convert_shape_to_inductor(output.stride()),
                    ),
                    packed,
                    indices,
                )
            elif isinstance(output, int):
                return output
            else:
                assert output is None, "FallbackKernel output type is not supported"
                return None

        return generate_output(example_output, [])

    def apply_constraint(self):
        return super().apply_constraint()


@dataclasses.dataclass
class MultiOutputLayout(IRNode):
    device: torch.device


class MultiOutput(ExternKernel):
    def codegen_list_tuple_access(self, basename, indices):
        if len(indices) > 0:
            itype, i = indices[0]
            if itype == list:
                return self.codegen_list_tuple_access(f"{basename}[{i}]", indices[1:])
            elif itype == tuple:
                # cpp wrapper code needs to use std::get<> to access a tuple
                tuple_access = V.graph.wrapper_code.codegen_tuple_access(
                    basename, str(i)
                )
                return self.codegen_list_tuple_access(tuple_access, indices[1:])
            else:
                raise AssertionError("non supported index type")
        else:
            return basename

    def codegen(self, wrapper):
        line = V.graph.wrapper_code.declare
        line += f"{self.get_name()} = {self.codegen_list_tuple_access(self.inputs[0].get_name(), self.indices)}"
        line += V.graph.wrapper_code.ending
        V.graph.wrapper_code.writeline(line)
        self.codegen_size_asserts(V.graph.wrapper_code)

    def __init__(self, layout, input, indices: List[Tuple[Any, ...]]):
        super().__init__(None, layout, [input], ())
        self.name = V.graph.register_buffer(self)
        self.indices = indices

    def should_allocate(self):
        return False


def _prepare_convolution_fusion_create(
    cls,
    x: "TensorBox",
    weight: "TensorBox",
    bias: "TensorBox",
    padding: List[int],
    stride: List[int],
    dilation: List[int],
    groups: int,
    transposed: bool = False,
    output_padding: List[int] = None,
):
    """
    This function is a helper function to prepare inputs, layout and constant args
    for convolution post-op fusion's create function, including deciding the output
    layout (channels first or channels last), realizing inputs and make them etc. The
    function only supports the CPU device since conv post-op fusion kernel is only
    supported on CPU right now.
    """

    # Port from aten/src/ATen/native/ConvUtils.h: _conv_input_size
    def _conv_input_size(
        output_size, weight_size, padding, output_padding, stride, dilation, groups
    ):
        assert len(output_size) == len(weight_size), "Expect input dim == weight dim"
        dim = len(output_size)
        assert dim > 2, "Expect input dim > 2"

        BATCH_DIM = 0
        WEIGHT_INPUT_CHANNELS_DIM = 1
        input_size = []
        input_size.append(output_size[BATCH_DIM])
        input_size.append(weight_size[WEIGHT_INPUT_CHANNELS_DIM] * groups)
        for d in range(2, dim):
            kernel = (weight_size[d] - 1) * dilation[d - 2] + 1
            input_size_d = (
                (output_size[d] - 1) * stride[d - 2]
                - (padding[d - 2] * 2)
                + kernel
                + output_padding[d - 2]
            )
            input_size.append(input_size_d)
        return list(map(int, input_size))

    # The size of prepacked_weight is the prepacked weight size of deconv:
    #   Groups > 1:  [g*o, i/g, ...]
    #   Groups == 1: [o, i, ...]
    # Returns original weight size in [i, o, ...]
    def _original_deconv_weight_size(
        prepacked_weight,
        groups,
    ):
        prepacked_weight_size = prepacked_weight.size()
        dim = len(prepacked_weight_size)
        assert dim > 2, "Expect weight dim > 2"
        if groups > 1:
            weight_size = []
            weight_size.append(prepacked_weight_size[1] * groups)
            weight_size.append(prepacked_weight_size[0] / groups)
            for d in range(2, dim):
                weight_size.append(prepacked_weight_size[d])
        else:
            weight_size = prepacked_weight.transpose(0, 1).size()
        return weight_size

    x.realize()
    weight.realize()
    with V.graph.fake_mode:
        x_fake = ir_node_to_tensor(x, guard_shape=True)
        weight_fake = ir_node_to_tensor(weight, guard_shape=True)
        dims = len(x_fake.size()) - 2
        assert 0 < len(padding) <= dims
        assert 0 < len(dilation) <= dims
        assert 0 < len(stride) <= dims
        padding = pad_listlike(padding, dims)
        dilation = pad_listlike(dilation, dims)
        stride = pad_listlike(stride, dims)
        if output_padding is None:
            output_padding = pad_listlike([0], dims)
        else:
            assert 0 < len(output_padding) <= dims
            output_padding = pad_listlike(output_padding, dims)
        assert isinstance(groups, int)
        if transposed:
            # When transposed, the size of the prepacked oneDNN weight is different
            # from the PyTorch weight. We're not able to run aten conv with such
            # size. We infer the output size from the input params here:
            weight_size = _original_deconv_weight_size(weight_fake, groups)
            input_size = x_fake.size()
            output_size = _conv_input_size(
                input_size,
                weight_size,
                padding,
                output_padding,
                stride,
                dilation,
                groups,
            )
        else:
            bias_fake = (
                ir_node_to_tensor(bias, guard_shape=True) if bias is not None else bias
            )
            output = torch.ops.aten.convolution(
                x_fake,
                weight_fake,
                bias_fake,
                stride,
                padding,
                dilation,
                transposed,
                output_padding,
                groups,
            )
            output_size = output.size()

        req_stride_order = [0] + list(reversed(range(1, len(stride) + 1)))
        req_stride_order = [len(req_stride_order)] + req_stride_order
        output_stride = make_channels_last_strides_for(output_size)

    x = cls.require_stride_order(x, req_stride_order)
    assert x.get_device().type == "cpu" and weight.get_device().type == "cpu"
    inputs = [x, weight]

    kernel_layout = FixedLayout(
        x.get_device(),
        x.get_dtype(),
        convert_shape_to_inductor(output_size),
        convert_shape_to_inductor(output_stride),
    )
    constant_args = [padding, stride, dilation, groups]
    if transposed:
        constant_args.insert(1, output_padding)

    if bias is not None:
        inputs.append(bias)
    else:
        constant_args.insert(0, bias)
    return inputs, constant_args, kernel_layout, req_stride_order


class ConvolutionUnary(ExternKernelAlloc):
    kernel = "torch.ops.mkldnn._convolution_pointwise"

    def __init__(
        self,
        layout,
        inputs,
        constant_args=(),
        kernel="torch.ops.mkldnn._convolution_pointwise",
    ):
        super().__init__(layout, inputs, constant_args)
        self.kernel = kernel

    def codegen(self, wrapper):
        wrapper.writeline(
            f"{self.get_name()} = {self.kernel}({', '.join(self.codegen_args())})"
        )
        if isinstance(self.layout, Layout):
            self.codegen_size_asserts(wrapper)

    @classmethod
    def create(
        cls,
        x: "TensorBox",
        weight: "TensorBox",
        bias: "TensorBox",
        padding_: List[int],
        stride_: List[int],
        dilation_: List[int],
        groups: int,
        attr,
        scalars,
        algorithm,
    ):
        kernel = "torch.ops.mkldnn._convolution_pointwise"
        (inputs, constant_args, kernel_layout, _) = _prepare_convolution_fusion_create(
            cls, x, weight, bias, padding_, stride_, dilation_, groups
        )
        constant_args = constant_args + [attr, scalars, algorithm]
        return ConvolutionUnary(
            layout=kernel_layout,
            inputs=inputs,
            constant_args=constant_args,
            kernel=kernel,
        )


class ConvolutionBinary(ExternKernelAlloc):
    kernel = "torch.ops.mkldnn._convolution_pointwise.binary"

    def __init__(
        self,
        layout,
        inputs,
        constant_args=(),
        kernel="torch.ops.mkldnn._convolution_pointwise.binary",
    ):
        super().__init__(layout, inputs, constant_args)
        self.kernel = kernel

    def codegen(self, wrapper):
        wrapper.writeline(
            f"{self.get_name()} = {self.kernel}({', '.join(self.codegen_args())})"
        )
        if isinstance(self.layout, Layout):
            self.codegen_size_asserts(wrapper)

    @classmethod
    def create(
        cls,
        x: "TensorBox",
        other: "TensorBox",
        weight: "TensorBox",
        bias: "TensorBox",
        padding_: List[int],
        stride_: List[int],
        dilation_: List[int],
        groups: int,
        binary_attr: str,
        binary_alpha: Optional[float],
        unary_attr: Optional[str],
        unary_scalars: Optional[List[Any]],
        unary_algorithm: Optional[str],
    ):
        kernel = "torch.ops.mkldnn._convolution_pointwise.binary"
        (
            inputs,
            constant_args,
            kernel_layout,
            req_stride_order,
        ) = _prepare_convolution_fusion_create(
            cls, x, weight, bias, padding_, stride_, dilation_, groups
        )
        other = cls.require_stride_order(other, req_stride_order)
        inputs.insert(1, other)
        constant_args = constant_args + [
            binary_attr,
            binary_alpha,
            unary_attr,
            unary_scalars,
            unary_algorithm,
        ]
        return ConvolutionBinary(
            layout=kernel_layout,
            inputs=inputs,
            constant_args=constant_args,
            kernel=kernel,
        )


class ConvolutionBinaryInplace(ExternKernelAlloc):
    kernel = "torch.ops.mkldnn._convolution_pointwise_.binary"

    def __init__(
        self,
        kernel_layout,
        inputs,
        constant_args=(),
        kernel="torch.ops.mkldnn._convolution_pointwise_.binary",
    ):
        super().__init__(kernel_layout, inputs, constant_args)
        self.kernel = kernel

    def codegen(self, wrapper):
        wrapper.writeline(
            f"{self.get_name()} = {self.kernel}({', '.join(self.codegen_args())})"
        )

    def get_mutation_names(self):
        assert isinstance(self.layout, MutationLayout)
        return (self.layout.target.get_name(),)

    @classmethod
    def create(
        cls,
        x: "TensorBox",
        other: "TensorBox",
        weight: "TensorBox",
        bias: "TensorBox",
        padding_: List[int],
        stride_: List[int],
        dilation_: List[int],
        groups: int,
        binary_attr: str,
        binary_alpha: Optional[float],
        unary_attr: Optional[str],
        unary_scalars: Optional[List[Any]],
        unary_algorithm: Optional[str],
    ):
        kernel = "torch.ops.mkldnn._convolution_pointwise_.binary"
        (
            inputs,
            constant_args,
            _,
            req_stride_order,
        ) = _prepare_convolution_fusion_create(
            cls, x, weight, bias, padding_, stride_, dilation_, groups
        )
        other = cls.require_stride_order(other, req_stride_order)
        V.graph.realize_users_of(other.get_name())
        inputs.insert(1, other)
        constant_args = constant_args + [
            binary_attr,
            binary_alpha,
            unary_attr,
            unary_scalars,
            unary_algorithm,
        ]
        return ConvolutionBinaryInplace(
            kernel_layout=MutationLayout(inputs[1]),
            inputs=inputs,
            constant_args=constant_args,
            kernel=kernel,
        )


class MKLPackedLinear(ExternKernelAlloc):
    def __init__(
        self,
        layout,
        inputs,
        constant_args=(),
    ):
        super().__init__(
            layout,
            inputs,
            constant_args,
            None,
            kernel="torch.ops.mkl._mkl_linear",
            cpp_kernel="mkl::_mkl_linear",
        )
        self.cpp_kernel_key = "mkl_linear"
        self.cpp_op_schema = """
            at::Tensor(
                const at::Tensor& self,
                const at::Tensor& mkl_weight_t,
                const at::Tensor& origin_weight_t,
                const c10::optional<at::Tensor>& bias_opt,
                const int64_t prepack_batch_size)"""

    def codegen(self, wrapper):
        wrapper.generate_extern_kernel_alloc_and_find_schema_if_needed(
            self.get_name(),
            self.kernel,
            self.codegen_args(),
            self.cpp_op_schema,
            self.cpp_kernel_key,
        )

    @classmethod
    def create(cls, x, packed_w, orig_w, batch_size):
        x = cls.require_stride1(cls.realize_input(x))
        orig_w = cls.require_stride1(cls.realize_input(orig_w))
        *m, _ = x.get_size()
        oc, _ = orig_w.get_size()
        output_size = list(m) + [oc]
        output_stride = make_contiguous_strides_for(output_size)
        inputs = [x, packed_w, orig_w]
        constant_args = [None, batch_size]

        return MKLPackedLinear(
            layout=FixedLayout(
                x.get_device(), x.get_dtype(), output_size, output_stride
            ),
            inputs=inputs,
            constant_args=constant_args,
        )


class LinearUnary(ExternKernelAlloc):
    def __init__(
        self,
        layout,
        inputs,
        constant_args=(),
    ):
        super().__init__(
            layout,
            inputs,
            constant_args,
            None,
            kernel="torch.ops.mkldnn._linear_pointwise",
            cpp_kernel="mkldnn::_linear_pointwise",
        )
        self.cpp_kernel_key = "linear_pointwise"
        self.cpp_op_schema = """
            at::Tensor(
                const at::Tensor& input_t,
                const at::Tensor& weight_t,
                const c10::optional<at::Tensor>& bias_opt,
                c10::string_view attr,
                torch::List<c10::optional<at::Scalar>> scalars,
                c10::optional<c10::string_view> algorithm)"""

    def codegen(self, wrapper):
        wrapper.generate_extern_kernel_alloc_and_find_schema_if_needed(
            self.get_name(),
            self.kernel,
            self.codegen_args(),
            self.cpp_op_schema,
            self.cpp_kernel_key,
        )

    @classmethod
    def create(cls, x, w, b, attr, scalars, algorithm):
        x = cls.require_stride1(cls.realize_input(x))
        w = cls.require_stride1(cls.realize_input(w))

        *m, ic = x.get_size()
        oc, ic = w.get_size()

        inputs = [x, w]
        constant_args = [attr, scalars if scalars else [-1], algorithm]
        if b is not None:
            b = cls.require_stride1(cls.realize_input(b))
            inputs.append(b)
        else:
            constant_args.insert(0, None)

        return LinearUnary(
            layout=FlexibleLayout(
                device=x.get_device(),
                dtype=x.get_dtype(),
                size=list(m) + [oc],
            ),
            inputs=inputs,
            constant_args=constant_args,
        )

    def apply_constraint(self):
        pass


class LinearBinary(ExternKernelAlloc):
    kernel = "torch.ops.mkldnn._linear_pointwise.binary"

    def __init__(
        self,
        layout,
        inputs,
        constant_args=(),
    ):
        super().__init__(
            layout,
            inputs,
            constant_args,
            None,
            kernel="torch.ops.mkldnn._linear_pointwise.binary",
            cpp_kernel="mkldnn::_linear_pointwise",
        )
        self.cpp_kernel_overlad_name = "binary"
        self.cpp_kernel_key = "linear_pointwise_binary"
        self.cpp_op_schema = """
            at::Tensor(
                const at::Tensor& input_t,
                const at::Tensor& other_t,
                const at::Tensor& weight_t,
                const c10::optional<at::Tensor>& bias_opt,
                c10::string_view attr)
        """

    def codegen(self, wrapper):
        wrapper.generate_extern_kernel_alloc_and_find_schema_if_needed(
            self.get_name(),
            self.kernel,
            self.codegen_args(),
            self.cpp_op_schema,
            self.cpp_kernel_key,
            self.cpp_kernel_overlad_name,
        )

    @classmethod
    def create(cls, x, y, w, b, attr):
        x = cls.require_stride1(cls.realize_input(x))
        y = cls.require_stride1(cls.realize_input(y))
        w = cls.require_stride1(cls.realize_input(w))

        *m, ic = x.get_size()
        oc, ic = w.get_size()

        inputs = [x, y, w]
        constant_args = [attr]
        if b is not None:
            b = cls.require_stride1(cls.realize_input(b))
            inputs.append(b)
        else:
            constant_args.insert(0, b)

        return LinearBinary(
            layout=FlexibleLayout(
                device=x.get_device(),
                dtype=x.get_dtype(),
                size=list(m) + [oc],
            ),
            inputs=inputs,
            constant_args=constant_args,
        )

    def apply_constraint(self):
        pass


class ConvolutionTransposeUnary(ExternKernelAlloc):
    kernel = "torch.ops.mkldnn._convolution_transpose_pointwise"

    def __init__(
        self,
        layout,
        inputs,
        constant_args=(),
        kernel="torch.ops.mkldnn._convolution_transpose_pointwise",
    ):
        super().__init__(layout, inputs, constant_args)
        self.kernel = kernel

    def codegen(self, wrapper):
        wrapper.writeline(
            f"{self.get_name()} = {self.kernel}({', '.join(self.codegen_args())})"
        )

    @classmethod
    def create(
        cls,
        x: "TensorBox",
        weight: "TensorBox",
        bias: "TensorBox",
        padding_: List[int],
        output_padding_: List[int],
        stride_: List[int],
        dilation_: List[int],
        groups_: int,
        attr,
        scalars,
        algorithm,
    ):
        kernel = "torch.ops.mkldnn._convolution_transpose_pointwise"
        transposed = True
        (
            inputs,
            constant_args,
            kernel_layout,
            _,
        ) = _prepare_convolution_fusion_create(
            cls,
            x,
            weight,
            bias,
            padding_,
            stride_,
            dilation_,
            groups_,
            transposed,
            output_padding_,
        )
        constant_args = constant_args + [attr, scalars, algorithm]
        return ConvolutionTransposeUnary(
            layout=kernel_layout,
            inputs=inputs,
            constant_args=constant_args,
            kernel=kernel,
        )


@dataclasses.dataclass
class MutableBox(IRNode):
    """
    TensorBox / StorageBox allow in-place mutation of Tensors
    """

    data: IRNode

    def __getattr__(self, name):
        fn = getattr(self.data, name)
        if callable(fn):
            return fn
        raise AttributeError(f"{type(self.data).__name__}.{name} not callable")

    def realize(self):
        return self.data.realize()

    @property
    def layout(self):
        return self.data.layout

    def __str__(self):
        if isinstance(self.data, MutableBox):
            line0 = f"{type(self).__name__}({type(self.data).__name__}("
            endl = "))"
            inner = self.data.data
        else:
            line0 = f"{type(self).__name__}("
            inner = self.data
            endl = ")"

        lines = [
            line0,
            indent(str(inner)),
            endl,
        ]
        return "\n".join(lines)

    __repr__ = __str__


class TensorBox(MutableBox):
    @staticmethod
    def create(data):
        return TensorBox(StorageBox(data))


class StorageBox(MutableBox):
    def is_input_buffer(self):
        if isinstance(self.data, (InputBuffer, ReinterpretView)):
            return self.data.get_name() in V.graph.graph_inputs
        return False

    def realize(self):
        if isinstance(
            self.data,
            (
                ComputedBuffer,
                InputsKernel,
                InputBuffer,
                ReinterpretView,
                TemplateBuffer,
            ),
        ):
            return self.data.get_name()
        assert isinstance(self.data, (Pointwise, Reduction)), type(self.data)
        origin_node = self.data.get_origin_node()
        traceback = self.data.get_traceback()
        self.data = ComputedBuffer(
            name=None,
            layout=FlexibleLayout(
                device=self.data.get_device(),
                dtype=self.data.get_dtype(),
                size=self.data.get_size(),
            ),
            data=self.data,
        )
        self.data.name = V.graph.register_buffer(self.data)
        self.data.origins = self.origins
        self.data.origin_node = origin_node
        self.data.traceback = traceback
        return self.data.name

    def realize_hint(self):
        """
        Called on buffers we expect to be forced to realize later.
        """
        if (
            isinstance(self.data, (Pointwise, Reduction))
            and self.num_reads() > 1
            and self.is_pointwise_non_scalar_tensor_num_reads_larger_than_one()
        ):
            self.realize()

    def has_exceeded_max_reads(self):
        return isinstance(self.data, Pointwise) and (
            self.num_reads() > config.realize_acc_reads_threshold
            or len(self.inner_fn_str()) > config.realize_bytes_threshold
        )

    def mark_reuse(self, users):
        """
        A heuristic to decide if we should realize a tensor
        that is used multiple times.
        """

        def should_realize_on_cpu(loops: Union[Pointwise, Reduction]):
            """
            The heuristic for realizing reused result of heavy ops on cpu
            """
            heavy_ops = ["exp"]  # a list of heavy ops
            fn_str = loops.inner_fn_str()
            return any((op + "(") in fn_str for op in heavy_ops)

        if (
            users > 1
            and isinstance(self.data, (Pointwise, Reduction))
            and (
                self.num_reads() > config.realize_reads_threshold
                or len(self.inner_fn_str()) > config.realize_bytes_threshold
                or (is_cpu(self.data) and should_realize_on_cpu(self.data))
            )
        ):
            self.realize()

    @cache_on_self
    def num_reads(self):
        data = self.data
        if isinstance(data, (InputsKernel, InputBuffer, ReinterpretView)):
            return 1
        if isinstance(data, ComputedBuffer):
            read_writes = data.get_read_writes()
        else:
            assert isinstance(data, (Pointwise, Reduction)), type(data)
            read_writes = ComputedBuffer(
                name=None,
                layout=FlexibleLayout(
                    device=data.get_device(),
                    dtype=data.get_dtype(),
                    size=data.get_size(),
                ),
                data=data,
            ).get_read_writes()
        return len(read_writes.reads)

    @cache_on_self
    def is_pointwise_non_scalar_tensor_num_reads_larger_than_one(self):
        # Skip the check for non Pointwise instances
        return (
            (sum(read.index != 0 for read in self.data.get_reads()) > 1)
            if isinstance(self.data, Pointwise)
            else True
        )


class InterpreterShim(torch.fx.Interpreter):
    @staticmethod
    @functools.lru_cache(None)
    def _dummy_gm():
        return torch.fx.symbolic_trace(identity)

    def __init__(self, graph, submodules):
        # call super() with a placeholder to avoid constructing a
        # GraphModule which is very expensive (it does codegen).
        super().__init__(self._dummy_gm(), garbage_collect_values=False)
        self.module = self
        self.graph = graph
        self.submodules = submodules
        self.extra_traceback = False
        self.fetch_attr = submodules.__getitem__
        self.current_node = None

    def run_node(self, n: torch.fx.Node) -> Any:
        self.current_node = n
        return super().run_node(n)

    def run(self, *args, **kwargs):
        with V.set_interpreter_handler(self):
            return super().run(*args, **kwargs)


class LoopBody:
    """
    Captures the body of a Loops subclass into an FX graph.  Persists any
    indexing simplifications and makes it easier to analyze loop bodies.
    """

    def __init__(self, fn, args, var_ranges):
        super().__init__()
        self.var_ranges = var_ranges
        self.indexing_exprs = {}
        self.indexing_exprs_name = {}
        self.reads = []
        self.writes = []
        self.reads_name2expr = {}
        self.writes_name2expr = {}
        self.other = []
        self.submodules = {"get_index": self.get_index}
        self.subblocks = {}
        self.indirect_vars = []
        self.root_block = LoopBodyBlock(self, fn, args)
        self.indexing = None

    def debug_str(self):
        lines = [f"var_ranges = {dict(self.var_ranges)}"]
        lines.extend([f"{name} = {val}" for name, val in self.indexing_exprs.items()])
        lines.extend(
            [
                block.debug_str(name)
                for name, block in itertools.chain(
                    [("body", self.root_block)], self.subblocks.items()
                )
            ]
        )
        return "\n".join(lines)

    def add_index_expr(self, expr: sympy.Expr, category, buf_name):
        getattr(self, category).append(expr)
        if buf_name is not None:
            getattr(self, f"{category}_name2expr")[buf_name] = expr
        if expr not in self.indexing_exprs_name:
            name = f"index{len(self.indexing_exprs)}"
            self.indexing_exprs_name[expr] = name
            self.indexing_exprs[name] = expr
        return self.indexing_exprs_name[expr]

    def add_submodule(self, block, prefix):
        """Not actually for nn.Modules, but subblocks in generated code are mapped to FX call_module opcodes"""
        if prefix[-1].isnumeric() and prefix not in self.submodules:
            name = prefix
        else:
            name = f"{prefix}{len(self.submodules)}"
        self.submodules[name] = block
        return name

    def add_indirect(self, size):
        name = f"indirect{len(self.indirect_vars)}"
        var = sympy_symbol(name)
        self.indirect_vars.append(var)
        return var

    def replace_indirect(self, old, new):
        """Swap in a variable used in indirect indexing"""
        if str(old) == str(new):
            return
        assert self.indexing is not None
        self.indexing = {k: sympy_subs(v, {old: new}) for k, v in self.indexing.items()}

    def get_index(self, name):
        assert self.indexing is not None
        return self.indexing[name]

    def __call__(self, *indices):
        index = list(itertools.chain(*indices))
        assert len(index) == len(self.var_ranges), (index, self.var_ranges)
        assert all(v not in self.var_ranges for v in index)
        replacements = dict(zip(self.var_ranges.keys(), index))
        self.indexing = {
            name: sympy_subs(expr, replacements)
            for name, expr in self.indexing_exprs.items()
        }
        result = self.root_block()
        self.indexing = None
        return result


class LoopBodyBlock:
    """
    Captures the body of a Loops subclass into an FX graph.
    In normal cases there will be a 1:1 mapping between LoopBody and
    LoopBodyBlock, hower in the case of ops.masked() the masked out
    operations will manifest as an extra LoopBodyBlock.
    """

    def __init__(self, body: LoopBody, fn: Callable[..., Any], args: List[Any]):
        self.body = body

        def add_index(expr, category, buf_name=None):
            return tracer.create_proxy(
                "call_module",
                "get_index",
                (self.body.add_index_expr(expr, category, buf_name),),
                {},
            )

        class CaptureIndexing(V.WrapperHandler):
            self.name = "CaptureIndexing"

            def load(self, name: str, index: sympy.Expr):
                index = add_index(index, "reads", name)
                return self._inner.load(name, index)

            def store(self, name, index, value, mode=None):
                index = add_index(index, "writes", name)
                return self._inner.store(name, index, value, mode)

            def reduction(self, name, dtype, src_dtype, reduction_type, index, value):
                index = add_index(index, "writes", name)
                return self._inner.reduction(
                    name, dtype, src_dtype, reduction_type, index, value
                )

            def index_expr(self, index, dtype):
                if isinstance(index, (int, sympy.Integer)):
                    return self._inner.constant(int(index), dtype)
                index = add_index(index, "other")
                return self._inner.index_expr(index, dtype)

            @staticmethod
            def masked(mask_proxy, masked_body: Callable[..., Any], other_proxy):
                """
                Recursively capture the masked out body in another LoopBodyBlock
                """

                def shim(mask, other):
                    return V.ops.masked(mask, subblock, other)

                name = self.body.add_submodule(shim, "masked_subblock")
                subblock = LoopBodyBlock(self.body, masked_body, [])
                self.body.subblocks[name] = subblock
                return tracer.create_proxy(
                    "call_module", name, (mask_proxy, other_proxy), {}
                )

            @staticmethod
            def indirect_indexing(index_proxy, size, check=True):
                """
                Flow data from tensors into indexing formulas.
                Introduce a call_module to update the indexing.
                """

                def set_indirect(new_var):
                    self.body.replace_indirect(
                        var, V.ops.indirect_indexing(new_var, size, check)
                    )

                var = self.body.add_indirect(size)
                tracer.create_proxy(
                    "call_module",
                    self.body.add_submodule(set_indirect, f"set_{var}"),
                    (index_proxy,),
                    {},
                )
                return var

            @staticmethod
            def output(result):
                tracer.create_proxy("output", "output", (result,), {})

        tracer = torch.fx.Tracer()
        tracer.graph = torch.fx.Graph(tracer_cls=tracer.__class__)
        proxy_ops = tracer.create_proxy("placeholder", "ops", (), {})

        from .index_propagation import IndexPropagation
        from .sizevars import SimplifyIndexing

<<<<<<< HEAD
        with V.set_ops_handler(
            SimplifyIndexing(CaptureIndexing(proxy_ops), self.body.var_ranges)
        ):
=======
        handler = SimplifyIndexing(CaptureIndexing(proxy_ops), self.body.var_ranges)
        if config.constant_and_index_propagation:
            handler = IndexPropagation(handler)

        with V.set_ops_handler(handler):
            # This indirection is just a cute way to get IndexPropagation to
            # unwrap the return value.
>>>>>>> 138a81c1
            ops.output(fn(*args))
        self.graph = tracer.graph

    def __call__(self):
        graph = self.graph
        submodules = self.body.submodules

        return InterpreterShim(graph, submodules).run(V.get_ops_handler())

    def debug_str(self, name="block"):
        code = torch.fx.GraphModule(self.body.submodules, self.graph).code
        return re.sub(
            # strip `; del var0` suffixes to make output prettier
            r";[^\n]*",
            "",
            code.strip().replace("def forward(", f"def {name}("),
        )


class Wait(ExternKernelAlloc):
    """
    Wait should not be used by itself.  It should always be constructed in tandem
    with a collective op that produces a work to wait on.
    """

    def __init__(
        self,
        layout,
        inputs,
        constant_args=(),
    ):
        super().__init__(layout, inputs, constant_args)

    def should_allocate(self):
        return False

    def codegen(self, wrapper):
        wrapper.add_import_once(
            "from torch.distributed._functional_collectives import _wait_tensor"
        )
        (input_collective,) = [t.codegen_reference() for t in self.inputs]
        wrapper.writeline(f"{input_collective} = _wait_tensor({input_collective})")

        # wait op still needs to produce a 'buffer' that represents the tensor output.
        # this is a symbolic gesture, and it gets handled by WrapperCodegen.
        # codegen outputs a '# reuse' line that assigns the input buffer here ('input_collective')
        # to a new name (`self.get_name()`) and `del`s the old name.
        wrapper.writeline(f"{self.get_name()} = {input_collective}")

    @classmethod
    def create(cls, collective_op: "TensorBox"):
        # TODO(whc) i'm not sure what's going on here, this probably means I missed something upstream
        collective_op.decide_layout()
        return Wait(
            layout=collective_op.get_layout(),
            inputs=[collective_op],
        )

    def get_alias_names(self):
        # Signal to codegen that our output buffer isn't safe to reuse
        return [self.inputs[0].codegen_reference()]


class CollectiveKernel(ExternKernel):
    """
    Each CollectiveKernel should follow the patterns
    - it writes into a given output buffer
    - the kernel delegates into c10d processgroup, which returns a 'work' obj
    - the work obj is registered via _register_tensor_work so it can be waited on later
    """

    def __init__(self, layout, inputs, constant_args):
        super().__init__(None, layout, inputs, constant_args)
        self.name = V.graph.register_buffer(self)

    def should_allocate(self):
        return True

    def codegen_collective(self, wrapper, output_name, input_names):
        # factor so the boilerplate can be handled in CollectiveKernel.codegen
        raise NotImplementedError("Must implement")

    def codegen(self, wrapper):
        wrapper.add_import_once("import torch.distributed as dist")
        wrapper.add_import_once(
            "from torch.distributed._functional_collectives import _str_to_reduce_op, _register_tensor_work"
        )
        wrapper.add_import_once(
            "from torch.distributed.distributed_c10d import _find_or_create_pg_by_ranks_and_tag"
        )

        # extract references to our args in string form for codegen output
        input_names = [t.codegen_reference() for t in self.inputs]
        output_name = self.get_name()
        tag, ranks, group_size = self.constant_args

        # TODO: avoid more than one ref of the same pg (even though they are cached inside the api)
        wrapper.writeline(
            f"{output_name}_pg = _find_or_create_pg_by_ranks_and_tag('{tag}', {ranks}, {group_size})"
        )

        self.codegen_collective(wrapper, output_name, input_names)

        wrapper.writeline(f"_register_tensor_work({output_name}, {output_name}_work)")


class MultiOutputNoSizeAssert(MultiOutput):
    """
    Extract partial output from a multi-output OP.
        Works like MultiOutput but doesn't assert size. This must be a property guaranteed by the op emiting this.
    """

    def codegen(self, wrapper):
        wrapper.writeline(
            f"{self.get_name()} = {self.inputs[0].get_name()}{self.index}"
        )


class InPlaceHint(ExternKernel):
    """
    Helper OP to encode an in/out argument that tries to make it inplace whenever possible.
    Wrap the input of your inplace op to enable this behavior.

    The design is based on two key decisions:
    - this node is resposible for allocating the in/out buffer used by the collective.
        This is controlled by the ``should_allocate`` method that returns True here and
        False for the collective node
    - The scheduler special-case this node and enable it to reuse its input.
    """

    def codegen(self, wrapper):
        input_name = self.inputs[0].codegen_reference()
        output_name = self.get_name()
        if not wrapper.did_reuse(self, self.inputs[0]):
            wrapper.writeline(f"{output_name}.copy_({input_name}) #no reuse")

    def __init__(self, layout, input):
        input = self.realize_input(input)
        super().__init__(None, layout, self.unwrap_storage([input]), ())
        self.name = V.graph.register_buffer(self)

    def should_allocate(self):
        return True


class AllReduceCoalesced(ExternKernel):
    def __init__(self, layout, inputs, constant_args, reduce_op):
        super().__init__(None, layout, inputs, constant_args)
        self.reduce_op = reduce_op
        self.name = V.graph.register_buffer(self)

    def should_allocate(self):
        return False

    @classmethod
    def create(
        cls,
        inputs: List["TensorBox"],
        reduce_op: str,
        tag: str,
        ranks: List[int],
        group_size: int,
    ):
        res: List[IRNode] = []

        def wrap_input(var):
            nonlocal res
            op = InPlaceHint(
                FlexibleLayout(var.get_device(), var.get_dtype(), var.get_size()), var
            )
            res.append(op)
            return TensorBox.create(op)

        inputs = list(map(wrap_input, inputs))

        layout = MultiOutputLayout(inputs[0].get_device())

        packed = AllReduceCoalesced(
            layout=layout,
            inputs=inputs,
            constant_args=[tag, ranks, group_size],
            reduce_op=reduce_op,
        )
        for i, in_t in enumerate(inputs):
            res.append(
                MultiOutputNoSizeAssert(
                    FlexibleLayout(
                        in_t.get_device(), in_t.get_dtype(), in_t.get_size()
                    ),
                    packed,
                    f"[{i}]",
                )
            )
        return res

    def codegen(self, wrapper):
        wrapper.add_import_once("import torch.distributed as dist")
        wrapper.add_import_once(
            "from torch.distributed._functional_collectives import _str_to_reduce_op, _register_tensor_work"
        )
        wrapper.add_import_once(
            "from torch.distributed.distributed_c10d import _find_or_create_pg_by_ranks_and_tag"
        )

        output_name = self.get_name()
        tag, ranks, group_size = self.constant_args

        wrapper.writeline(
            f"{output_name}_pg = _find_or_create_pg_by_ranks_and_tag('{tag}', {ranks}, {group_size})"
        )

        inputs = []
        for inp in self.inputs:
            inputs.append(inp.codegen_reference())

        wrapper.writeline(f"{output_name} = [{','.join(inputs)}] ")

        wrapper.writeline(
            f"{output_name}_work = dist.all_reduce_coalesced("
            f"{output_name}, "
            f"op=_str_to_reduce_op('{str(self.reduce_op)}'), "
            f"group={output_name}_pg, "
            "async_op=True)"
        )
        wrapper.writeline(f"_register_tensor_work({output_name}, {output_name}_work)")


class AllReduce(CollectiveKernel):
    def __init__(self, layout, inputs, constant_args, reduce_op):
        super().__init__(layout, inputs, constant_args)
        self.reduce_op = reduce_op

    @classmethod
    def create(
        cls, x: "TensorBox", reduce_op: str, tag: str, ranks: List[int], group_size: int
    ):
        x = cls.realize_input(x)

        # is there a difference between literally using x.data.layout below, vs
        # creating a new one that has the same properties?
        new_layout = FlexibleLayout(x.get_device(), x.get_dtype(), x.get_size())

        return AllReduce(
            layout=new_layout,
            inputs=[x],
            constant_args=[tag, ranks, group_size],
            reduce_op=reduce_op,
        )

    def codegen_collective(self, wrapper, output_name, input_names):
        # We must copy our input buffer sometimes, but the scheduler will help us find opportunities
        # to reuse the input buffer.  (This requires no other users of the input buffer.)
        if not wrapper.did_reuse(self, self.inputs[0]):
            wrapper.writeline(f"{output_name}.copy_({input_names[0]})")

        # At this point, output_name points to a buffer that is either
        # (1) the input buffer, which we're allowed to inplace modify
        # (2) a freshly allocated buffer, which we've copied the input into above
        wrapper.writeline(
            f"{output_name}_work = dist.all_reduce("
            f"{output_name}, async_op=True, group={output_name}_pg, op=_str_to_reduce_op('{str(self.reduce_op)}'))"
        )


class AllGatherIntoTensor(CollectiveKernel):
    def __init__(self, layout, inputs, constant_args):
        super().__init__(layout, inputs, constant_args)

    @classmethod
    def create(cls, x: "TensorBox", tag: str, ranks: List[int], group_size: int):
        x = cls.realize_input(x)

        # is there a difference between literally using x.data.layout below, vs
        # creating a new one that has the same properties?
        new_size = x.get_size()
        new_size[0] *= group_size
        new_layout = FlexibleLayout(x.get_device(), x.get_dtype(), new_size)

        # AllReduce returns a 'work' object.  But Inductor's scheduler doesn't need to know
        # about that, and we just pretend for scheduling purposes that the work obj is a 1-elem tensor.
        # Nobody should consume the output of AllReduce except 'Wait', which we control here.
        return AllGatherIntoTensor(
            layout=new_layout,
            inputs=[x],
            constant_args=[tag, ranks, group_size],
        )

    def codegen_collective(self, wrapper, output_name, input_names):
        wrapper.writeline(
            f"{output_name}_work = dist.all_gather_into_tensor("
            f"{output_name}, {input_names[0]}, async_op=True, group={output_name}_pg)"
        )

        # At this point, output_name points to a fresh buffer
        wrapper.writeline(
            f"{output_name}_work = dist.all_gather_into_tensor({output_name}, {input_names[0]}, async_op=True,"
            f" group={output_name}_pg)"
        )
        wrapper.writeline(f"_register_tensor_work({output_name}, {output_name}_work)")


class ReduceScatterTensor(CollectiveKernel):
    def __init__(self, layout, inputs, constant_args, reduce_op):
        super().__init__(layout, inputs, constant_args)
        self.reduce_op = reduce_op

    @classmethod
    def create(
        cls,
        x: "TensorBox",
        reduce_op: str,
        tag: str,
        ranks: List[int],
        group_size: int,
    ):
        x = cls.realize_input(x)

        # is there a difference between literally using x.data.layout below, vs
        # creating a new one that has the same properties?
        new_size = x.get_size()
        new_size[0] /= group_size
        new_layout = FlexibleLayout(x.get_device(), x.get_dtype(), new_size)

        return ReduceScatterTensor(
            layout=new_layout,
            inputs=[x],
            constant_args=[tag, ranks, group_size],
            reduce_op=reduce_op,
        )

    def codegen_collective(self, wrapper, output_name, input_names):
        wrapper.writeline(
            f"{output_name}_work = dist.reduce_scatter_tensor("
            f"{output_name}, {input_names[0]}, "
            f"async_op=True, group={output_name}_pg, op=_str_to_reduce_op('{str(self.reduce_op)}'))"
        )<|MERGE_RESOLUTION|>--- conflicted
+++ resolved
@@ -4244,11 +4244,6 @@
         from .index_propagation import IndexPropagation
         from .sizevars import SimplifyIndexing
 
-<<<<<<< HEAD
-        with V.set_ops_handler(
-            SimplifyIndexing(CaptureIndexing(proxy_ops), self.body.var_ranges)
-        ):
-=======
         handler = SimplifyIndexing(CaptureIndexing(proxy_ops), self.body.var_ranges)
         if config.constant_and_index_propagation:
             handler = IndexPropagation(handler)
@@ -4256,7 +4251,6 @@
         with V.set_ops_handler(handler):
             # This indirection is just a cute way to get IndexPropagation to
             # unwrap the return value.
->>>>>>> 138a81c1
             ops.output(fn(*args))
         self.graph = tracer.graph
 
