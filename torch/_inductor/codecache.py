import base64
import dataclasses
import functools
import getpass
import hashlib
import importlib
import json
import logging
import multiprocessing
import os
import pathlib
import re
import shutil
import signal
import subprocess
import sys
import sysconfig
import tempfile
import threading
import types
from bisect import bisect_right
from concurrent.futures import Future, ProcessPoolExecutor, ThreadPoolExecutor
from ctypes import cdll
from functools import partial
from threading import Thread
from time import sleep, time
from typing import Any, Callable, Dict, List

import torch

from torch._inductor import config, cuda_properties, exc
from torch._inductor.utils import developer_warning
from torch.hub import _Faketqdm, tqdm

if config.is_fbcode():
    from torch._inductor.fb.logging import global_cache_log
else:

    def global_cache_log(*args, **kwargs):
        pass


LOCK_TIMEOUT = 600

# timing metrics for time spent in the compilation
_cumulative_compile_time = 0
_t0 = None


def _compile_start():
    global _t0
    if _t0 is None:
        _t0 = time()


def _compile_end():
    global _cumulative_compile_time, _t0
    if _t0 is not None:
        t1 = time()
        _cumulative_compile_time += t1 - _t0
        _t0 = None
        # print("CUMULATIVE COMPILE TIME", _cumulative_compile_time)


log = logging.getLogger(__name__)


@functools.lru_cache(None)
def cache_dir():
    cache_dir = os.environ.get("TORCHINDUCTOR_CACHE_DIR")
    if cache_dir is None:
        cache_dir = f"{tempfile.gettempdir()}/torchinductor_{getpass.getuser()}"
    os.makedirs(cache_dir, exist_ok=True)
    return cache_dir


@functools.lru_cache(None)
def cubin_cache_dir():
    cubin_dir = os.path.join(cache_dir(), "cubin")
    os.makedirs(cubin_dir, exist_ok=True)
    return cubin_dir


class PersistentCache:
    def __init__(self):
        if not torch.cuda.is_available():
            return

        try:
            import triton

            triton_version = triton.__version__
        except ModuleNotFoundError:
            triton_version = None

        self.system = {
            "device": torch.cuda.get_device_properties(
                torch.cuda.current_device()
            ).name,
            "version": {
                "cuda": torch.version.cuda,
                "triton": triton_version,
            },
        }
        self.system["hash"] = hashlib.sha256(
            json.dumps(self.system, sort_keys=True).encode("utf-8")
        ).hexdigest()

        self.local_cache_path = os.path.join(cache_dir(), "cache")
        self.global_cache_path = (
            os.path.join(os.path.dirname(config.global_cache_dir), self.system["hash"])
            if config.global_cache_dir is not None
            else None
        )

    def get_local_cache(self):
        if not os.path.isfile(self.local_cache_path):
            return {}
        with open(self.local_cache_path, "r") as local_cache_fp:
            local_cache = json.load(local_cache_fp)
        if local_cache["system"]["hash"] != self.system["hash"]:
            os.remove(self.local_cache_path)
            return {}
        return local_cache["cache"]

    def update_local_cache(self, local_cache):
        write_atomic(
            self.local_cache_path,
            json.dumps({"system": self.system, "cache": local_cache}, indent=4),
        )

    @functools.lru_cache(None)
    def get_global_cache(self):
        if self.global_cache_path is None or not os.path.isfile(self.global_cache_path):
            return {}
        with open(self.global_cache_path, "r") as global_cache_fp:
            global_cache = json.load(global_cache_fp)
        return global_cache["cache"]

    def lookup(
        self,
        choices,
        name: str,
        inputs: str,
        benchmark: Callable[[Any], float],
    ):
        """
        Check to see if we have benchmarked the given choice callers. For each
        choice caller:

            1. Check global_cache[name][inputs][choice], return benchmark if cached.
            2. Check local_cache[name][inputs][choice], return benchmark if cached.
            3.
                a. `max_autotune_gemm=True`: benchmark the choice, update
                    local_cache[name][inputs][choice], and return the benchmark.
                b. `max_autotune_gemm=False`: don't benchmark the choice, return nothing.
        """

        gc_log = partial(global_cache_log, self.system, name, inputs)
        timings = {}

        def check_cache(cache, callback=None):
            """Check if `cache` contains data for all the choices"""
            hit = True
            for choice in choices:
                choice_hash = choice.hash_key()
                if choice_hash in cache.get(name, {}).get(inputs, {}):
                    # cache hit
                    timings[choice] = cache[name][inputs][choice_hash]
                    if callback:
                        callback(choice_hash, cached=True)
                else:
                    # cache miss
                    hit = False
                    if callback:
                        callback(choice_hash, cached=False)
            return hit

        if config.max_autotune or config.max_autotune_gemm:
            local_cache = self.get_local_cache()
            # check local cache first since it is data specific to the current machine
            if not check_cache(local_cache) and not check_cache(
                self.get_global_cache(), callback=gc_log
            ):
                # re-benchmark everything to try to get consistent numbers from the same machine
                for choice in choices:
                    timings[choice] = benchmark(choice)
                    local_cache.setdefault(name, {})
                    local_cache[name].setdefault(inputs, {})
                    local_cache[name][inputs][choice.hash_key()] = timings[choice]

                self.update_local_cache(local_cache)
        else:
            # only check global cache, not local one
            check_cache(self.get_global_cache(), callback=gc_log)
            # may have a partial cache hit, where not everything is benchmarked

        return timings


def get_lock_dir():
    lock_dir = os.path.join(cache_dir(), "locks")
    if not os.path.exists(lock_dir):
        os.makedirs(lock_dir, exist_ok=True)
    return lock_dir


def code_hash(code):
    return (
        "c"
        + base64.b32encode(hashlib.sha256(code.encode("utf-8")).digest())[:51]
        .decode("utf-8")
        .lower()
    )


def get_code_path(source_code, ext, extra):
    basename = code_hash(source_code + extra)
    subdir = os.path.join(cache_dir(), basename[1:3])
    path = os.path.join(subdir, f"{basename}.{ext}")
    return extra + basename, subdir, path


def write(source_code, ext, extra=""):
    basename, subdir, path = get_code_path(source_code, ext, extra)
    if not os.path.exists(subdir):
        os.makedirs(subdir, exist_ok=True)
    if not os.path.exists(path):
        write_atomic(path, source_code)
    return basename, path


def write_atomic(path: str, source_code: str):
    # Write into temporary file first to avoid conflicts between threads
    # Avoid using a named temporary file, as those have restricted permissions
    path = pathlib.Path(path)
    tmp_path = path.parent / f".{os.getpid()}.{threading.get_ident()}.tmp"
    with tmp_path.open("w") as f:
        f.write(source_code)

    tmp_path.rename(path)


def cpp_compiler():
    if isinstance(config.cpp.cxx, (list, tuple)):
        search = tuple(config.cpp.cxx)
    else:
        search = (config.cpp.cxx,)
    return cpp_compiler_search(search)


@functools.lru_cache(1)
def cpp_compiler_search(search):
    for cxx in search:
        try:
            if cxx is None:
                # gxx package is only available for Linux
                # according to https://anaconda.org/conda-forge/gxx/
                if sys.platform != "linux":
                    continue
                # Do not install GXX by default
                if not os.getenv("TORCH_INDUCTOR_INSTALL_GXX"):
                    continue
                from filelock import FileLock

                lock_dir = get_lock_dir()
                lock = FileLock(
                    os.path.join(lock_dir, "g++.lock"), timeout=LOCK_TIMEOUT
                )
                with lock:
                    cxx = install_gcc_via_conda()
            subprocess.check_output([cxx, "--version"])
            return cxx
        except (subprocess.SubprocessError, FileNotFoundError, ImportError):
            continue
    raise exc.InvalidCxxCompiler()


def install_gcc_via_conda():
    """On older systems, this is a quick way to get a modern compiler"""
    prefix = os.path.join(cache_dir(), "gcc")
    cxx_path = os.path.join(prefix, "bin", "g++")
    if not os.path.exists(cxx_path):
        log.info("Downloading GCC via conda")
        conda = os.environ.get("CONDA_EXE", "conda")
        if conda is None:
            conda = shutil.which("conda")
        if conda is not None:
            subprocess.check_call(
                [
                    conda,
                    "create",
                    f"--prefix={prefix}",
                    "--channel=conda-forge",
                    "--quiet",
                    "-y",
                    "python=3.8",
                    "gxx",
                ],
                stdout=subprocess.PIPE,
            )
    return cxx_path


def is_gcc():
    return re.search(r"(gcc|g\+\+)", cpp_compiler())


class VecISA:
    _bit_width: int
    _macro: str
    _arch_flags: str
    _dtype_nelements: Dict[torch.dtype, int]

    # TorchInductor CPU vectorization reuses PyTorch vectorization utility functions
    # Hence, TorchInductor would depend on Sleef* to accelerate mathematical functions
    # like exp, pow, sin, cos and etc.
    # But PyTorch and TorchInductor might use different compilers to build code. If
    # PyTorch uses gcc-7/g++-7 to build the release package, the libtorch_cpu.so
    # will not expose the Sleef* AVX512 symbols since gcc-7/g++-7 cannot pass
    # avx512 check in CMake - FindAVX.cmake. But TorchInductor install the latest
    # gcc/g++ compiler by default while it could support the AVX512 compilation.
    # Therefore, there would be a conflict sleef version between PyTorch and
    # TorchInductor. Hence, we dry-compile the following code to check whether current
    # HW platform and PyTorch both could support AVX512 or AVX2. And suppose ARM
    # also needs the logic
    _avx_code = """
#if defined(CPU_CAPABILITY_AVX512) || defined(CPU_CAPABILITY_AVX2)
#include <ATen/cpu/vec/functional.h>
#include <ATen/cpu/vec/vec.h>
#endif

__attribute__((aligned(64))) float in_out_ptr0[16] = {0.0};

extern "C" void __avx_chk_kernel() {
    auto tmp0 = at::vec::Vectorized<float>(1);
    auto tmp1 = tmp0.exp();
    tmp1.store(in_out_ptr0);
}
"""

    _avx_py_load = """
import torch
from ctypes import cdll
cdll.LoadLibrary("__lib_path__")
"""

    def bit_width(self):
        return self._bit_width

    def nelements(self, dtype: torch.dtype = torch.float):
        return self._dtype_nelements[dtype]

    def build_macro(self):
        return self._macro

    def build_arch_flags(self):
        return self._arch_flags

    def __hash__(self) -> int:
        return hash(str(self))

    @functools.lru_cache(None)
    def __bool__(self):
        if config.cpp.vec_isa_ok is not None:
            return config.cpp.vec_isa_ok

        key, input_path = write(VecISA._avx_code, "cpp")
        from filelock import FileLock

        lock_dir = get_lock_dir()
        lock = FileLock(os.path.join(lock_dir, key + ".lock"), timeout=LOCK_TIMEOUT)
        with lock:
            output_path = input_path[:-3] + "so"
            build_cmd = cpp_compile_command(
                input_path, output_path, warning_all=False, vec_isa=self
            ).split(" ")
            try:
                # Check build result
                subprocess.check_output(build_cmd, stderr=subprocess.STDOUT)
                subprocess.check_call(
                    [
                        "python",
                        "-c",
                        VecISA._avx_py_load.replace("__lib_path__", output_path),
                    ],
                    stderr=subprocess.DEVNULL,
                )
            except Exception as e:
                return False

            return True


@dataclasses.dataclass
class VecAVX512(VecISA):
    _bit_width = 512
    _macro = "CPU_CAPABILITY_AVX512"
    _arch_flags = "-mavx512f -mavx512dq -mavx512vl -mavx512bw -mfma"
    _dtype_nelements = {torch.float: 16, torch.bfloat16: 32}

    def __str__(self) -> str:
        return "avx512"

    __hash__: Callable[[VecISA], Any] = VecISA.__hash__


@dataclasses.dataclass
class VecAVX2(VecISA):
    _bit_width = 256
    _macro = "CPU_CAPABILITY_AVX2"
    _arch_flags = "-mavx2 -mfma"
    _dtype_nelements = {torch.float: 8, torch.bfloat16: 16}

    def __str__(self) -> str:
        return "avx2"

    __hash__: Callable[[VecISA], Any] = VecISA.__hash__


class InvalidVecISA(VecISA):
    _bit_width = 0
    _macro = ""
    _arch_flags = ""
    _dtype_nelements = {}

    def __str__(self) -> str:
        return "INVALID_VEC_ISA"

    def __bool__(self):
        return False

    __hash__: Callable[[VecISA], Any] = VecISA.__hash__


invalid_vec_isa = InvalidVecISA()
supported_vec_isa_list = [VecAVX512(), VecAVX2()]


# Cache the cpuinfo to avoid I/O overhead. Meanwhile, the cpuinfo content
# might have too much redundant content that is useless for ISA check. Hence,
# we only cache some key isa information.
@functools.lru_cache(None)
def valid_vec_isa_list():
    if sys.platform != "linux":
        return []

    isa_list = []
    with open("/proc/cpuinfo") as _cpu_info:
        _cpu_info_content = _cpu_info.read()
        for isa in supported_vec_isa_list:
            if str(isa) in _cpu_info_content and isa:
                isa_list.append(isa)
        return isa_list


def pick_vec_isa():
    _valid_vec_isa_list: List[VecISA] = valid_vec_isa_list()
    if not _valid_vec_isa_list:
        return invalid_vec_isa

    # If the simdlen is None, it indicates determin the vectorization length automatically
    if config.cpp.simdlen is None:
        assert _valid_vec_isa_list
        return _valid_vec_isa_list[0]

    for isa in _valid_vec_isa_list:
        if config.cpp.simdlen == isa.bit_width():
            return isa

    return invalid_vec_isa


def get_shared(shared=True):
    return "-shared -fPIC" if shared else ""


def get_warning_all_flag(warning_all=True):
    return "-Wall" if warning_all else ""


def cpp_flags():
    return "-std=c++17 -Wno-unused-variable"


def optimization_flags():
    base_flags = "-O3 -ffast-math -fno-finite-math-only"

    if sys.platform == "darwin":
        # Per https://mac.r-project.org/openmp/ right way to pass `openmp` flags to MacOS is via `-Xclang`
        # Also, `-march=native` is unrecognized option on M1
        base_flags += " -Xclang -fopenmp"
    else:
        base_flags += " -march=native -fopenmp"
    return base_flags


def use_custom_generated_macros():
    return "-D C10_USING_CUSTOM_GENERATED_MACROS"


def get_include_and_linking_paths(
    include_pytorch=False, vec_isa: VecISA = invalid_vec_isa, cuda=False
):
    from torch.utils import cpp_extension

    macros = ""
    if sys.platform == "linux" and (
        include_pytorch
        or vec_isa != invalid_vec_isa
        or cuda
        or config.cpp.enable_kernel_profile
    ):
        # Note - We include pytorch only on linux right now. There is more work
        # to do to enable OMP build on darwin where PyTorch is built with IOMP
        # and we need a way to link to what PyTorch links.
        ipaths = cpp_extension.include_paths(cuda) + [sysconfig.get_path("include")]
        lpaths = cpp_extension.library_paths(cuda) + [
            sysconfig.get_config_var("LIBDIR")
        ]
        libs = ["c10", "torch", "torch_cpu", "torch_python"]
        libs += ["gomp"]
        macros = vec_isa.build_macro()
        if macros:
            macros = f"-D{macros}"
        if cuda:
            libs += ["c10_cuda", "cuda", "torch_cuda"]
    else:
        # Note - this is effectively a header only inclusion. Usage of some header files may result in
        # symbol not found, if those header files require a library.
        # For those cases, include the lpath and libs command as we do for pytorch above.
        # This approach allows us to only pay for what we use.
        ipaths = cpp_extension.include_paths(cuda) + [sysconfig.get_path("include")]
        lpaths = []
        if sys.platform == "darwin":
            # GNU OpenMP generally is not available on MacOS
            # There is either Intel OpenMP(for x86) or LLVM OpenMP (for both x86 and arm64)
            libs = ["omp"]
            if os.getenv("CONDA_PREFIX") is not None:
                # On MacOS OpenMP is not available via the system install
                # But on conda can be provided using https://anaconda.org/anaconda/llvm-openmp
                conda_lib_path = os.path.join(os.getenv("CONDA_PREFIX"), "lib")
                ipaths.append(os.path.join(os.getenv("CONDA_PREFIX"), "include"))
                lpaths.append(conda_lib_path)
                # Prefer Intel OpenMP on x86 machine
                if os.uname().machine == "x86_64" and os.path.exists(
                    os.path.join(conda_lib_path, "libiomp5.dylib")
                ):
                    libs = ["iomp5"]
        else:
            libs = ["gomp"]
    ipaths = " ".join(["-I" + p for p in ipaths])
    lpaths = " ".join(["-L" + p for p in lpaths])
    libs = " ".join(["-l" + p for p in libs])
    return ipaths, lpaths, libs, macros


def cpp_compile_command(
    input,
    output,
    warning_all=True,
    shared=True,
    include_pytorch=False,
    vec_isa: VecISA = invalid_vec_isa,
    cuda=False,
):
    ipaths, lpaths, libs, macros = get_include_and_linking_paths(
        include_pytorch, vec_isa, cuda
    )

    return re.sub(
        r"[ \n]+",
        " ",
        f"""
            {cpp_compiler()} {input} {get_shared(shared)}
            {get_warning_all_flag(warning_all)} {cpp_flags()}
            {ipaths} {lpaths} {libs} {macros}
            {optimization_flags()}
            {use_custom_generated_macros()}
            -o {output}
        """,
    ).strip()


class CudaKernelParamCache:
    cache = dict()
    clear = staticmethod(cache.clear)

    @classmethod
    def set(cls, key, params, cubin):
        from filelock import FileLock

        cubin_path = os.path.join(cubin_cache_dir(), f"{key}.cubin")
        params["cubin_path"] = cubin_path
        lock_dir = get_lock_dir()
        lock = FileLock(os.path.join(lock_dir, key + ".lock"), timeout=LOCK_TIMEOUT)
        with lock:
            cls.cache[key] = params
            with open(cubin_path, "wb") as f:
                f.write(cubin)

    @classmethod
    def get(cls, key):
        return cls.cache.get(key, None)


class AotCodeCache:
    cache = dict()
    clear = staticmethod(cache.clear)

    @classmethod
    def compile(cls, graph, source_code, cuda):
        # TODO: update cpp_compile_command for different platforms
        picked_vec_isa = invalid_vec_isa if cuda else pick_vec_isa()
        key, input_path = write(
            source_code,
            "cpp",
            code_hash(
                repr(cpp_compile_command("i", "o", vec_isa=picked_vec_isa, cuda=cuda))
            ),
        )
        if key not in cls.cache:
            from filelock import FileLock

            lock_dir = get_lock_dir()
            lock = FileLock(os.path.join(lock_dir, key + ".lock"), timeout=LOCK_TIMEOUT)
            with lock:
                output_so = f"{input_path[:-4]}.so"
                if not os.path.exists(output_so):
                    cmd = cpp_compile_command(
                        input=input_path,
                        output=output_so,
                        vec_isa=picked_vec_isa,
                        cuda=cuda,
                    ).split(" ")
                    try:
                        subprocess.check_output(cmd, stderr=subprocess.STDOUT)
                    except subprocess.CalledProcessError as e:
                        raise exc.CppCompileError(cmd, e.output) from e

                cls.cache[key] = output_so

        def wrapper_call(*args):
            assert len(graph.graph_outputs) > 0
            return cls.cache[key], *(None for i in range(len(graph.graph_outputs) - 1))

        return wrapper_call


class CppCodeCache:
    cache = dict()
    clear = staticmethod(cache.clear)

    @staticmethod
    def _load_library(path):
        try:
            return cdll.LoadLibrary(path)
        except OSError as e:
            if "gomp" in str(e) and os.path.exists("/usr/lib64/libgomp.so.1"):
                # hacky workaround for fbcode/buck
                global _libgomp
                _libgomp = cdll.LoadLibrary("/usr/lib64/libgomp.so.1")
                return cdll.LoadLibrary(path)
            if "failed to map segment from shared object" in str(e):
                raise OSError(
                    f"{e}.  The most common reason this may occur is if the {tempfile.gettempdir()} folder "
                    "is mounted with noexec (e.g., by default Docker mounts tmp file systems "
                    f"as noexec).  Please remount {tempfile.gettempdir()} with exec enabled, or set another "
                    "temporary directory with TORCHINDUCTOR_CACHE_DIR environment variable."
                ) from e
            raise

    @classmethod
    def load(cls, source_code):
        picked_vec_isa = pick_vec_isa()
        key, input_path = write(
            source_code,
            "cpp",
            code_hash(repr(cpp_compile_command("i", "o", vec_isa=picked_vec_isa))),
        )
        if key not in cls.cache:
            from filelock import FileLock

            lock_dir = get_lock_dir()
            lock = FileLock(os.path.join(lock_dir, key + ".lock"), timeout=LOCK_TIMEOUT)
            with lock:
                output_path = input_path[:-3] + "so"
                if not os.path.exists(output_path):
                    cmd = cpp_compile_command(
                        input=input_path, output=output_path, vec_isa=picked_vec_isa
                    ).split(" ")
                    try:
                        subprocess.check_output(cmd, stderr=subprocess.STDOUT)
                    except subprocess.CalledProcessError as e:
                        raise exc.CppCompileError(cmd, e.output) from e

                cls.cache[key] = cls._load_library(output_path)
                cls.cache[key].key = key

        return cls.cache[key]


class PyCodeCache:
    cache = dict()
    linemaps = dict()
    clear = staticmethod(cache.clear)

    @classmethod
    def load(cls, source_code, extra="", linemap=()):
        key, path = write(source_code, "py", extra)
        return cls.load_by_key_path(key, path, linemap)

    @classmethod
    def load_by_key_path(cls, key, path, linemap=()):
        if key not in cls.cache:
            with open(path) as f:
                try:
                    code = compile(f.read(), path, "exec")
                except Exception as e:
                    raise RuntimeError(
                        f"Failed to import {path}\n{type(e).__name__}: {e}"
                    )
                mod = types.ModuleType(f"{__name__}.{key}")
                mod.__file__ = path
                mod.key = key
                exec(code, mod.__dict__, mod.__dict__)
                sys.modules[mod.__name__] = mod
                # another thread might set this first
                cls.cache.setdefault(key, mod)
                # unzip into separate lines/nodes lists
                cls.linemaps[path] = list(zip(*linemap))

        return cls.cache[key]

    @classmethod
    @functools.lru_cache(None)
    def stack_frames_for_code(cls, path, lineno):
        if path not in cls.linemaps:
            return None
        # [(starting_line, <fx node>), ...]
        lines, nodes = cls.linemaps[path]
        p = bisect_right(lines, lineno)
        if p == 0:
            return None
        entry = nodes[p - 1]
        if not entry:
            return None

        def parse_stack_trace(stack_trace):
            # ideally fx stores stack traces as data rather than a string
            # but this is not along a performance critical path
            regex = r'File "(.+)", line (\d+), in (.+)\n'
            matches = re.findall(regex, stack_trace)
            return [
                {"filename": f, "line": int(l), "name": n}
                for f, l, n in reversed(matches)
            ]

        return parse_stack_trace(entry.stack_trace)


class CppWrapperCodeCache:
    cache = dict()
    clear = staticmethod(cache.clear)

    @classmethod
    def load(cls, source_code, func_name, key, cuda):
        cpp_wrapper_dir = os.path.join(cache_dir(), "cpp_wrapper")
<<<<<<< HEAD
        # cpp_wrapper_dir = cpp_extension.get_default_build_root()
=======
>>>>>>> d0f565ab
        if not os.path.exists(cpp_wrapper_dir):
            os.makedirs(cpp_wrapper_dir)

        name = f"inline_extension_{key}"
        EXT = "so"
        filepath = os.path.join(cpp_wrapper_dir, f"{name}.{EXT}")
        log.debug("Cpp wrapper code path %s", filepath)

        if key not in cls.cache:
            log.debug("Cpp wrapper cache miss for %s", filepath)
            from filelock import FileLock

            lock_dir = get_lock_dir()
            lock = FileLock(os.path.join(lock_dir, key + ".lock"), timeout=LOCK_TIMEOUT)
            with lock:
                if not os.path.exists(filepath):
                    log.debug("Cpp wrapper building %s", filepath)

                    cpp_flags_ = cpp_flags()
                    opt_flags = optimization_flags()
                    shared = get_shared()
                    warning_all_flag_ = get_warning_all_flag()
                    ipaths, lpaths, libs, macros_ = get_include_and_linking_paths(
                        vec_isa=pick_vec_isa(),
                        cuda=cuda,
                    )
                    use_custom_generated_macros_ = use_custom_generated_macros()
                    extra_cflags = f"{cpp_flags_} {opt_flags} {warning_all_flag_} {macros_} {use_custom_generated_macros_}"
                    extra_ldflags = f"{shared} {lpaths} {libs}"
                    extra_include_paths = f"{ipaths}"

                    mod = torch.utils.cpp_extension.load_inline(
                        name=name,
                        build_directory=cpp_wrapper_dir,
                        cpp_sources=[source_code],
                        functions=[func_name],
                        extra_cflags=[extra_cflags],
                        extra_ldflags=[extra_ldflags],
                        extra_include_paths=[extra_include_paths],
                        verbose=True,
                    )
                    log.debug("Cpp wrapper done building %s", filepath)
                else:
                    log.debug("Found target .so, cpp wrapper loading %s", filepath)
                    spec = importlib.util.spec_from_file_location(name, filepath)
                    assert spec is not None
                    mod = importlib.util.module_from_spec(spec)
                    assert isinstance(spec.loader, importlib.abc.Loader)
                    spec.loader.exec_module(mod)
                    log.debug("Cpp wrapper done loading %s", filepath)

                cls.cache[key] = mod

        return cls.cache[key]


class TritonCodeCache:
    @classmethod
    def load(cls, kernel_name, source_code):
        mod = PyCodeCache.load(source_code)
        return getattr(mod, kernel_name)


def _worker_compile(kernel_name, source_code, cc, device):
    cuda_properties.set_compiler_worker_current_device(device)
    kernel = TritonCodeCache.load(kernel_name, source_code)
    kernel.precompile(warm_cache_only_with_cc=cc)


def _load_kernel(kernel_name, source_code):
    kernel = TritonCodeCache.load(kernel_name, source_code)
    kernel.precompile()
    return kernel


class TritonFuture:
    def __init__(self, kernel_name, source_code, future):
        self.kernel_name = kernel_name
        self.source_code = source_code
        self.future = future

    # @dynamo_utils.dynamo_timed
    def result(self):
        t0 = time()
        if hasattr(self, "kernel"):
            return self.kernel
        # If the worker failed this will throw an exception.
        self.future.result()
        kernel = self.kernel = _load_kernel(self.kernel_name, self.source_code)
        latency = time() - t0
        if latency > 50:
            developer_warning(
                f"Detected long compilation time of {latency} seconds for kernel name {self.kernel_name}"
            )
            developer_warning(self.source_code)
        del self.kernel_name, self.source_code, self.future
        return kernel


class AsyncCompile:
    def __init__(self):
        pass

    @staticmethod
    @functools.lru_cache(1)
    def pool():
        assert config.compile_threads > 1
        return ThreadPoolExecutor(config.compile_threads)

    @staticmethod
    @functools.lru_cache(1)
    def process_pool():
        # ensure properties have been calculated before processes
        # are forked
        cuda_properties._properties()
        assert config.compile_threads > 1
        orig_ppid = os.getpid()

        # if this process dies abnormally (e.g. segfault)
        # it will not shut down the workers. Instead
        # the workers will have their parent reassigned to the
        # init process. This launches a separate thread to
        # watch for the worker getting reassigned,
        # and cleans it up in this case.
        def init():
            def run():
                while True:
                    sleep(1)
                    if orig_ppid != os.getppid():
                        os.kill(os.getpid(), signal.SIGKILL)

            global _watchdog_thread
            _watchdog_thread = Thread(target=run, daemon=True)
            _watchdog_thread.start()

        # we rely on 'fork' because we cannot control whether users
        # have an `if __name__ == '__main__'` in their main process.
        fork_context = multiprocessing.get_context("fork")
        pool = ProcessPoolExecutor(
            config.compile_threads, mp_context=fork_context, initializer=init
        )
        # when this pool is created in a subprocess object, the normal exit handler
        # doesn't run, and we need to register our own handler.
        # exitpriority has to be high, because another one of the finalizers will
        # kill the worker thread that sends the shutdown message to the workers...
        multiprocessing.util.Finalize(None, pool.shutdown, exitpriority=sys.maxsize)
        return pool

    @classmethod
    def warm_pool(cls):
        if config.compile_threads <= 1:
            return
        _compile_start()
        pool = cls.process_pool()

        # We have to fork processes for compiler workers, but the more memory and other resources that are loaded, the
        # slower the os.fork time is, quite drastically. It also holds the GIL so we can't put it on another thread.

        # Examples:
        # A simple x + x + x script: 10ms seconds in the middle of the program, 2ms at startup
        # tf_efficientnet_b0 benchmark: 50ms! in the middle of the program , 3ms at startup

        # So we want to start the workers early when it is still cheap, and also to allow the workers to get
        # ready before we have work for them.

        # ProcessPoolExecutor also does not launch the workers until it finds a point when all the workers are idle.
        # But if we waited until then fork time will be long and we will be waiting for the processes to initialize.

        # We force them to start here with some YOLOing of the internal methods.
        if hasattr(pool, "_start_queue_management_thread"):
            pool._start_queue_management_thread()
        else:
            for _ in range(config.compile_threads):
                pool._adjust_process_count()
            pool._start_executor_manager_thread()
        _compile_end()

    @classmethod
    def submit(cls, task):
        if config.compile_threads <= 1:
            return task()
        return cls.pool().submit(task)

    @classmethod
    def map(cls, fn, seq):
        if config.compile_threads <= 1 or len(seq) <= 1:
            return list(map(fn, seq))
        return [t.result() for t in [cls.pool().submit(fn, x) for x in seq]]

    def triton(self, kernel_name, source_code):
        _compile_start()

        if config.compile_threads > 1:
            major, minor = torch.cuda.get_device_capability()
            device = torch.cuda.current_device()
            cc = major * 10 + minor
            future = self.process_pool().submit(
                _worker_compile, kernel_name, source_code, cc, device
            )
            return TritonFuture(kernel_name, source_code, future)
        else:
            return _load_kernel(kernel_name, source_code)

    def cpp(self, source_code):
        def task():
            return CppCodeCache.load(source_code).kernel

        return self.submit(task)

    def wait(self, scope: Dict[str, Any]):
        num_kernels = len(
            [
                value
                for key, value in scope.items()
                if isinstance(value, (Future, TritonFuture))
            ]
        )
        pbar = tqdm(
            total=num_kernels,
            desc="Inductor Compilation",
            disable=config.disable_progress,
            delay=0,
        )
        if config.compile_threads > 1:
            for key, result in scope.items():
                if config.verbose_progress and not isinstance(pbar, _Faketqdm):
                    pbar.set_postfix_str(key)
                if isinstance(result, (Future, TritonFuture)):
                    scope[key] = result.result()
                    pbar.update(1)

        _compile_end()


AsyncCompile.warm_pool()<|MERGE_RESOLUTION|>--- conflicted
+++ resolved
@@ -766,10 +766,6 @@
     @classmethod
     def load(cls, source_code, func_name, key, cuda):
         cpp_wrapper_dir = os.path.join(cache_dir(), "cpp_wrapper")
-<<<<<<< HEAD
-        # cpp_wrapper_dir = cpp_extension.get_default_build_root()
-=======
->>>>>>> d0f565ab
         if not os.path.exists(cpp_wrapper_dir):
             os.makedirs(cpp_wrapper_dir)
 
