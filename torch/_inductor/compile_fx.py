import dataclasses
import functools
import itertools
import logging
import sys
import warnings
from typing import List

import functorch
from functorch.compile import min_cut_rematerialization_partition

import torch.fx

from torch._dynamo import logging as dynamo_logging, utils as dynamo_utils
from torch._dynamo.optimizations.normalize import normalize_ir
from torch._dynamo.optimizations.training import (
    aot_autograd,
    is_aot_autograd_safe_to_run,
)
from torch._dynamo.utils import fake_mode_from_tensors
from torch._functorch.aot_autograd import make_boxed_func
from torch._subclasses.fake_tensor import FakeTensor

from . import config, metrics, overrides
from .debug import DebugContext
from .decomposition import select_decomp_table
from .graph import GraphLowering
<<<<<<< HEAD
from .utils import (
    dynamo_logging,
    dynamo_optimizations,
    dynamo_utils,
    get_dtype_size,
    has_incompatible_cudagraph_ops,
)
=======
from .utils import has_incompatible_cudagraph_ops
>>>>>>> 07800c52
from .virtualized import V

log = logging.getLogger(__name__)
ALIGNMENT = 16


@dataclasses.dataclass
class BoxedBool:
    value: bool

    def __bool__(self):
        return self.value

    @staticmethod
    def disable(obj):
        if isinstance(obj, BoxedBool):
            obj.value = False
            return obj
        return False


# copy_ fails when trying to write to tensors with memory overlap,
# for expanded dimensions (a dimension which used to have size 1 -> ?)
# we can select one element from that dimension and write to it
# to achieve writing to all values of that dimension of the input tensor
def get_expanded_dims(t):
    return [i for i in range(t.ndim) if t.stride(i) == 0 and t.size(i) != 1]


def index_expanded_dims(t, expanded_dims):
    for expanded_dim in expanded_dims:
        t = torch.ops.aten.slice(t, expanded_dim, 0, 1)
    return t


def complex_memory_overlap(t):
    # if torch._debug_has_internal_overlap thinks this tensor potentially has
    # memory overlap internally, let's dig deeper to find out whether it's true.
    if torch._debug_has_internal_overlap(t) != 0:
        strides = t.stride()
        sizes = t.shape
        indices = list(range(len(strides)))
        indices = [x for _, x in sorted(zip(strides, indices))]
        for i in range(len(strides)):
            prev_stride = 1 if i == 0 else strides[indices[i - 1]]
            prev_size = 1 if i == 0 else sizes[indices[i - 1]]
            if strides[indices[i]] < prev_stride * prev_size:
                return True
    return False


@functools.lru_cache(None)
def _step_logger():
    return dynamo_logging.get_step_logger(log)


@functools.lru_cache(None)
def _warn_tf32_disabled():
    if (
        torch.cuda.is_available()
        and not torch.backends.cuda.matmul.allow_tf32
        and torch.cuda.get_device_capability() >= (8, 0)
    ):
        warnings.warn(
            "TensorFloat32 tensor cores for float32 matrix multiplication available but not enabled."
            "Consider setting `torch.set_float32_matmul_precision('high')` for better performance."
        )


@DebugContext.wrap
def count_bytes_inner(gm, example_inputs, num_fixed=0, **kwargs):
    shape_env = _shape_env_from_inputs(example_inputs)

    graph = GraphLowering(gm, shape_env=shape_env, num_static_inputs=num_fixed)
    with V.set_graph_handler(graph):
        graph.run(*example_inputs)
        num_bytes, nodes_num_elem = graph.count_bytes()
        metrics.num_bytes_accessed += num_bytes
        metrics.nodes_num_elem += nodes_num_elem
    return make_boxed_func(gm.forward)


@DebugContext.wrap
@torch.utils._python_dispatch._disable_current_modes()
def compile_fx_inner(
    gm: torch.fx.GraphModule,
    example_inputs: List[torch.Tensor],
    cudagraphs=None,
    num_fixed=0,
    is_backward=False,
    graph_id=None,
):
    _warn_tf32_disabled()

    if dynamo_utils.count_calls(gm.graph) == 0:
        return make_boxed_func(gm.forward)

    # lift the maximum depth of the Python interpreter stack
    # to adapt large/deep models
    sys.setrecursionlimit(max(sys.getrecursionlimit(), 2000))

    _step_logger()(
        logging.INFO,
        "torchinductor compiling "
        f"{'BACKWARDS' if is_backward else 'FORWARDS'} "
        f"graph {graph_id}",
    )

    V.debug.fx_graph(gm, example_inputs)

    if cudagraphs is None:
        cudagraphs = config.triton.cudagraphs

    shape_env = _shape_env_from_inputs(example_inputs)
    fake_mode = fake_mode_from_tensors(example_inputs)
    graph = GraphLowering(
        gm,
        shape_env=shape_env,
        num_static_inputs=num_fixed,
        graph_id=graph_id,
        fake_mode=fake_mode,
    )
    with V.set_graph_handler(graph):
        graph.run(*example_inputs)
        compiled_fn = graph.compile_to_fn()

    if cudagraphs:
        complex_memory_overlap_inputs = any(
            complex_memory_overlap(t) for t in example_inputs
        )

        if (
            set(graph.device_types) == {"cuda"}
            and not graph.mutated_inputs
            and not has_incompatible_cudagraph_ops(gm)
            and not complex_memory_overlap_inputs
        ):
            compiled_fn = cudagraphify(
                compiled_fn, example_inputs, static_input_idxs=range(num_fixed)
            )
        else:
            BoxedBool.disable(cudagraphs)

            if len(set(graph.device_types)) > 1:
                log.warning("skipping cudagraphs due to multiple devices")
            elif set(graph.device_types) == {"cuda"}:
                if graph.mutated_inputs:
                    log.warning("skipping cudagraphs due to input mutation")
                elif complex_memory_overlap_inputs:
                    log.warning("skipping cudagraphs due to complex input striding")

    result = align_inputs(compiled_fn, example_inputs, range(num_fixed))
    _step_logger()(
        logging.INFO,
        "torchinductor done compiling "
        f"{'BACKWARDS' if is_backward else 'FORWARDS'} "
        f"graph {graph_id}",
    )

    # aot autograd needs to know to pass in inputs as a list
    result._boxed_call = True
    return result


def clone_preserve_strides(x):
    needed_size = (
        sum((shape - 1) * stride for shape, stride in zip(x.size(), x.stride())) + 1
    )
    buffer = torch.as_strided(x, (needed_size,), (1,)).clone()
    return torch.as_strided(buffer, x.size(), x.stride())


def align_inputs(model, inputs, static_input_idxs=()):
    def is_aligned(storage_offset, dtype):
        return (storage_offset * get_dtype_size(dtype)) % ALIGNMENT == 0

    check_inputs = [
        i
        for i in range(len(inputs))
        if (
            i not in static_input_idxs
            or not is_aligned(inputs[i].storage_offset(), inputs[i].dtype)
        )
        and inputs[i].device.type == "cuda"
    ]

    if len(check_inputs) == 0:
        return model

    def run(new_inputs):
        for i in check_inputs:
            if new_inputs[i].data_ptr() % ALIGNMENT:
                new_inputs[i] = clone_preserve_strides(new_inputs[i])
        return model(new_inputs)

    return run


@dynamo_utils.dynamo_timed
def cudagraphify(model, inputs, static_input_idxs=()):
    # if using fake tensors, defer cudagraphs until we get real inputs at runtime
    if not any(isinstance(inp, FakeTensor) for inp in inputs):
        return cudagraphify_impl(model, inputs, static_input_idxs)

    compiled_fn = None

    def run(new_inputs):
        nonlocal compiled_fn
        if compiled_fn is None:
            with dynamo_utils.preserve_rng_state():
                compiled_fn = cudagraphify_impl(model, new_inputs, static_input_idxs)

        return compiled_fn(new_inputs)

    return run


def remove_unaligned_input_idxs(inputs, static_input_idxs):
    """
    We require all inputs to be aligned, so introduce a copy for any
    that aren't.
    """
    aligned_static_input_idxs = {
        idx for idx in static_input_idxs if (inputs[idx].data_ptr() % ALIGNMENT) == 0
    }
    if len(aligned_static_input_idxs) != len(static_input_idxs):
        return aligned_static_input_idxs
    return static_input_idxs


def cudagraphify_impl(model, inputs, static_input_idxs=()):
    """
    Assumes inputs[static_input_idxs[i]] are always the same memory address
    """
    static_input_idxs = remove_unaligned_input_idxs(inputs, static_input_idxs)

    def static_input(x):
        """
        Copy and input while preserving strides
        """
        # TODO(jansel): figure out why this version doesn't work:
        # return torch.empty_strided(x.size(), x.stride(), dtype=x.dtype, device=x.device)
        needed_size = (
            sum((shape - 1) * stride for shape, stride in zip(x.size(), x.stride())) + 1
        )
        buffer = torch.zeros(needed_size, dtype=x.dtype, device=x.device)
        return torch.as_strided(buffer, x.size(), x.stride())

    assert isinstance(inputs, (list, tuple))
    static_inputs = [
        static_input(x) if idx not in static_input_idxs else x.detach()
        for idx, x in enumerate(inputs)
    ]

    inps_expanded_dims = [
        get_expanded_dims(x) if idx not in static_input_idxs else []
        for idx, x in enumerate(inputs)
    ]

    # warmup
    torch.cuda.synchronize()
    stream = torch.cuda.Stream()
    stream.wait_stream(torch.cuda.current_stream())
    # copy static_inputs because it will be cleared in model
    with torch.cuda.stream(stream):
        model(list(static_inputs))
    stream.synchronize()
    torch.cuda.current_stream().wait_stream(stream)
    torch.cuda.synchronize()

    # record
    graph = torch.cuda.CUDAGraph()
    with torch.cuda.graph(graph, stream=stream):
        static_outputs = model(list(static_inputs))
    if not isinstance(static_outputs, (list, tuple)):
        static_outputs = (static_outputs,)

    if config.size_asserts:

        def run(new_inputs):
            assert len(static_inputs) == len(new_inputs)
            for idx, (dst, src, expanded_dims) in enumerate(
                zip(static_inputs, new_inputs, inps_expanded_dims)
            ):
                if idx in static_input_idxs:
                    assert dst.data_ptr() == src.data_ptr()
                else:
                    # TODO - could make one single op of multiple slices
                    # and avoid dispatch.
                    # Could also pre-index the `dst` tensors
                    dst = index_expanded_dims(dst, expanded_dims)
                    src = index_expanded_dims(src, expanded_dims)
                    dst.copy_(src)
            new_inputs.clear()
            graph.replay()
            return static_outputs

    else:
        copy_indices = [
            idx for idx in range(len(static_inputs)) if idx not in static_input_idxs
        ]

        def run(new_inputs):
            for idx in copy_indices:
                src = index_expanded_dims(static_inputs[idx], inps_expanded_dims[idx])
                dst = index_expanded_dims(new_inputs[idx], inps_expanded_dims[idx])
                dst.copy_(src)
            new_inputs.clear()
            graph.replay()
            return static_outputs

    return run


def count_tangents(fx_g: torch.fx.GraphModule):
    """
    Infers which inputs are static for a backwards graph
    """

    def is_not_gradout(x):
        return "tangents" not in x.name

    arg_count = 0
    static_arg_idxs = []
    for n in fx_g.graph.nodes:
        if n.op == "placeholder":
            if is_not_gradout(n):
                static_arg_idxs.append(arg_count)
            arg_count += 1

    assert static_arg_idxs == list(range(len(static_arg_idxs)))
    return len(static_arg_idxs)


_graph_counter = itertools.count(0)


def compile_fx(
    model_: torch.fx.GraphModule,
    example_inputs_: List[torch.Tensor],
    inner_compile=compile_fx_inner,
):
    """Main entrypoint to a compile given FX graph"""

    if not is_aot_autograd_safe_to_run(model_, example_inputs_):
        log.warning("Aot Autograd is not safe to run, so falling back to eager")
        return model_

    functorch.compile.config.use_functionalize = True
    functorch.compile.config.use_fake_tensor = True

    with overrides.patch_functions():
        model_ = normalize_ir(model_, example_inputs_)
        model_ = overrides.replace_fx(model_)
        model_ = overrides.fuse_fx(model_, example_inputs_)
    num_example_inputs = len(example_inputs_)
    cudagraphs = BoxedBool(config.triton.cudagraphs and not config.dynamic_shapes)

    graph_id = next(_graph_counter)

    @dynamo_utils.dynamo_timed
    def fw_compiler(model: torch.fx.GraphModule, example_inputs):
        fixed = len(example_inputs) - num_example_inputs
        return inner_compile(
            model,
            example_inputs,
            num_fixed=fixed,
            cudagraphs=cudagraphs,
            graph_id=graph_id,
        )

    @dynamo_utils.dynamo_timed
    def bw_compiler(model: torch.fx.GraphModule, example_inputs):
        fixed = count_tangents(model)
        return inner_compile(
            model,
            example_inputs,
            num_fixed=fixed,
            cudagraphs=cudagraphs,
            is_backward=True,
            graph_id=graph_id,
        )

    with overrides.patch_functions():

        # TODO: can add logging before/after the call to create_aot_dispatcher_function
        # in torch._functorch/aot_autograd.py::aot_module_simplified::aot_function_simplified::new_func
        # once torchdynamo is merged into pytorch
        return aot_autograd(
            fw_compiler=fw_compiler,
            bw_compiler=bw_compiler,
            decompositions=select_decomp_table(),
            partition_fn=functools.partial(
                min_cut_rematerialization_partition, compiler="inductor"
            ),
        )(model_, example_inputs_)


def _shape_env_from_inputs(inputs):
    shape_env = None
    fake_mode = fake_mode_from_tensors(inputs)

    # TODO(voz): It would be nice to enable this assert, but there are lots of tests that
    # pass in real inputs for now.
    # if len(inputs) > 0:
    # assert fake_mode is not None, breakpoint()

    if fake_mode is not None:
        return fake_mode.shape_env

    # TODO(voz): Should we always have one anyway?
    return None<|MERGE_RESOLUTION|>--- conflicted
+++ resolved
@@ -25,7 +25,6 @@
 from .debug import DebugContext
 from .decomposition import select_decomp_table
 from .graph import GraphLowering
-<<<<<<< HEAD
 from .utils import (
     dynamo_logging,
     dynamo_optimizations,
@@ -33,9 +32,6 @@
     get_dtype_size,
     has_incompatible_cudagraph_ops,
 )
-=======
-from .utils import has_incompatible_cudagraph_ops
->>>>>>> 07800c52
 from .virtualized import V
 
 log = logging.getLogger(__name__)
