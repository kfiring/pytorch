--- conflicted
+++ resolved
@@ -14,12 +14,7 @@
 import torch.fx
 import torch.utils._pytree as pytree
 from torch._dynamo.utils import counters
-<<<<<<< HEAD
-=======
 from torch.fx import Node
-from torch.fx.immutable_collections import immutable_dict, immutable_list
->>>>>>> ba6bc508
-
 from torch.fx.experimental.proxy_tensor import make_fx
 from torch.fx.immutable_collections import immutable_dict, immutable_list
 from .._functorch.aot_autograd import aot_function, make_boxed_func
@@ -96,15 +91,11 @@
     State needed while running PatternExpr._match().
     """
 
-<<<<<<< HEAD
-    def __init__(self, outputs: List["PatternExpr"], pattern_to_node=None):
-=======
     def __init__(
         self,
         outputs: List["PatternExpr"],
         pattern_to_node: Optional[Dict["PatternExpr", Node]] = None,
     ):
->>>>>>> ba6bc508
         self.outputs = outputs
         self.pattern_to_node = pattern_to_node
         if self.pattern_to_node is None:
@@ -158,31 +149,26 @@
             yield ctx.pattern_to_node[self]
 
 
+class Arg(PatternExpr):
+    """
+    Capture an arg which will become an input to the handler.  Args are
+    passed in depth first order.
+    """
+
+    def _match(self, node: NodeOrConstant, ctx: MatchContext):
+        return Match(self, args=[node])  # matches anything
+
+
 class Ignored(PatternExpr):
+    """
+    Match an arg, but don't pass it to handler
+    """
+
     def _match(self, node: NodeOrConstant, ctx: MatchContext):
         return Match(self)  # matches anything
 
     def __repr__(self):
         return "*"
-
-
-class Arg(PatternExpr):
-    """
-    Capture an arg which will become an input to the handler.  Args are
-    passed in depth first order.
-    """
-
-    def _match(self, node: NodeOrConstant, ctx: MatchContext):
-        return Match(self, args=[node])  # matches anything
-
-
-class Ignored(PatternExpr):
-    """
-    Match an arg, but don't pass it to handler
-    """
-
-    def _match(self, node: NodeOrConstant, ctx: MatchContext):
-        return Match(self)  # matches anything
 
 
 class KeywordArg(PatternExpr):
@@ -267,19 +253,12 @@
         ):
             return FailedMatch("function_mismatch")
 
-<<<<<<< HEAD
-        if self not in ctx.outputs and len(node.users) != self.users:
-            return FailedMatch(
-                f"users_mismatch: {node} {len(node.users)}!={self.users}"
-            )
-=======
         if (
             self not in ctx.outputs
             and self.users is not MULTIPLE
             and len(node.users) != self.users
         ):
             return FailedMatch("multiple_users")
->>>>>>> ba6bc508
 
         node_items, node_spec = self.flatten(node.args, node.kwargs)
         self_items, self_spec = self.flat_args_kwargs
@@ -300,7 +279,9 @@
         m.targets[self] = node.target
         return m
 
-<<<<<<< HEAD
+    def has_multiple_users(self) -> bool:
+        return self.users is MULTIPLE or self.users > 1
+
     def find_anchor_nodes(self, ctx: MatchContext, searched):
         """
         This is used when we are matching a pattern with multiple outputs.
@@ -324,10 +305,6 @@
                         ):
                             yield node
                             searched.add(node)
-=======
-    def has_multiple_users(self) -> bool:
-        return self.users is MULTIPLE or self.users > 1
->>>>>>> ba6bc508
 
 
 class ListOf(PatternExpr):
@@ -456,7 +433,7 @@
                     target = node.target
                     args, kwargs = self.fetch_args_kwargs_from_env(node)
                     result = graph.call_function(target, args, kwargs)
-                    if "val" in node.meta:
+                    if "val" in node.meta and "val" not in result.meta:
                         result.meta["val"] = node.meta["val"]
                     return result
                 raise NotImplementedError(f"unhandled {node}")
@@ -475,7 +452,8 @@
                 elif new is None:
                     old.replace_all_uses_with(None)
                 else:
-                    new.meta.update(old.meta)
+                    if "val" not in new.meta:
+                        new.meta.update(old.meta)
                     old.replace_all_uses_with(new)
 
         match.erase_nodes(graph)
@@ -986,7 +964,7 @@
     return True
 
 
-@register_replacement_pattern(
+@register_lowering_pattern(
     CallFunction(
         aten.cat,
         ListOf(
@@ -1007,7 +985,7 @@
     pass_number=2,
     extra_check=is_valid_splitwithsizes_cat,
 )
-def splitwithsizes_cat_replace(input_):
+def splitwithsizes_cat_replace(match, input_):
     return input_
 
 
