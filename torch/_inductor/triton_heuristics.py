--- conflicted
+++ resolved
@@ -16,6 +16,7 @@
 from torch._dynamo.utils import dynamo_timed
 
 from . import config
+inductor_config = config
 from .codecache import cache_dir
 from .ir import ReductionHint, TileHint
 from .utils import (
@@ -276,11 +277,13 @@
                         best_launcher = launcher
                         break
                     else:
+                        print(f"  Drop {launcher.config} {timing}")
                         pass
 
         print(f"Improve from {baseline_config} {baseline_timing} -> {best_launcher.config} {best_timing}, {baseline_timing / best_timing:.3f}x")
 
-        if self.save_cache_hook:
+        # don't save cache for coordinate descent tuning for now
+        if not inductor_config.coordinate_descent_tuning and self.save_cache_hook:
             self.save_cache_hook(best_launcher.config, True)
 
         best_launcher.config.found_by_coordesc = True
@@ -291,7 +294,7 @@
         timings = self.benchmark_all_configs(*args, **kwargs)
         self.launchers = [builtins.min(timings, key=timings.get)]
 
-        if self.save_cache_hook:
+        if not inductor_config.coordinate_descent_tuning and self.save_cache_hook:
             self.save_cache_hook(self.launchers[0].config)
 
     def run(self, *args, grid, stream):
@@ -447,11 +450,7 @@
     assert len(configs) == 1 or filename
 
     # on disk caching logic
-<<<<<<< HEAD
-    if cache_autotune_result and filename is not None:
-=======
     if filename is not None and len(configs) > 1:
->>>>>>> b165d950
         cache_filename = os.path.splitext(filename)[0] + ".best_config"
         configs_hash = hash_configs(configs)
         best_config = load_cached_autotuning(cache_filename, configs_hash, configs)
