from __future__ import annotations

import dataclasses
import functools
import itertools
import threading
import warnings
import weakref
from collections import defaultdict
from typing import Any, Callable, Dict, Generator, List, Optional, Sequence, Tuple

import torch.fx
from torch import Tensor
from torch.utils.weak import TensorWeakRef

if torch.has_cuda:
    from torch._C import _cuda_CUDAAllocator_AllocatorState as AllocatorState
else:
    AllocatorState = Any

from torch._dynamo.mutation_guard import GenerationTracker

from torch._inductor.compile_fx import (
    get_expanded_dims,
    index_expanded_dims,
    remove_unaligned_input_idxs,
    static_input,
)
from torch._prims_common import check

from torch.multiprocessing.reductions import StorageWeakRef

from torch.utils import _pytree as pytree

StorageWeakRefPointer = int
from . import config


@dataclasses.dataclass(frozen=True)
class GraphID:
    "Unique counter of a cuda graph recording"
    id: int


@dataclasses.dataclass(frozen=True)
class FunctionID:
    "Unique counter of a function wrapped in cudagraphify_impl"
    id: int


@dataclasses.dataclass(frozen=True)
class WrappedFunction:
    model: Callable
    static_input_idxs: Sequence[int]
    id: FunctionID


class TreeManagerContainer:
    """
    Manages the lifetime of the tree manager. Like `PrivatePool` in cuda caching allocator,
    the tree and its corresponding memory pool should be kept alive as long as any outstanding
    graph or tensor which is an output of a graph remains alive.

    The lifecycle of a tree_manager is:
    -  Is constructed, no graph, no fns, no tensors
    -  Tree manager is fetched, resulting in tree manager being allocated
    -  We generate a bunch of functions, calling add_strong_reference
    -  These functions die, calling finalize_reference
    -  When all the functions die, we finalize_tree_manager.

    TODO: in the future, we would like to do the following once storage weak refs land
    -  We look for all the live storages and add references to THOSE
    -  We count as storages die
    -  All the storages are dead, we deallocate the tree manager
    """

    def __init__(self):
        # This class keeps a strong reference to tree_manager,
        # but upon all other strong references to the tree_manager will reset it to None.
        # We need a strong reference so that we can still access its attributes upon cleanup.
        self.tree_manager: Optional[CUDAGraphTreeManager] = None

        # Number of outstanding references to the current tree manager
        self.live_cudagraphify_fns = 0

        # Following two objects are only set in the case that Tensor outputs outlive
        # the cudagraphify_fns. Reference to the Graph is needed to keep the private pool from
        # deallocation.
        self.live_storages_count = 0
        self.graph: Optional[torch.cuda.CUDAGraph] = None

        self.lock = threading.Lock()

    def _finalize_tensor(self):
        with self.lock:
            self.live_storages_count -= 1
            if self.live_storages_count == 0:
                self.graph = None

                # manager was used again after existing cleanup,
                # we shouldnt set it to None
                if self.live_cudagraphify_fns == 0:
                    self.tree_manager = None

    def finalize_cudagraphify_fn(self):
        with self.lock:
            self.live_cudagraphify_fns -= 1
            if self.live_cudagraphify_fns == 0:
                self._finalize_tree_manager()

    def _finalize_tree_manager(self):
        assert self.lock.locked()
        self.tree_manager = None

        # TODO - when issue #91395 is landed, we can set a weakref on
        # storages and trigger a deallocation when all outputs of the
        # cudagraph are dead.

        # live_storages = list(
        #     tree_manager.live_cudagraph_pool_storages_in_curr_execution()
        # )

        # # Maintain reference to graph to keep tensors alive
        # assert len(tree_manager.roots) > 0, "expected at least one use"
        # root = next(tree_manager.get_roots())
        # self.graph = root.graph
        # seen_storages = set()
        # for stor in live_storages:
        #     if stor in seen_storages:
        #         continue
        #     seen_storages.add(stor)
        #     self.live_storages_count += 1
        # .   weakref.finalize(stor, self._finalize_tensor)

    def add_strong_reference(self, fn: Callable):
        with self.lock:
            self.live_cudagraphify_fns += 1

        weakref.finalize(fn, self.finalize_cudagraphify_fn)

    def get_tree_manager(self) -> CUDAGraphTreeManager:
        with self.lock:
            if self.tree_manager is None:
                self.tree_manager = CUDAGraphTreeManager()
            return self.tree_manager


local = threading.local()
local.tree_manager_container = TreeManagerContainer()

# We need to register this as an object that will be copied over as TLS when new
# threads are created in autograd
torch._C._stash_obj_in_tls("tree_manager_container", local.tree_manager_container)


# See [Deleter Fn Swapping on Reconstructed Tensors], not working yet
def call_storage_dealloc(data_ptr):
    print("BEING CALLED", data_ptr)
    # assert False


def get_container():
    if hasattr(local, "tree_manager_container"):
        return local.tree_manager_container
    assert torch._C._is_key_in_tls("tree_manager_container")
    return torch._C._get_obj_in_tls("tree_manager_container")


def cudagraphify_impl(model, inputs, static_input_idxs=()):
    manager = get_container().get_tree_manager()
    return manager.add_function(model, inputs, static_input_idxs)


def is_live(weak_ref):
    if weak_ref is None:
        return False
    return weak_ref() is not None


<<<<<<< HEAD
class StorageWeakRefWrapper:
    """
    Wrapper around a storage weak ref of a Tensor will deallocate it upon
    expiration if invoked.
    """

    storage_ref: Optional[StorageWeakRef]

    def __init__(self, tensor: Tensor):
        assert isinstance(tensor, Tensor)
        stor = tensor.untyped_storage()
        self.ref = StorageWeakRef(stor)
        self.data_ptr = stor.data_ptr()

    def __call__(self) -> Optional[StorageWeakRefPointer]:
        if self.ref is None:
            return None

        if self.ref.expired():
            self.ref = None
            return None

        return self.ref.cdata

    def data_ptr(self) -> int:
        "NB: returns the data ptr even if the storage has expired"
        return self.data_ptr()

    def __repr__(self):
        if self.ref is None or self.ref.expired():
            return f"StorageWeakRefWrapper to {self.data_ptr}; dead"
        else:
            return f"StorageWeakRefWrapper to {self.data_ptr}; alive"
=======
def is_cuda_tensor(x):
    return isinstance(x, torch.Tensor) and x.device.type == "cuda"


# A path index of (depth, offset) indices into a graph that is `depth`` number of nodes from the root
# at graph output offset
PathOutputIndex = Tuple[int, int]
>>>>>>> aaf67ad6

# For each node in the path, for each output, is the output alive
PathLiveness = List[List[bool]]


class CUDAGraphNode:
    """
    A single recording of a function into a CUDA Graph. Recordings of CUDA Graphs share a single memory pool
    and are structured into a tree, where there is a single recording that can precede it (parent) and multiple
    subsequent recordings that may follow (children). A node will have no parent if it is the first recording
    in a tree; i.e., when it is first recorded, there are no live tensors from a previous recording which
    would force a dependency.

    On first recording, all of the live tensors in the current CUDA Graph Node path will be
    reflected in the corresponding private pool. On subsequent executions, the caching allocator
    is unaffected when the graph is replayed.

    In order to support recording a subsequent cuda graph recording after execution of this graph,
    we checkpoint the state of the memory pool so that it may later be resumed.

    See [setCheckpointPoolState] for further explanation, as well as
    https://user-images.githubusercontent.com/13564/222815509-374f3400-f83d-4f7d-8fa6-4a092b3250bb.png
    """

    def __init__(
        self,
        wrapped_function: WrappedFunction,
        id: GraphID,
        parent: Optional[CUDAGraphNode],
        inputs: List[Tensor],
        cuda_graphs_pool: Tuple[int, int],
    ):
        assert isinstance(inputs, (list, tuple))

        self.wrapped_function = wrapped_function
        self.id = id

        # if this is a root parent will be None. use weakref to prevent reference cycle
        self._parent = weakref.ref(parent) if parent is not None else None
        self.cuda_graphs_pool = cuda_graphs_pool

        # A single wrapped function may be recorded multiple times if memory patterns or
        # invariants change from one execution to the next
        self.children: Dict[FunctionID, List[CUDAGraphNode]] = defaultdict(list)

        self.device: int = next(
            (x.device.index for x in inputs if is_cuda_tensor), None
        )

        # we preserve a single reference to executed outputs that is then referenced
        # in children to avoid children having to chase parent pointers in the hot path
        # DO NOT reassign output_weakrefs, only call `clear()`
        # Path is a series of nodes from root to the current node
        self.outputs_weakrefs: List[Optional[StorageWeakRefWrapper]] = []
        self.path_weakrefs: List[List[Optional[StorageWeakRefWrapper]]] = [
            node.outputs_weakrefs for node in self._path_from_root
        ]

        # tensors which are outputs of previous graphs in the tree
        self.cudagraph_managed_idxs: List[int] = [
            idx
            for idx, t in enumerate(inputs)
            if self._is_cuda_graph_recorded_tensor(t)
        ]

        self.static_input_idxs: List[int] = list(
            set(wrapped_function.static_input_idxs) | set(self.cudagraph_managed_idxs)
        )

        self.static_input_data_ptrs: List[int] = [
            (inputs[i].data_ptr() if i in self.static_input_idxs else None)
            for i in range(len(inputs))
        ]
        # precompute expanded dims to avoid computing in the hot path
        self.expanded_dims: List[List[int]] = [
            get_expanded_dims(x) if idx not in self.static_input_idxs else []
            for idx, x in enumerate(inputs)
        ]

        # For each node in path, which outputs were observed to be live
        # before invoking graph recording, and after graph recording
        self.recorded_liveness_before_graph: List[List[bool]] = []
        self.recorded_liveness_after_graph: List[List[bool]] = []

        # List of Tuples of (depth, output_index) that index into node at depth
        # number of nodes from root and output_index of outputs. Will index into
        # path_weakrefs.
        self.expected_dead_indices_before_graph: List[PathOutputIndex] = []
        self.expected_dead_indices_after_graph: List[PathOutputIndex] = []

        # all live indices after graph recording
        self.live_indices_after_graph: List[PathOutputIndex] = []

        if self.parent is not None:
            previous_liveness = self.parent.recorded_liveness_after_graph
            curr_liveness = self._get_liveness(self.path_weakrefs)

            different_indices = self._get_different_indices(
                previous_liveness, curr_liveness
            )

            self.recorded_liveness_before_graph = curr_liveness
            self.expected_dead_indices_before_graph = different_indices

        # graph needs to be kept alive for the duration of the model
        # otherwise the memory pool would be freed on the first recording
        inps_alloc_graph = torch.cuda.CUDAGraph()
        recording_inputs = self._allocate_recording_inputs(inputs, inps_alloc_graph)

        # graph used for recording model invocation
        self.graph = torch.cuda.CUDAGraph()

        # we allocate non-static inputs within the same memory pool as the CUDAGraph
        # which we will record the model with. For memory efficiency, it is important
        # to reclaim the input memory when the inputs are no longer live. To accomplish this,
        # we record the metadata needed to reconstruct the inputs at their correct memory location,
        # but do not keep them live during the cuda graph recording.
        self.non_static_inputs_metadata = [
            self._tensor_metadata(x) if idx not in (self.static_input_idxs) else None
            for idx, x in enumerate(recording_inputs)
        ]

        stream = torch.cuda.Stream()
        self._warmup(wrapped_function.model, stream, recording_inputs)

        # on the first invocation, return the first recorded outputs, because their memory
        # is correctly accounted for in the CUDAGraphs caching allocator, so on subsequent cudagraph
        # recording we are tracing with a valid caching allocator state
        self.recording_outputs = self._record(
            wrapped_function.model, stream, recording_inputs
        )

        self.outputs_metadata = []

        # As with inputs, we do not want to keep the outputs permanently alive because that would prevent
        # their memory being reclaimed in subsequent cuda graph recordings. We record the tensor metadata
        # needed to reconstruct instead.
        for out in self.recording_outputs:
            if isinstance(out, torch.Tensor):
                self.device = (
                    self.device if self.device is not None else out.device.index
                )
                self.outputs_metadata.append(
                    self._tensor_metadata(out, ignore_storage_offset=False)
                )
            else:
                assert out is None
                self.outputs_metadata.append(None)

        # initialized on first run
        self.checkpointed_caching_state: Optional[AllocatorState] = None

    def run(self, new_inputs):

        if config.triton.debug_cudagraph_trees:
            self.debug_check_invariants_before_invocation()

        assert len(self.static_input_data_ptrs) == len(new_inputs)

        storage_cache = {}
        for idx, data_ptr in enumerate(self.static_input_data_ptrs):
            if idx in self.cudagraph_managed_idxs:
                continue
            if data_ptr is not None:
                assert data_ptr == new_inputs[idx].data_ptr()
            else:
                dst = self._reconstruct_from_tensor_metadata(
                    self.non_static_inputs_metadata[idx], storage_cache
                )
                src = new_inputs[idx]
                expanded_dims = self.expanded_dims[idx]

                dst = index_expanded_dims(dst, expanded_dims)
                src = index_expanded_dims(src, expanded_dims)
                # TODO - one jit kernel across multiple inputs
                dst.copy_(src)

        new_inputs.clear()
        self.graph.replay()

        # outputs is not None on first execution
        if self.recording_outputs is not None:
            outputs = self.recording_outputs
            self.recording_outputs = None
            self._add_first_outputs(outputs)

            return outputs

        outputs = [
            self._reconstruct_from_tensor_metadata(metadata, storage_cache)
            for metadata in self.outputs_metadata
        ]

        self._add_replayed_outputs(outputs)
        self.debug_check_invariants_after_invocation()

        return outputs

    def all_outputs_are_dead(self):
        "All outputs of the path from this node to its root are dead"
        for depth, output_index in self.live_indices_after_graph:
            if is_live(self.path_weakrefs[depth][output_index]):
                return False

        return True

    def _warmup(self, model, stream, inps):
        "Warmup the model"
        # TODO - optimize memory of warmup (deallocate previous inputs, re-use existing memory for running kernels)
        torch.cuda.synchronize()
        stream.wait_stream(torch.cuda.current_stream())
        # copy inputs because list will get cleared in model invocation
        with torch.cuda.stream(stream):
            model(list(inps))
        stream.synchronize()
        torch.cuda.current_stream().wait_stream(stream)
        torch.cuda.synchronize()

    def _record(self, model, stream, inputs):
        "Record the model"
        with torch.cuda.graph(self.graph, stream=stream, pool=self.cuda_graphs_pool):
            static_outputs = model(inputs)

        # running model should reclaim memory
        assert len(inputs) == 0

        if not isinstance(static_outputs, (list, tuple)):
            static_outputs = (static_outputs,)

        return static_outputs

    def _add_first_outputs(self, outputs):
        "Add the outputs from the first invocation of the node and set up metadata"

        # getting liveness before we have added the outputs to path, so the length
        # of the two lists is equal
        prev_liveness = self.recorded_liveness_before_graph
        curr_liveness = self._get_liveness(self.path_weakrefs)

        delta = self._get_different_indices(prev_liveness, curr_liveness)
        self.expected_dead_indices_after_graph = delta

        assert len(self.outputs_weakrefs) == 0
        self._add_replayed_outputs(outputs)
        self.recorded_liveness_after_graph = self._get_liveness(self.path_weakrefs)

        self.checkpointed_caching_state = torch._C._cuda_getCheckpointState(
            self.device, self.cuda_graphs_pool
        )

        # now, get liveness with outputs added
        for depth in range(len(self.path_weakrefs)):
            for output_index in range(len(self.path_weakrefs[depth])):
                if is_live(self.path_weakrefs[depth][output_index]):
                    self.live_indices_after_graph.append((depth, output_index))

        self.debug_check_invariants_after_invocation()

    def _add_replayed_outputs(self, outputs):
        self.outputs_weakrefs.clear()
        for out in outputs:
            self.outputs_weakrefs.append(self._map_to_ref(out))

    @staticmethod
    def _map_to_ref(t: Optional[Tensor]) -> Optional[StorageWeakRefWrapper]:
        if not isinstance(t, torch.Tensor):
            assert t is None
            return None
        return StorageWeakRefWrapper(t)

    @property
    def parent(self):
        "unwraps the weakref to _parent"
        return self._parent() if self._parent is not None else None

    @property
    def _path_to_root(self):
        "Returns all nodes in the path starting at self and ending at root"
        node = self
        while node:
            yield node
            node = node.parent

    @property
    def _path_from_root(self):
        "Returns all nodes in the path starting at the root and ending at self"
        nodes = reversed(list(self._path_to_root))
        for node in nodes:
            yield node

    def _is_cuda_graph_recorded_tensor(self, t: torch.Tensor):
        "Is this tensor an output of a node in this path"
        for output_refs in self.path_weakrefs:
            for storage_weak_ref in output_refs:
                if storage_weak_ref is None:
                    continue
                # dont need to check liveness of storage since the cuda graph managed
                # memory is never released.
                data_ptr = storage_weak_ref.data_ptr
                if t.untyped_storage().data_ptr() == data_ptr:
                    return True

        return False

    @staticmethod
    def _check_liveness(indices: List[PathOutputIndex], output_refs: List[List[bool]]):
        "Check that all of the indices specified are dead references"
        for depth, output_index in indices:
            if output_refs[depth][output_index]() is not None:
                return False
        return True

    def add_child(self, function_id: FunctionID, node: CUDAGraphNode):
        "Adds node as a a child of self"
        self.children[function_id].append(node)

    @staticmethod
    def _get_different_indices(
        prev: List[List[bool]], curr: List[List[bool]]
    ) -> List[PathOutputIndex]:
        "Find indices where the two lists differ."
        dead_indices = []
        assert len(prev) <= len(curr)
        for i, (outputs1, outputs2) in enumerate(zip(prev, curr)):
            assert len(outputs1) == len(outputs2)
            for j, (output1, output2) in enumerate(zip(outputs1, outputs2)):
                if output1 != output2:
                    dead_indices.append((i, j))

        return dead_indices

    @staticmethod
    def _get_liveness(
        weakrefs: List[List[Optional[StorageWeakRefWrapper]]],
    ) -> List[List[bool]]:
        "Maps weakrefs to true if the reference is alive and false otherwise"
        if len(weakrefs) == 0:
            return []

        return [pytree.tree_map(is_live, outputs) for outputs in weakrefs]

    def debug_assert_invariants(
        self, expected_liveness: List[List[bool]], newly_dead: List[PathOutputIndex]
    ):
        if not config.triton.debug_cudagraph_trees:
            return

        for i, node in enumerate(self._path_from_root):
            assert self.path_weakrefs[i] is node.outputs_weakrefs

        for depth, outputs_liveness in enumerate(expected_liveness):
            for output_idx, output_liveness in enumerate(outputs_liveness):
                # tensor can die early, but it can't be alive when it should be dead
                assert output_liveness or not self.path_weakrefs[depth][output_idx]()

        for depth, output_index in newly_dead:
            assert not self.path_weakrefs[depth][output_index]()

    def debug_check_invariants_before_invocation(self):
        self.debug_assert_invariants(
            self.recorded_liveness_before_graph, self.expected_dead_indices_before_graph
        )

    def debug_check_invariants_after_invocation(self):
        self.debug_assert_invariants(
            self.recorded_liveness_before_graph, self.expected_dead_indices_after_graph
        )

    def data_ptrs_dead_since_invocation(self) -> List[int]:
        """
        Since this node was invoked, return data ptrs of all tensor outputs that have died
        in the current executing tree path.
        """
        curr_liveness = self._get_liveness(self.path_weakrefs)
        _get_different_indices = self._get_different_indices(
            self.recorded_liveness_after_graph, curr_liveness
        )

        path = list(self._path_from_root)
        ptrs_to_deallocate = []
        for (depth, output_index) in _get_different_indices:
            ptrs_to_deallocate.append(
                path[depth].outputs_metadata[output_index]["data_ptr"]
            )

        return ptrs_to_deallocate

    def path_live_weakrefs(self) -> Generator[StorageWeakRefWrapper]:
        for (i, j) in self.live_indices_after_graph:
            out = self.path_weakrefs[i][j]
            if is_live(out):
                yield out

    def clear_path_outputs(self):
        "Clear the output lists of all nodes in the path"
        for li in self.path_weakrefs:
            li.clear()

    @staticmethod
    def _tensor_metadata(x, ignore_storage_offset=True):
        assert isinstance(x, torch.Tensor)
        # We ignore the storage offset for inputs, but not for outputs
        # TODO: - should we make the storage resizable ?
        return {
            "nbytes": x.untyped_storage().nbytes(),
            "data_ptr": x.untyped_storage().data_ptr(),
            "size": x.shape,
            "stride": x.stride(),
            "dtype": x.dtype,
            "device": x.device,
            "storage_offset": x.storage_offset() if not ignore_storage_offset else 0,
        }

    @staticmethod
    def _reconstruct_from_tensor_metadata(
        metadata: Dict[str, Any], storage_cache: Dict[int, torch.Storage]
    ) -> Tensor:
        s = storage_cache.get(metadata["data_ptr"], None)
        if s is None:
            s = torch._C._construct_storage_from_data_pointer(
                metadata["data_ptr"], metadata["device"], metadata["nbytes"]
            )
        t = torch.empty([0], device=metadata["device"], dtype=metadata["dtype"])
        t.set_(
            source=s,
            storage_offset=metadata["storage_offset"],
            size=metadata["size"],
            stride=metadata["stride"],
        )
        return t

    def _allocate_recording_inputs(self, inputs, inps_alloc_graph):
        torch.cuda.synchronize()
        stream = torch.cuda.Stream()
        stream.wait_stream(torch.cuda.current_stream())
        recording_inputs = []

        # inputs should be allocated in the cuda graph memory pool
        with warnings.catch_warnings(record=True) as w:
            with torch.cuda.graph(
                inps_alloc_graph,
                pool=self.cuda_graphs_pool,
                stream=stream,
            ):
                for i, inp in enumerate(inputs):
                    if i not in self.static_input_idxs:
                        recording_inputs.append(static_input(inp))
                    else:
                        recording_inputs.append(inp)

        assert len(w) == 1 and "The CUDA Graph is empty" in str(w[0])

        # TODO: more memory efficient to allocate new input and deallocate
        # old input, one by one

        # Now that the Graph is no longer recording, zero out inputs
        # since they may be used in indexing in graph warmup
        for i, inp in enumerate(recording_inputs):
            if i not in self.static_input_idxs:
                inp.zero_()

        return recording_inputs

    def check_invariants(self, inputs: List[Tensor]) -> bool:
        """
        Checks if this node can be run. The same pattern of tensor liveness and tensors
        managed in the cudagraph private pool must remain stable.
        """

        # previously managed data pointers remain stable
        for idx in self.cudagraph_managed_idxs:
            if inputs[idx].data_ptr() != self.static_input_data_ptrs[idx]:
                return False

        if not self._check_liveness(
            self.expected_dead_indices_before_graph, self.path_weakrefs
        ):
            return False

        # the cudagraph managed tensors which died upon recording must also die upon
        # this invocation. it is too late to check after we've replayed the graph,
        # because we would have already written over their memory.
        for idx in self.cudagraph_managed_idxs:
            inputs[idx] = None

        check(
            self._check_liveness(
                self.expected_dead_indices_after_graph, self.path_weakrefs
            ),
            lambda: "TODO: graph recording observed an input tensor deallocate during graph "
            " recording that did not occur during replay. Please file an issue.",
        )
        return True

    def num_descendants(self) -> int:
        "Total number of descendents of this node"
        num_desc = 0
        for children in self.children.values():
            for child in children:
                num_desc += 1
                num_desc += child.num_descendants()
        return num_desc


def get_cudagraph_segments(pool_id):
    segments = torch.cuda.memory_snapshot()
    return [segment for segment in segments if segment["segment_pool_id"] == pool_id]


def check_memory_pool(pool_id, live_storages_ptrs: List[StorageWeakRefPointer]):
    unique_storages = {stor.data_ptr for stor in live_storages_ptrs if stor()}
    segments = get_cudagraph_segments(pool_id)

    for segment in segments:
        addr = segment["address"]
        for block in segment["blocks"]:
            if block["state"] == "active_allocated":
                check(
                    addr in unique_storages,
                    lambda: f"{addr} allocated but not in live storages",
                )
                unique_storages.remove(addr)

            addr += block["size"]

    check(
        len(unique_storages) == 0,
        f"These storage data ptrs are not allocated but should be {unique_storages}",
    )


class CUDAGraphTreeManager:
    """
    Groups individual recordings or executions of cuda graphs into a tree of recordings,
    and checks required invariants.

    When graphs are recorded in the same tree, it enforces subsequent execution
    to follow the same order and have the same output tensor livespans. To remove
    unnecessary coupling of cuda graphs (and additional imposed invariants),
    the tree manager will end a currently recording tree whenever it is valid - when
    the memory pool no longer has any live allocations.

    We ignore outputs from a previous generation that correspond to prior model outputs.
    Currently this is hardcoded `GenerationTracker.generation` tracked in torch dynamo.
    # TODO: make generation increment configurable, warn on overwrite
    """

    def __init__(self):
        # roots are functions which have no dependencies on an other node. I.e.,
        # when they are first invoked, none of their inputs are outputs are outputs
        # of another node, nor are there any live outputs of another node whose
        # liveness would create a dependency.
        self.roots: Dict[FunctionID, List[CUDAGraphNode]] = defaultdict(list)

        # mapping from function id to wrapped function
        self.ids_to_funcs: Dict[FunctionID, WrappedFunction] = {}

        self.cuda_graphs_thread_pool = torch.cuda.graph_pool_handle()

        self.graph_counter = itertools.count(0)
        self.func_counter = itertools.count(0)

        # the most recently invoked cudagraph wrapping of a function. Will be None
        # when there is no output from a previous recording or execution whose memory
        # we need to respect in the cuda caching allocaton. If you incremented generation,
        # this will also be none, as ignore those allocations.
        self.current_node: Optional[CUDAGraphNode] = None

        # current generation of cudagraph invocations. when torch.compile is run
        # we increment the current generation. are willing to ignore live outputs
        # of a previous generation in checking liveness.
        self.current_gen: int = -1

        # whether we currently have a current node which is in the middle of recording
        self.in_recording = False

        # number of instances we are in execution and failed to match to an
        # existing child
        self.debug_fail_counter = 0
        # number of instances we had to checkpoint the function
        self.debug_checkpointing_counter = 0

    def run(self, new_inputs: List[Tensor], function_id: FunctionID):
        # we will try to end the current execution lazily, since
        # we dont want to do unnecessary checking of the existing outputs
        # on the hot path
        if self.in_recording:
            self.try_end_curr_recording()

        child_nodes = (
            self.roots if self.current_node is None else self.current_node.children
        )

        if not self.in_recording:
            for child in child_nodes[function_id]:
                # here we are checking memory consistency between recording and execution,
                # as well as things like stability of tensor locations, etc
                # and other
                if child.check_invariants(new_inputs):
                    self.current_gen = self.get_curr_generation()
                    return self.execute_node(child, new_inputs)

            # now that we know the new function can't be run as a child of the
            # current node, if it is a root, try to end the current execution.
            # as noted above, we want to do this lazily to avoid having to
            # check all existing outputs
            if self.current_node is not None and function_id in self.roots:
                self.try_end_curr_execution()

                # run again to hit the root matching case which must succeed
                if self.current_node is None:
                    return self.run(new_inputs, function_id)

            # at this point, we necessarily will do a new recording
            self.debug_fail_counter += 1

            self.try_end_curr_execution()
            if self.current_node is not None:
                self.apply_checkpoint_execution_state_in_allocator()

        # now, we are in a recording state !
        self.current_gen = self.get_curr_generation()
        return self.record_function(new_inputs, function_id)

    def record_function(self, new_inputs, function_id) -> List[Optional[Tensor]]:
        node = CUDAGraphNode(
            self.ids_to_funcs[function_id],
            self.new_graph_id(),
            self.current_node,
            new_inputs,
            self.cuda_graphs_thread_pool,
        )
        if self.current_node is None:
            self.roots[function_id].append(node)
        else:
            self.current_node.add_child(function_id, node)
        self.current_node = node
        self.in_recording = True
        return node.run(new_inputs)

    def execute_node(self, node: CUDAGraphNode, new_inputs) -> List[Optional[Tensor]]:
        self.current_node = node
        return node.run(new_inputs)

    def new_graph_id(self) -> GraphID:
        return GraphID(next(self.graph_counter))

    def new_func_id(self) -> FunctionID:
        return FunctionID(next(self.func_counter))

    def add_function(self, model, inputs, static_input_idxs) -> Callable:
        id = self.new_func_id()
        self.ids_to_funcs[id] = WrappedFunction(
            model, remove_unaligned_input_idxs(inputs, static_input_idxs), id
        )
        fn = functools.partial(self.run, function_id=id)

        # container needs to set clean up when fn dies
        get_container().add_strong_reference(fn)

        return fn

    def get_roots(self) -> Generator[CUDAGraphNode]:
        for nodes in self.roots.values():
            for node in nodes:
                yield node

    @staticmethod
    def get_curr_generation() -> int:
        return GenerationTracker.generation

    def try_end_curr_recording(self) -> None:
        """
        Check if the current recording can be terminated, either because all outputs of the
        previously recorded node are dead or because it was executed in a different
        generation. Will set current_node to None and in_recording to False if successful.
        """
        assert self.in_recording

        if self.current_node is None:
            self.in_recording = False
            return

        # multiple invocations, allow overwriting the previous generation
        if self.current_gen != self.get_curr_generation():

            # TODO: we could also allow the these weak refs to continue to be allocated,
            # but that adds some complications.
            for t in self.current_node.path_live_weakrefs():
                if t():
                    torch._C._free_And_Remove_DeleterFn(t())

            self.clear_current_node_outputs_and_set_to_none()
            self.in_recording = False
            return

        if self.current_node.all_outputs_are_dead():
            self.clear_current_node_outputs_and_set_to_none()
            self.in_recording = False
            return

    def try_end_curr_execution(self) -> None:
        """
        Check if the current executing node can be terminated, either because all outputs of the
        previously executed node are dead or because it was executed in a different generation.
        Will set current_node to None if successful.
        """

        assert not self.in_recording
        if self.current_node is None:
            return

        if self.current_gen != self.get_curr_generation():
            self.clear_current_node_outputs_and_set_to_none()
            return

        if self.current_node.all_outputs_are_dead():
            self.clear_current_node_outputs_and_set_to_none()

    def clear_current_node_outputs_and_set_to_none(self):
        self.current_node.clear_path_outputs()
        self.current_node = None

    def apply_checkpoint_execution_state_in_allocator(self):
        """
        Checkpoint the current execution state in the caching allocator so that
        additional cudagraph recordings can be made respecting existent live storages.
        """
        self.debug_checkpointing_counter += 1
        state = self.current_node.checkpointed_caching_state
        device = self.current_node.device
        assert state is not None and device is not None

        # currently we deallocate on instead of allowing stale recordings
        stale_storages = []
        live_storages_wrappers = list(self.current_node.path_live_weakrefs())

        live_storages_weak_refs = [t() for t in live_storages_wrappers]
        ptrs_to_deallocate = self.current_node.data_ptrs_dead_since_invocation()
        torch._C._cuda_setCheckpointPoolState(
            device, state, stale_storages, live_storages_weak_refs
        )

        for ptr in ptrs_to_deallocate:
            torch._C._cuda_cudaCachingAllocator_raw_delete(ptr)

        # Now the live blocks should be exactly equal to the live storages in private pool
        if config.triton.debug_cudagraph_trees:
            check_memory_pool(self.cuda_graphs_thread_pool, live_storages_wrappers)

    def live_cudagraph_pool_storages_in_curr_execution(
        self,
    ) -> List[StorageWeakRefPointer]:
        if self.current_node is None:
            return []
        # explicitly ignoring previous recorded outputs from past path
        return [t() for t in self.current_node.path_live_weakrefs()]<|MERGE_RESOLUTION|>--- conflicted
+++ resolved
@@ -11,7 +11,6 @@
 
 import torch.fx
 from torch import Tensor
-from torch.utils.weak import TensorWeakRef
 
 if torch.has_cuda:
     from torch._C import _cuda_CUDAAllocator_AllocatorState as AllocatorState
@@ -153,12 +152,6 @@
 torch._C._stash_obj_in_tls("tree_manager_container", local.tree_manager_container)
 
 
-# See [Deleter Fn Swapping on Reconstructed Tensors], not working yet
-def call_storage_dealloc(data_ptr):
-    print("BEING CALLED", data_ptr)
-    # assert False
-
-
 def get_container():
     if hasattr(local, "tree_manager_container"):
         return local.tree_manager_container
@@ -177,7 +170,6 @@
     return weak_ref() is not None
 
 
-<<<<<<< HEAD
 class StorageWeakRefWrapper:
     """
     Wrapper around a storage weak ref of a Tensor will deallocate it upon
@@ -211,7 +203,8 @@
             return f"StorageWeakRefWrapper to {self.data_ptr}; dead"
         else:
             return f"StorageWeakRefWrapper to {self.data_ptr}; alive"
-=======
+
+
 def is_cuda_tensor(x):
     return isinstance(x, torch.Tensor) and x.device.type == "cuda"
 
@@ -219,7 +212,6 @@
 # A path index of (depth, offset) indices into a graph that is `depth`` number of nodes from the root
 # at graph output offset
 PathOutputIndex = Tuple[int, int]
->>>>>>> aaf67ad6
 
 # For each node in the path, for each output, is the output alive
 PathLiveness = List[List[bool]]
@@ -266,7 +258,7 @@
         self.children: Dict[FunctionID, List[CUDAGraphNode]] = defaultdict(list)
 
         self.device: int = next(
-            (x.device.index for x in inputs if is_cuda_tensor), None
+            (x.device.index for x in inputs if is_cuda_tensor(x)), None
         )
 
         # we preserve a single reference to executed outputs that is then referenced
