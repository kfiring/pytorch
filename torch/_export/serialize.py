--- conflicted
+++ resolved
@@ -1,11 +1,7 @@
 import io
 import logging
 import operator
-<<<<<<< HEAD
 from typing import Any, cast, Dict, List, Optional, Tuple, Union
-=======
-from typing import Any, Dict, List, Optional, Tuple, Union
->>>>>>> c29f3306
 
 import torch
 from torch.fx.experimental.symbolic_shapes import ShapeEnv, is_concrete_int
@@ -188,7 +184,6 @@
         return Operator(name=str(target), version=version)
 
 
-<<<<<<< HEAD
 def import_operator(serialized_target, op_version):
     if serialized_target.version != op_version:
         raise SerializeError(
@@ -205,31 +200,16 @@
     return target
 
 
-def export_pytree(spec: pytree.TreeSpec) -> str:
-    # TODO(angelayi): spec
-    # assert isinstance(spec, pytree.TreeSpec), type(spec)
-    # dummy_leaves = [0] * spec.num_leaves
-    # tree = torch.utils._pytree.tree_unflatten(dummy_leaves, spec)
-    # _, tree = ex_pytree.tree_flatten(tree)
-    # return tree.to_str()
-    return ""
-
-
-def import_pytree(spec: str) -> pytree.TreeSpec:
-    # TODO(angelayi): spec
-    # tree_spec = ex_pytree.from_str(spec)
-    # dummy_leaves = [torch.tensor(0)] * tree_spec.num_leaves()
-    # tree = ex_pytree.tree_unflatten(dummy_leaves, tree_spec)
-    # _, py_spec = pytree.tree_flatten(tree)
-    # return py_spec
-    return pytree.LeafSpec()
-=======
 def export_call_spec(call_spec: Optional[ep.CallSpec]) -> CallSpec:
     if call_spec is None:
         return CallSpec(in_spec="", out_spec="")
     # TODO(angelayi): spec
     return CallSpec(in_spec="", out_spec="")
->>>>>>> c29f3306
+
+
+def import_call_spec(call_spec: CallSpec) -> Optional[ep.CallSpec]:
+    # TODO(angelayi): spec
+    return None
 
 
 def export_signature(sig: Optional[ep.GraphSignature]) -> GraphSignature:
@@ -263,38 +243,30 @@
     return graph_signature
 
 
-<<<<<<< HEAD
-def import_signature(sig: GraphSignature):
-    # TODO(angelayi): When we figure out graph signature
-    # backward_signature = None
-    # if bw_sig := sig.backwardSignature:
-    #     backward_signature = PyBackwardSignature(
-    #         gradients_to_parameters=dict(bw_sig.gradientsToParameters),
-    #         gradients_to_user_inputs=dict(bw_sig.gradientsToUserInputs),
-    #         loss_output=bw_sig.lossOutput,
-    #     )
-    # return PyGraphSignature(
-    #     parameters=list(sig.inputsToParameters.values()),
-    #     buffers=list(sig.inputsToBuffers.values()),
-    #     user_inputs=list(sig.userInputs),
-    #     user_outputs=list(sig.userOutputs),
-    #     inputs_to_buffers=dict(sig.inputsToBuffers),
-    #     inputs_to_parameters=dict(sig.inputsToParameters),
-    #     buffers_to_mutate=dict(sig.buffersToMutate),
-    #     in_spec=import_pytree(sig.inSpec),
-    #     out_spec=import_pytree(sig.outSpec),
-    #     backward_signature=backward_signature,
-    # )
-    pass
-
-
-def export_state_dict(state_dict) -> bytes:
-=======
+def import_signature(sig: GraphSignature) -> ep.GraphSignature:
+    backward_signature = None
+    if bw_sig := sig.backward_signature:
+        backward_signature = ep.BackwardSignature(
+            gradients_to_parameters=dict(bw_sig.gradients_to_parameters),
+            gradients_to_user_inputs=dict(bw_sig.gradients_to_user_inputs),
+            loss_output=bw_sig.loss_output,
+        )
+    return ep.GraphSignature(
+        parameters=list(sig.inputs_to_parameters.values()),
+        buffers=list(sig.inputs_to_buffers.values()),
+        user_inputs=list(sig.user_inputs),
+        user_outputs=list(sig.user_outputs),
+        inputs_to_buffers=dict(sig.inputs_to_buffers),
+        inputs_to_parameters=dict(sig.inputs_to_parameters),
+        buffers_to_mutate=dict(sig.buffers_to_mutate),
+        backward_signature=backward_signature,
+    )
+
+
 def export_state_dict(state_dict: Optional[Dict[str, Any]]) -> bytes:
     if state_dict is None:
         return bytes("", encoding="utf8")
 
->>>>>>> c29f3306
     buffer = io.BytesIO()
     state_dict = dict(state_dict)
     for name in state_dict:
@@ -310,6 +282,8 @@
 
 
 def import_state_dict(serialized: bytes) -> Dict[str, torch.Tensor]:
+    if len(serialized) == 0:
+        return {}
     buffer = io.BytesIO(serialized)
     buffer.seek(0)
     return torch.load(buffer)
@@ -607,7 +581,6 @@
         )
 
 
-<<<<<<< HEAD
 class Deserializer:
     def __init__(self, op_version: int = 0):
         self.serialized_name_to_node: Dict[str, torch.fx.Node] = {}
@@ -618,7 +591,7 @@
 
     def deserialize(
         self, serialized_graph_module: GraphModule, serialized_state_dict: bytes
-    ) -> torch.fx.GraphModule:
+    ) -> ep.ExportedProgram:
         graph = self.graph
         serialized_graph = serialized_graph_module.graph
 
@@ -671,9 +644,10 @@
         graph.output(tuple(outputs) if len(outputs) > 1 else outputs[0])
 
         sig = import_signature(serialized_graph_module.signature)
+        call_spec = import_call_spec(serialized_graph_module.call_spec)
         state_dict = import_state_dict(serialized_state_dict)
 
-        return torch.fx.GraphModule(state_dict, graph)
+        return ep.ExportedProgram(state_dict, graph, sig, call_spec, state_dict)
 
     def sync_serialized_node(self, name: str, fx_node: torch.fx.Node):
         self.serialized_name_to_node[name] = fx_node
@@ -772,15 +746,11 @@
         fx_node.meta["val"] = [self.serialized_name_to_meta[name] for name in output_names]
 
 
-def serialize(graph_module) -> Tuple[GraphModule, bytes]:
-    return Serializer().serialize(graph_module)
-=======
 def serialize(exported_program: ep.ExportedProgram) -> Tuple[GraphModule, bytes]:
     return Serializer().serialize(exported_program)
->>>>>>> c29f3306
-
-
-def deserialize(serialized_graph_module: GraphModule, state_dict: bytes) -> torch.fx.GraphModule:
+
+
+def deserialize(serialized_graph_module: GraphModule, state_dict: bytes) -> ep.ExportedProgram:
     return Deserializer().deserialize(serialized_graph_module, state_dict)
 
 ###################################################################################################################
