--- conflicted
+++ resolved
@@ -1,18 +1,40 @@
 """Diagnostic components for PyTorch ONNX export."""
 
 import contextlib
-<<<<<<< HEAD
-import inspect
-from typing import TypeVar
-=======
 from typing import Optional, TypeVar
->>>>>>> de9853ec
 
 import torch
 from torch.onnx._internal.diagnostics import infra
+from torch.onnx._internal.diagnostics.infra import utils as infra_utils
+from torch.utils import cpp_backtrace
 
 # This is a workaround for mypy not supporting Self from typing_extensions.
 _ExportDiagnostic = TypeVar("_ExportDiagnostic", bound="ExportDiagnostic")
+
+
+def _cpp_call_stack(frames_to_skip: int = 0, frames_to_log: int = 64):
+    """Returns the current C++ call stack.
+
+    This function utilizes `torch.utils.cpp_backtrace` to get the current C++ call stack.
+    The returned C++ call stack is a concatenated string of the C++ call stack frames.
+    Each frame
+
+    """
+    frames = cpp_backtrace.get_cpp_backtrace(frames_to_skip, frames_to_log).split("\n")
+    # Expected format: r"frame #[0-9]+: (?P<frame_info>.*)"
+    frame_messages = []
+    for frame in frames:
+        segments = frame.split(":", 1)
+        if len(segments) == 2:
+            frame_messages.append(segments[1].strip())
+        else:
+            frame_messages.append("<unknown frame>")
+    return infra.Stack(
+        frames=[
+            infra.StackFrame(location=infra.Location(message=message))
+            for message in frame_messages
+        ]
+    )
 
 
 class ExportDiagnostic(infra.Diagnostic):
@@ -23,33 +45,34 @@
     diagnostic.
     """
 
+    python_call_stack: Optional[infra.Stack] = None
+    cpp_call_stack: Optional[infra.Stack] = None
+
     def __init__(
         self,
         *args,
         **kwargs,
     ) -> None:
-<<<<<<< HEAD
-        super().__init__(rule, level, message, **kwargs)
-        self._record_current_frame()
+        super().__init__(*args, **kwargs)
+        self._record_python_call_stack(frames_to_skip=1)
+        self._record_cpp_call_stack(frames_to_skip=1)
 
-    def _record_current_frame(self) -> None:
-        """Records the current frame as a source location."""
-        stack = inspect.stack()
-=======
-        super().__init__(*args, **kwargs)
->>>>>>> de9853ec
+    def _record_python_call_stack(self, frames_to_skip) -> None:
+        """Records the current Python call stack in the diagnostic."""
+        frames_to_skip += 1  # Skip this function.
+        stack = infra_utils.python_call_stack(frames_to_skip=frames_to_skip)
+        stack.message = "Python call stack"
+        self.with_stack(stack)
+        self.python_call_stack = stack
 
-    def with_cpp_stack(self: _ExportDiagnostic) -> _ExportDiagnostic:
-        # TODO: Implement this.
-        # self.stacks.append(...)
-        raise NotImplementedError()
-        return self
-
-    def with_python_stack(self: _ExportDiagnostic) -> _ExportDiagnostic:
-        # TODO: Implement this.
-        # self.stacks.append(...)
-        raise NotImplementedError()
-        return self
+    def _record_cpp_call_stack(self, frames_to_skip) -> None:
+        """Records the current C++ call stack in the diagnostic."""
+        # No need to skip this function because python frame is not recorded
+        # in cpp call stack.
+        stack = _cpp_call_stack(frames_to_skip=frames_to_skip)
+        stack.message = "C++ call stack"
+        self.with_stack(stack)
+        self.cpp_call_stack = stack
 
     def with_model_source_location(
         self: _ExportDiagnostic,
