import builtins
import collections
import math
import operator
import warnings

from collections.abc import Iterable
from enum import Enum
from functools import partial, reduce, singledispatch, wraps
from typing import Callable, List, Optional, overload, Sequence, Tuple, Union

import torch

import torch._prims as prims
import torch._prims_common as utils
from torch._prims_common import (
    check,
    DeviceLikeType,
    Dim,
    DimsSequenceType,
    DimsType,
    dtype_to_type,
    ELEMENTWISE_TYPE_PROMOTION_KIND,
    FloatLike,
    IntLike,
    is_weakly_lesser_type,
    Number,
    NumberType,
    REDUCTION_OUTPUT_TYPE_KIND,
    ShapeType,
    StrideType,
    TensorLike,
    TensorLikeType,
    TensorOrNumberLikeType,
    TensorSequenceType,
)
from torch._prims_common.wrappers import (
    _maybe_convert_to_dtype,
    _maybe_resize_out,
    _safe_copy_out,
    elementwise_type_promotion_wrapper,
    elementwise_unary_scalar_wrapper,
    out_wrapper,
)
from torch.fx.experimental.symbolic_shapes import sym_float, sym_int

# Experimental module containing prototype Python references for existing
#   PyTorch operations.

__all__ = [
    #
    # Elementwise Unary References
    #
    "abs",
    "acos",
    "acosh",
    "asinh",
    "asin",
    "atan",
    "atanh",
    "bitwise_not",
    # "cbrt",  # No corresponding torch operation
    "ceil",
    "conj_physical",
    "cos",
    "cosh",
    "digamma",
    "erf",
    "erfinv",
    "erfc",
    "exp",
    "expm1",
    "exp2",
    "fill",
    "floor",
    "frac",
    "index_add",
    "index_copy",
    "index_copy_",
    "index_select",
    "index_fill",
    "index_fill_",
    "isfinite",
    "isinf",
    "isnan",
    "isreal",
    "i0",
    "lgamma",
    "log",
    "log1p",
    "log2",
    "log10",
    "log_softmax",
    "nan_to_num",
    "neg",
    "positive",
    "reciprocal",
    "round",  # TODO: model kwargs
    "sigmoid",
    "sgn",
    "sign",
    "signbit",
    "sin",
    "sinc",
    "sinh",
    "softmax",
    "sqrt",
    "square",
    "tan",
    "tanh",
    "trace",
    "trunc",
    #
    # Elementwise Binary References
    #
    "add",
    "atan2",
    "bitwise_and",
    "bitwise_left_shift",
    "bitwise_or",
    "bitwise_right_shift",
    "bitwise_xor",
    "clamp_min",
    # "complex",
    "copysign",
    "div",
    "eq",
    "float_power",
    "floor_divide",
    "fmax",
    "fmin",
    "fmod",
    "gcd",
    "ge",
    "gt",
    "heaviside",
    "hypot",
    "igamma",
    "igammac",
    "imag",
    "isclose",
    "lcm",
    # 'ldexp',
    "le",
    "logical_and",
    "logical_not",
    "logical_or",
    "logical_xor",
    "lt",
    # 'max', # implement with reductions
    "maximum",
    # 'min', # implement with reductions
    "minimum",
    "mul",
    "ne",
    "nextafter",
    # 'polar',  # abs, cos, sin
    "pow",
    "real",
    "rpow",
    "remainder",
    "rsub",
    "rtruediv",
    "rfloordiv",
    "sub",
    "true_divide",
    "trunc_divide",
    "xlogy",
    #
    # Elementwise Ternary References
    #
    "addcdiv",
    "addcmul",
    "clamp",
    #
    # Conditional references
    #
    "masked_fill",
    "where",
    #
    # Data conversion and movement references
    #
    "clone",
    "copy_to",  # TODO: add OpInfo (or implement .to)
    "item",  # TODO: add OpInfo
    "to",
    #
    # Reduction ops
    #
    "all",
    "amax",
    "amin",
    "any",
    "mean",
    "std_mean",
    "var_mean",
    "sum",
    "sum_to_size",
    "prod",
    "var",
    #
    # Linear algebra ops
    #
    "addr",
    #
    # View & Shape Ops
    #
    "atleast_1d",
    "atleast_2d",
    "atleast_3d",
    "as_strided",
    "broadcast_shapes",
    "broadcast_tensors",
    "broadcast_to",
    "cat",
    "chunk",
    "column_stack",
    "conj",
    "constant_pad_nd",
    "contiguous",
    "diag_embed",
    "diag",
    "diagonal",
    "diagonal_copy",
    "diagonal_scatter",
    "dsplit",
    "dstack",
    "expand",
    "expand_as",
    "flatten",
    "flip",
    "fliplr",
    "flipud",
    "hsplit",
    "hstack",
    "meshgrid",
    "movedim",
    "narrow",
    "narrow_copy",
    "native_layer_norm",
    "permute",
    "ravel",
    "repeat",
    "reshape",
    "roll",
    "rot90",
    "rsqrt",
    "stack",
    "swap_axes",  # alias for transpose
    "squeeze",
    "t",
    "T",
    "tensor_split",
    "transpose",
    "unfold",
    "unfold_copy",
    "unsqueeze",
    "view",
    "vsplit",
    "vstack",
    "unflatten",
    "unbind",
    "triu",
    "tril",
    "triu_indices",
    "tril_indices",
    #
    # Tensor Creation
    #
    "arange",
    "empty",
    "empty_like",
    "empty_strided",
    "eye",
    "full",
    "full_like",
    "linspace",
    "logspace",
    "ones",
    "ones_like",
    "randn",
    "scalar_tensor",
    "zeros",
    "zeros_like",
    #
    # Randomness References
    #
    "uniform",  # TODO: add OpInfo -- and testing for randomness?
    #
    # Test-related functions
    #
    "allclose",
    "equal",  # TODO: add OpInfo
    #
    # Statistical operations
    #
    "bucketize",
]

Tensor = torch.Tensor
DispatchKey = torch._C.DispatchKey  # type: ignore[attr-defined]


def _broadcast_shapes(*_shapes):
    shapes = tuple(
        (x,) if isinstance(x, IntLike) else x
        for x in filter(lambda x: x is not None, _shapes)
    )

    # Short-circuits on no input
    if len(shapes) == 0:
        return None

    # Type checking
    # TODO: make common validations available as utils
    for shape in shapes:
        assert isinstance(shape, Sequence)

    # Computes common shape
    common_shape = [
        1,
    ] * reduce(max, (len(shape) for shape in shapes))
    for shape in shapes:
        for idx in range(-1, -1 - len(shape), -1):
            if common_shape[idx] == 1:
                if shape[idx] < 0:
                    raise ValueError(
                        "Attempting to broadcast a dimension with negative length!"
                    )
                common_shape[idx] = shape[idx]
            elif shape[idx] != 1:
                if common_shape[idx] != shape[idx]:
                    raise RuntimeError(
                        "Attempting to broadcast a dimension of length ",
                        str(shape[idx]),
                        "!",
                    )

    return common_shape


def _maybe_broadcast(*args, preserve_cpu_scalar_tensors=True):
    # Computes common shape
    common_shape = _broadcast_shapes(
        *map(lambda t: t.shape if isinstance(t, TensorLike) else None, args)
    )

    def __maybe_broadcast(x, shape):
        if x is None:
            return None
        elif isinstance(x, Number):
            return x
        elif isinstance(x, TensorLike):
            if preserve_cpu_scalar_tensors and utils.is_cpu_scalar_tensor(x):
                return x

            if not utils.same_shape(x.shape, common_shape):
                return x.expand(common_shape)

            return x
        else:
            raise RuntimeError(
                "Unexpected type when broadcasting: " + str(type(x)) + "!"
            )

    return tuple(__maybe_broadcast(x, common_shape) for x in args)


# Utilities should come BEFORE this import
from torch._decomp import register_decomposition

#
# Elementwise unary references
#

infer_aten_op = object()

# TODO: add type promotion support
def _make_elementwise_unary_reference(
    type_promotion_kind,
    *,
    aten_op=infer_aten_op,
    extra_meta=None,
) -> Callable:
    def inner(prim: Callable):
        nonlocal aten_op

        @wraps(prim)
        @out_wrapper()
        @elementwise_unary_scalar_wrapper
        @elementwise_type_promotion_wrapper(
            type_promoting_args=("a",),
            type_promotion_kind=type_promotion_kind,
        )
        def _ref(a: TensorLikeType) -> TensorLikeType:
            if not isinstance(a, TensorLike):
                raise RuntimeError(
                    "Expected a tensor input for an elementwise unary operation!"
                )

            if extra_meta is not None:
                extra_meta(a)

            return prim(a)

        if aten_op is infer_aten_op:
            aten_op = getattr(torch.ops.aten, prim.__name__)
        if aten_op is not None:
            register_decomposition(aten_op)(_ref)

        return _ref

    return inner


@_make_elementwise_unary_reference(ELEMENTWISE_TYPE_PROMOTION_KIND.COMPLEX_TO_FLOAT)
def abs(a):
    return prims.abs(a)


@_make_elementwise_unary_reference(ELEMENTWISE_TYPE_PROMOTION_KIND.INT_TO_FLOAT)
def acos(a):
    return prims.acos(a)


@_make_elementwise_unary_reference(ELEMENTWISE_TYPE_PROMOTION_KIND.INT_TO_FLOAT)
def acosh(a):
    return prims.acosh(a)


@_make_elementwise_unary_reference(ELEMENTWISE_TYPE_PROMOTION_KIND.INT_TO_FLOAT)
def asin(a):
    return prims.asin(a)


@_make_elementwise_unary_reference(ELEMENTWISE_TYPE_PROMOTION_KIND.INT_TO_FLOAT)
def asinh(a):
    return prims.asinh(a)


@_make_elementwise_unary_reference(ELEMENTWISE_TYPE_PROMOTION_KIND.INT_TO_FLOAT)
def atan(a):
    return prims.atan(a)


@_make_elementwise_unary_reference(ELEMENTWISE_TYPE_PROMOTION_KIND.INT_TO_FLOAT)
def atanh(a):
    return prims.atanh(a)


@_make_elementwise_unary_reference(ELEMENTWISE_TYPE_PROMOTION_KIND.DEFAULT)
def bitwise_not(a):
    return prims.bitwise_not(a)


@_make_elementwise_unary_reference(ELEMENTWISE_TYPE_PROMOTION_KIND.DEFAULT)
def ceil(a):
    return prims.ceil(a)


@register_decomposition(torch.ops.aten.conj_physical)
@out_wrapper()
def conj_physical(input: TensorLikeType):
    if not utils.is_complex_dtype(input.dtype):
        return input
    return prims.conj_physical(input)


@_make_elementwise_unary_reference(ELEMENTWISE_TYPE_PROMOTION_KIND.INT_TO_FLOAT)
def cos(a):
    return prims.cos(a)


@_make_elementwise_unary_reference(ELEMENTWISE_TYPE_PROMOTION_KIND.INT_TO_FLOAT)
def cosh(a):
    return prims.cosh(a)


@_make_elementwise_unary_reference(ELEMENTWISE_TYPE_PROMOTION_KIND.INT_TO_FLOAT)
def digamma(a):
    return prims.digamma(a)


@_make_elementwise_unary_reference(ELEMENTWISE_TYPE_PROMOTION_KIND.INT_TO_FLOAT)
def erf(a):
    return prims.erf(a)


@_make_elementwise_unary_reference(ELEMENTWISE_TYPE_PROMOTION_KIND.INT_TO_FLOAT)
def erfinv(a):
    return prims.erf_inv(a)


@_make_elementwise_unary_reference(ELEMENTWISE_TYPE_PROMOTION_KIND.INT_TO_FLOAT)
def erfc(a):
    return prims.erfc(a)


@_make_elementwise_unary_reference(ELEMENTWISE_TYPE_PROMOTION_KIND.INT_TO_FLOAT)
def exp(a):
    return prims.exp(a)


@_make_elementwise_unary_reference(ELEMENTWISE_TYPE_PROMOTION_KIND.INT_TO_FLOAT)
def expm1(a):
    return prims.expm1(a)


@_make_elementwise_unary_reference(ELEMENTWISE_TYPE_PROMOTION_KIND.INT_TO_FLOAT)
def exp2(a):
    return prims.exp2(a)


# Fill has its own implementation because it has a value parameter
# CompositeImplicitAutograd - don't register decomp
@out_wrapper()
@elementwise_type_promotion_wrapper(
    type_promoting_args=("a,"),
    type_promotion_kind=ELEMENTWISE_TYPE_PROMOTION_KIND.NO_OPMATH,
)
def fill(a: TensorLikeType, value: NumberType) -> TensorLikeType:

    assert isinstance(a, TensorLike)
    assert isinstance(value, Number)

    python_type = utils.dtype_to_type(a.dtype)
    if not utils.is_weakly_lesser_type(type(value), python_type):
        msg = "value argument of type {0} cannot be safely cast to type {1}!".format(
            type(value), python_type
        )
        raise ValueError(msg)

    return prims.fill(a, value)


def fill_(a: TensorLikeType, value: NumberType) -> TensorLikeType:
    r = prims.fill(a, value)
    prims.copy_to(a, r)
    return a


def zero_(a: TensorLikeType) -> TensorLikeType:
    r = prims.fill(a, 0)
    prims.copy_to(a, r)
    return a


@_make_elementwise_unary_reference(ELEMENTWISE_TYPE_PROMOTION_KIND.DEFAULT)
def floor(a):
    return prims.floor(a)


@_make_elementwise_unary_reference(ELEMENTWISE_TYPE_PROMOTION_KIND.DEFAULT)
def frac(x: TensorLikeType) -> TensorLikeType:
    trunc_x = mul(floor(abs(x)), sign(x))
    return sub(x, trunc_x)


# imag does not use _make_elementwise_unary_reference because it does not support out
def imag(a: TensorLikeType) -> TensorLikeType:
    assert isinstance(a, TensorLike)
    utils.check(
        utils.is_complex_dtype(a.dtype), lambda: "imag only supports complex tensors."
    )
    return prims.imag(a)


@_make_elementwise_unary_reference(
    ELEMENTWISE_TYPE_PROMOTION_KIND.ALWAYS_BOOL,
    aten_op=None,  # CompositeImplicitAutograd
)
def isfinite(a: TensorLikeType) -> TensorLikeType:
    if utils.is_float_dtype(a.dtype) or utils.is_complex_dtype(a.dtype):
        return prims.isfinite(a)

    return ones_like(a, dtype=torch.bool)


@_make_elementwise_unary_reference(ELEMENTWISE_TYPE_PROMOTION_KIND.ALWAYS_BOOL)
def isinf(a: TensorLikeType) -> TensorLikeType:
    if utils.is_complex_dtype(a.dtype):
        return logical_or(isinf(real(a)), isinf(imag(a)))
    return logical_not(logical_or(isnan(a), isfinite(a)))


@_make_elementwise_unary_reference(ELEMENTWISE_TYPE_PROMOTION_KIND.ALWAYS_BOOL)
def isposinf(a: TensorLikeType) -> TensorLikeType:
    utils.check(
        not utils.is_complex_dtype(a.dtype),
        lambda: f"Complex dtype is not supported for isposinf, got dtype {a.dtype}",
    )
    if utils.is_float_dtype(a.dtype):
        return eq(a, float("inf"))
    return zeros_like(a, dtype=torch.bool)


@_make_elementwise_unary_reference(ELEMENTWISE_TYPE_PROMOTION_KIND.ALWAYS_BOOL)
def isneginf(a: TensorLikeType) -> TensorLikeType:
    utils.check(
        not utils.is_complex_dtype(a.dtype),
        lambda: f"Complex dtype is not supported for isneginf, got dtype {a.dtype}",
    )
    if utils.is_float_dtype(a.dtype):
        return eq(a, float("-inf"))
    return zeros_like(a, dtype=torch.bool)


@_make_elementwise_unary_reference(ELEMENTWISE_TYPE_PROMOTION_KIND.ALWAYS_BOOL)
def isnan(a: TensorLikeType) -> TensorLikeType:
    return prims.ne(a, a)


@_make_elementwise_unary_reference(
    ELEMENTWISE_TYPE_PROMOTION_KIND.ALWAYS_BOOL,
    aten_op=None,  # CompositeImplicitAutograd
)
def isreal(a: TensorLikeType) -> TensorLikeType:
    if utils.is_complex_dtype(a.dtype):
        return torch.imag(a) == 0
    return torch.ones_like(a, dtype=torch.bool)


# TODO: if this is special maybe it should be defined there and imported here?
@_make_elementwise_unary_reference(
    ELEMENTWISE_TYPE_PROMOTION_KIND.INT_TO_FLOAT, aten_op=torch.ops.aten.special_i0
)
def i0(a):
    return prims.bessel_i0(a)


@_make_elementwise_unary_reference(ELEMENTWISE_TYPE_PROMOTION_KIND.INT_TO_FLOAT)
def lgamma(a):
    return prims.lgamma(a)


# alias
mvlgamma = torch.special.multigammaln  # type: ignore[has-type]


@_make_elementwise_unary_reference(ELEMENTWISE_TYPE_PROMOTION_KIND.INT_TO_FLOAT)
def log(a):
    return prims.log(a)


@_make_elementwise_unary_reference(ELEMENTWISE_TYPE_PROMOTION_KIND.INT_TO_FLOAT)
def log1p(a):
    return prims.log1p(a)


@_make_elementwise_unary_reference(ELEMENTWISE_TYPE_PROMOTION_KIND.INT_TO_FLOAT)
def log2(a):
    return prims.log2(a)


@_make_elementwise_unary_reference(ELEMENTWISE_TYPE_PROMOTION_KIND.INT_TO_FLOAT)
def log10(a):
    return prims.log10(a)


# CompositeImplicitAutograd - don't register decomp
@out_wrapper()
def log_softmax(
    a: TensorLikeType,
    dim: int,
    dtype: Optional[torch.dtype] = None,
) -> TensorLikeType:
    result_dtype = dtype or a.dtype
    computation_dtype = utils.get_computation_dtype(result_dtype)
    a_ = _maybe_convert_to_dtype(a, computation_dtype)
    return _maybe_convert_to_dtype(a_ - logsumexp(a_, dim, keepdim=True), result_dtype)  # type: ignore[return-value]


@out_wrapper()
def logsumexp(
    a: TensorLikeType,
    dim: DimsType,
    keepdim: bool = False,
) -> TensorLikeType:
    dim = utils.canonicalize_dims(a.ndim, dim)
    # ATen specifies int[1] type dims which expands integers to tuples of length 1
    if not isinstance(dim, Iterable):
        dim = (dim,)
    if utils.is_float_dtype(a.dtype) or utils.is_complex_dtype(a.dtype):
        # For float and complex dtypes, we shift input to exp by a constant to avoid overflow
        a_max = amax(a, dim, keepdim=True)
        a_max = where(abs(a_max) == float("inf"), 0.0, a_max)
        a_max_squeezed = prims.squeeze(a_max, dim) if not keepdim else a_max
        result = log(sum(exp(a - a_max), dim, keepdim=keepdim)) + a_max_squeezed
    else:
        # This case covers boolean and integer dtypes and we use non-stabilized computation
        result = log(sum(exp(a), dim, keepdim=keepdim))
    return result


@register_decomposition(torch.ops.aten.nan_to_num)
@out_wrapper()
def nan_to_num(
    a: TensorLikeType,
    nan: Optional[NumberType] = 0.0,
    posinf: Optional[NumberType] = None,
    neginf: Optional[NumberType] = None,
) -> TensorLikeType:
    assert isinstance(a, TensorLike)

    if utils.is_boolean_dtype(a.dtype) or utils.is_integer_dtype(a.dtype):
        return clone(a)

    if nan is None:
        nan = 0.0

    if posinf is None:
        posinf = prims.maximum_value(a.dtype)

    if neginf is None:
        neginf = prims.minimum_value(a.dtype)

    result = where(isnan(a), nan, a)

    is_neg = signbit(a)
    is_neginf = bitwise_and(isinf(a), is_neg)
    result = where(is_neginf, neginf, result)

    is_posinf = bitwise_and(isinf(a), bitwise_not(is_neg))
    result = where(is_posinf, posinf, result)
    return result


def _neg_meta(a: TensorLikeType):
    if a.dtype is torch.bool:
        msg = "neg is not supported on bool tensors."
        raise RuntimeError(msg)


@_make_elementwise_unary_reference(
    ELEMENTWISE_TYPE_PROMOTION_KIND.DEFAULT, extra_meta=_neg_meta
)
def neg(a):
    return prims.neg(a)


# positive does not use _make_elementwise_unary_reference because it does not support out
# CompositeImplicitAutograd - don't register decomp
def positive(a: TensorLikeType) -> TensorLikeType:
    assert isinstance(a, TensorLike)
    if a.dtype is torch.bool:
        msg = "positive does not support bool tensors."
        raise RuntimeError(msg)
    return a


# real does not use _make_elementwise_unary_reference because it does not support out
def real(a: TensorLikeType) -> TensorLikeType:
    assert isinstance(a, TensorLike)
    if utils.is_complex_dtype(a.dtype):
        return prims.real(a)
    return a


@_make_elementwise_unary_reference(ELEMENTWISE_TYPE_PROMOTION_KIND.INT_TO_FLOAT)
def reciprocal(a):
    return prims.reciprocal(a)


# TODO: round takes additional kwargs
@_make_elementwise_unary_reference(
    ELEMENTWISE_TYPE_PROMOTION_KIND.DEFAULT,
    aten_op=None,  # TODO: this does need a decomp, but kwarg handling is needed
)
def round(a):
    return prims.round(a)


@_make_elementwise_unary_reference(ELEMENTWISE_TYPE_PROMOTION_KIND.INT_TO_FLOAT)
def rsqrt(a):
    return prims.rsqrt(a)


@_make_elementwise_unary_reference(ELEMENTWISE_TYPE_PROMOTION_KIND.INT_TO_FLOAT)
def sigmoid(a: TensorLikeType) -> TensorLikeType:
    return true_divide(1, add(1, exp(neg(a))))


@_make_elementwise_unary_reference(ELEMENTWISE_TYPE_PROMOTION_KIND.DEFAULT)
def sgn(a):
    if utils.is_complex_dtype(a.dtype):
        a_abs = a.abs()
        return torch.where(a_abs == 0, 0, a / a_abs)
    else:
        return a.sign()


@_make_elementwise_unary_reference(ELEMENTWISE_TYPE_PROMOTION_KIND.DEFAULT)
def sign(a):
    return prims.sign(a)


@_make_elementwise_unary_reference(ELEMENTWISE_TYPE_PROMOTION_KIND.ALWAYS_BOOL)
def signbit(a):
    return prims.signbit(a)


@_make_elementwise_unary_reference(ELEMENTWISE_TYPE_PROMOTION_KIND.INT_TO_FLOAT)
def sin(a):
    return prims.sin(a)


# Autograd note: This will give the right first derivative at zero (by chance),
# but not the right second derivative
@_make_elementwise_unary_reference(ELEMENTWISE_TYPE_PROMOTION_KIND.INT_TO_FLOAT)
def sinc(a):
    a = math.pi * a
    return torch.where(a == 0, 1, torch.sin(a) / a)


@_make_elementwise_unary_reference(ELEMENTWISE_TYPE_PROMOTION_KIND.INT_TO_FLOAT)
def sinh(a):
    return prims.sinh(a)


@_make_elementwise_unary_reference(ELEMENTWISE_TYPE_PROMOTION_KIND.INT_TO_FLOAT)
def sqrt(a):
    return prims.sqrt(a)


@_make_elementwise_unary_reference(
    ELEMENTWISE_TYPE_PROMOTION_KIND.BOOL_TO_LONG,
    aten_op=None,  # CompositeImplicitAutograd,
)
def square(a: TensorLikeType) -> TensorLikeType:
    return mul(a, a)


@_make_elementwise_unary_reference(ELEMENTWISE_TYPE_PROMOTION_KIND.INT_TO_FLOAT)
def tan(a):
    return prims.tan(a)


@_make_elementwise_unary_reference(ELEMENTWISE_TYPE_PROMOTION_KIND.INT_TO_FLOAT)
def tanh(a):
    return prims.tanh(a)


@_make_elementwise_unary_reference(ELEMENTWISE_TYPE_PROMOTION_KIND.DEFAULT)
def trunc(a):
    return prims.trunc(a)


def _make_elementwise_binary_reference(
    prim: Callable,
    *,
    type_promotion_kind,
    aten_op=infer_aten_op,
    has_out=True,
    supports_lhs_python_scalar=True,
    supports_rhs_python_scalar=True,
) -> Callable:
    @elementwise_type_promotion_wrapper(
        type_promoting_args=("a", "b"),
        type_promotion_kind=type_promotion_kind,
    )
    def _ref(
        a: Union[Tensor, NumberType],
        b: Union[Tensor, NumberType],
    ) -> Tensor:
        if not supports_lhs_python_scalar and isinstance(a, Number):
            raise ValueError(
                "Received a lhs Python scalar to an elementwise binary operation that does not accept lhs scalars!"
            )

        if not supports_rhs_python_scalar and isinstance(b, Number):
            raise ValueError(
                "Received a rhs Python scalar to an elementwise binary operation that does not accept rhs scalars!"
            )

        # TODO: enable this for operations that support it, like add
        if isinstance(a, Number) and isinstance(b, Number):
            raise ValueError(
                f"Receive two Number inputs to an elementwise binary operation {prim}!"
            )

        a, b = _maybe_broadcast(a, b)
        return prim(a, b)

    if has_out:
        _ref = out_wrapper()(_ref)

    if aten_op is infer_aten_op:
        aten_op = getattr(torch.ops.aten, prim.__name__.split(".")[0])
    if aten_op is not None:
        register_decomposition(aten_op)(_ref)

    return _ref


# Add has its own implementation because it has an alpha argument
@register_decomposition(torch.ops.aten.add)
@out_wrapper()
@elementwise_type_promotion_wrapper(
    type_promoting_args=("a", "b"),
    type_promotion_kind=ELEMENTWISE_TYPE_PROMOTION_KIND.DEFAULT,
)
def add(
    a: Union[TensorLikeType, NumberType],
    b: Union[TensorLikeType, NumberType],
    *,
    alpha: Optional[NumberType] = None,
):
    """
    Reference implementation of torch.add
    """

    if isinstance(a, Number) and isinstance(b, Number):
        raise ValueError(
            "Receive two Number inputs to an elementwise binary operation!"
        )

    a, b = _maybe_broadcast(a, b)

    if alpha is not None:
        dtype = a.dtype if isinstance(a, TensorLike) else b.dtype  # type: ignore[union-attr]
        python_type = utils.dtype_to_type(dtype)
        if python_type != bool and not utils.is_weakly_lesser_type(
            type(alpha), python_type
        ):
            msg = (
                "alpha argument of type {0} cannot be safely cast to type {1}!".format(
                    type(alpha), python_type
                )
            )
            raise ValueError(msg)
        b = prims.mul(b, alpha)

    return prims.add(a, b)


# TODO: add docstring
atan2 = _make_elementwise_binary_reference(
    prims.atan2,  # type: ignore[has-type]
    type_promotion_kind=ELEMENTWISE_TYPE_PROMOTION_KIND.INT_TO_FLOAT,
    supports_lhs_python_scalar=False,
    supports_rhs_python_scalar=False,
)

# TODO: add docstring
bitwise_and = _make_elementwise_binary_reference(
    prims.bitwise_and,  # type: ignore[has-type]
    type_promotion_kind=ELEMENTWISE_TYPE_PROMOTION_KIND.DEFAULT,
)

# TODO: add docstring
bitwise_left_shift = _make_elementwise_binary_reference(
    prims.shift_left,  # type: ignore[has-type]
    type_promotion_kind=ELEMENTWISE_TYPE_PROMOTION_KIND.DEFAULT,
    aten_op=torch.ops.aten.bitwise_left_shift,  # prim/aten name mismatch
)

# TODO: add docstring
bitwise_or = _make_elementwise_binary_reference(
    prims.bitwise_or,  # type: ignore[has-type]
    type_promotion_kind=ELEMENTWISE_TYPE_PROMOTION_KIND.DEFAULT,
)

# TODO: add docstring
bitwise_right_shift = _make_elementwise_binary_reference(
    prims.shift_right_arithmetic,  # type: ignore[has-type]
    type_promotion_kind=ELEMENTWISE_TYPE_PROMOTION_KIND.DEFAULT,
    aten_op=torch.ops.aten.bitwise_right_shift,  # prim/aten name mismatch
)

# TODO: add docstring
bitwise_xor = _make_elementwise_binary_reference(
    prims.bitwise_xor,  # type: ignore[has-type]
    type_promotion_kind=ELEMENTWISE_TYPE_PROMOTION_KIND.DEFAULT,
)


def _copysign(
    a: Union[TensorLikeType, NumberType], b: Union[TensorLikeType, NumberType]
):
    if isinstance(b, Number) and isinstance(a, Tensor):
        b = scalar_tensor(b, dtype=a.dtype, device=a.device)
    elif isinstance(a, Tensor) and isinstance(b, Tensor) and a.device != b.device:
        msg = "Expected divisor (b) to be on the same device ({0}) as dividend (a), but it is found on {1}!".format(
            a.device, b.device
        )
        raise RuntimeError(msg)
    return where(signbit(b), neg(abs(a)), abs(a))


# TODO: add docstring
copysign = _make_elementwise_binary_reference(
    _copysign,
    type_promotion_kind=ELEMENTWISE_TYPE_PROMOTION_KIND.INT_TO_FLOAT,
    supports_lhs_python_scalar=False,
    aten_op=torch.ops.aten.copysign,
)

# TODO: add docstring
# complex =  _make_elementwise_binary_reference(prims.complex, type_promotion_kind=ELEMENTWISE_TYPE_PROMOTION_KIND.DEFAULT)


@register_decomposition(torch.ops.aten.div)
@out_wrapper()
def div(
    a: Union[TensorLikeType, NumberType],
    b: Union[TensorLikeType, NumberType],
    *,
    rounding_mode: Optional[str] = None,
):
    """
    Reference implementation of torch.div
    """
    if rounding_mode is None:
        return true_divide(a, b)
    elif rounding_mode == "trunc":
        return trunc_divide(a, b)
    elif rounding_mode == "floor":
        return floor_divide(a, b)
    else:
        msg = (
            "div expected rounding_mode to be one of None, 'trunc', or 'floor' "
            "but found {0}.".format(rounding_mode)
        )
        raise ValueError(msg)


# TODO: add docstring
eq = _make_elementwise_binary_reference(
    prims.eq,  # type: ignore[has-type]
    type_promotion_kind=ELEMENTWISE_TYPE_PROMOTION_KIND.ALWAYS_BOOL,
    supports_lhs_python_scalar=False,
)


def _pow(
    a: Union[TensorLikeType, NumberType],
    b: Union[TensorLikeType, NumberType],
) -> TensorLikeType:
    assert isinstance(a, TensorLikeType) or isinstance(b, TensorLikeType)

    if isinstance(b, Number):
        if b == 1.0:
            return a.clone()  # type: ignore[return-value,union-attr]
        elif b == 2.0:
            return a * a  # type: ignore[return-value]
        elif b == 0.5:
            return torch.sqrt(a)  # type: ignore[arg-type]
    return prims.pow(a, b)


# TODO: add docstring
pow = _make_elementwise_binary_reference(
    _pow,
    type_promotion_kind=ELEMENTWISE_TYPE_PROMOTION_KIND.BOOL_TO_LONG,
    aten_op=torch.ops.aten.pow,
)

# TODO: add docstring
# Float power has its own implementation because it has unique type promotion.
# NB: aten_op not registered because CompositeExplicitAutograd
@out_wrapper()
def float_power(
    a: Union[TensorLikeType, NumberType],
    b: Union[TensorLikeType, NumberType],
) -> Tensor:

    if isinstance(a, Number) and isinstance(b, Number):
        raise ValueError(
            "Receive two Number inputs to an elementwise binary operation!"
        )

    # Handles type promotion
    dtype = utils.get_higher_dtype(a, b)
    assert dtype is not None
    if utils.is_complex_dtype(dtype):
        dtype = torch.complex128
    else:
        dtype = torch.float64

    # Float power has the following contiguous cast behavior to be
    # consistent with its C++ impl
    if isinstance(a, TensorLike) and a.dtype != dtype:
        a = prims.to_dtype(a, dtype)
    if isinstance(b, TensorLike) and b.dtype != dtype:
        b = prims.to_dtype(b, dtype)

    a, b = _maybe_broadcast(a, b)
    return pow(a, b)


# >>> a = torch.tensor(-0.2500, dtype=torch.float64)
# tensor(-0.250000000000000, dtype=torch.float64)
#
# >>> b = torch.tensor(-0.0010, dtype=torch.float64)
# tensor(-0.001000000000000, dtype=torch.float64)
#
# Note: In this case, casting float to double will expand the float mantissa with zeros,
# while creating a double generates a distinct mantissa.
# >>> torch.tensor(-0.001).to(dtype=torch.float64)
# tensor(-0.001000000047497, dtype=torch.float64)
#
# Floor Division
# The difference is caused because torch.remainder(a, b) = -0.001.
#
# >>> torch.floor(torch.true_divide(a, b))
# tensor(250., dtype=torch.float64)
#
# >>> torch.div(a, b, rounding_mode='floor')
# tensor(249., dtype=torch.float64)
#
# Definition: a // b = (a - remainder(a, b)) / b
# >>> torch.true_divide(torch.sub(a, torch.remainder(a, b)), b)
# tensor(249., dtype=torch.float64)
#
# For reference, see CPython's implementation:
# https://github.com/python/cpython/blob/ace008c531dd685a30c1dd68f9b5ba35f20171cf/Objects/floatobject.c#L636
def _floor_divide(
    a: Union[TensorLikeType, NumberType], b: Union[TensorLikeType, NumberType]
):
    # Wrap scalars because some references only accept tensor arguments.
    if isinstance(a, Number) and isinstance(b, Number):
        a = scalar_tensor(a)
        b = scalar_tensor(b)
    elif isinstance(b, Number) and isinstance(a, Tensor):
        b = scalar_tensor(b, dtype=a.dtype, device=a.device)
    elif isinstance(a, Number) and isinstance(b, Tensor):
        a = scalar_tensor(a, dtype=b.dtype, device=b.device)
    elif isinstance(a, Tensor) and isinstance(b, Tensor) and a.device != b.device:
        if a.device == torch.device("cpu"):
            msg = "Expected divisor (b) to be on the same device ({0}) as dividend (a), but it is found on {1}!".format(
                a.device, b.device
            )
            raise RuntimeError(msg)
        else:
            b = prims.device_put(b, device=a.device)

    assert isinstance(a, Tensor) and isinstance(b, Tensor)
    dtype = a.dtype
    if utils.is_float_dtype(dtype):
        return _floor_divide_float(a, b)
    elif utils.is_integer_dtype(dtype):
        return _floor_divide_integer(a, b)
    else:
        check(False, lambda: f"{dtype} not supported for floor_divide")


def _floor_divide_integer(a: Tensor, b: Tensor) -> Tensor:
    a, b = _maybe_broadcast(a, b)

    if not a.dtype.is_signed:
        return prims.div(a, b)

    # Convert truncation to flooring:
    offset = (torch.signbit(a) != torch.signbit(b)).logical_and(torch.fmod(a, b) != 0)
    return prims.div(a, b) - prims.convert_element_type(offset, a.dtype)


def _floor_divide_float(a: Tensor, b: Tensor) -> Tensor:
    mod = fmod(a, b)
    div = true_divide(sub(a, mod), b)

    # Ensure that the remainder has the same sign as denominator
    different_signed_inputs = bitwise_xor(lt(a, 0), lt(b, 0))
    non_zero_remainder = ne(mod, 0)
    mask = bitwise_and(non_zero_remainder, different_signed_inputs)
    div = where(mask, sub(div, 1), div)

    # Map quotient to nearest integer value
    floor_div = floor(div)
    mask = gt(sub(div, floor_div), 0.5)
    floor_div = where(mask, add(floor_div, 1), floor_div)

    basic_div = true_divide(a, b)
    zero_tensor = scalar_tensor(0, dtype=basic_div.dtype, device=basic_div.device)

    # If quotient is zero, copy signbit from true_divide quotient
    floor_div = where(ne(div, 0), floor_div, copysign(zero_tensor, basic_div))

    # If denominator is zero, then follow true_divide behavior
    return where(ne(b, 0), floor_div, basic_div)


# TODO: add docstring
floor_divide = _make_elementwise_binary_reference(
    _floor_divide,
    type_promotion_kind=utils.ELEMENTWISE_TYPE_PROMOTION_KIND.DEFAULT,
    aten_op=torch.ops.aten.floor_divide,
)


# TODO: add docstring
fmax = _make_elementwise_binary_reference(
    prims.fmax,  # type: ignore[has-type]
    type_promotion_kind=ELEMENTWISE_TYPE_PROMOTION_KIND.DEFAULT,
    aten_op=torch.ops.aten.fmax,
    supports_lhs_python_scalar=False,
    supports_rhs_python_scalar=False,
)

# TODO: add docstring
fmin = _make_elementwise_binary_reference(
    prims.fmin,  # type: ignore[has-type]
    type_promotion_kind=ELEMENTWISE_TYPE_PROMOTION_KIND.DEFAULT,
    aten_op=torch.ops.aten.fmin,
    supports_lhs_python_scalar=False,
    supports_rhs_python_scalar=False,
)

# TODO: add docstring
fmod = _make_elementwise_binary_reference(
    prims.fmod,  # type: ignore[has-type]
    type_promotion_kind=ELEMENTWISE_TYPE_PROMOTION_KIND.DEFAULT,
    aten_op=torch.ops.aten.fmod,
    supports_lhs_python_scalar=False,
    supports_rhs_python_scalar=True,
)

# TODO: add docstring
gcd = _make_elementwise_binary_reference(
    prims.gcd,  # type: ignore[has-type]
    type_promotion_kind=ELEMENTWISE_TYPE_PROMOTION_KIND.DEFAULT,
    aten_op=torch.ops.aten.gcd,
    supports_lhs_python_scalar=False,
    supports_rhs_python_scalar=False,
)

# TODO: add docstring
ge = _make_elementwise_binary_reference(
    prims.ge,  # type: ignore[has-type]
    type_promotion_kind=ELEMENTWISE_TYPE_PROMOTION_KIND.ALWAYS_BOOL,
    supports_lhs_python_scalar=False,
)

# TODO: add docstring
gt = _make_elementwise_binary_reference(
    prims.gt,  # type: ignore[has-type]
    type_promotion_kind=ELEMENTWISE_TYPE_PROMOTION_KIND.ALWAYS_BOOL,
    supports_lhs_python_scalar=False,
)


def _heaviside(input: TensorLikeType, values: TensorLikeType) -> TensorLikeType:
    input_eq_zero = eq(input, 0)
    input_lt_zero = logical_or(lt(input, 0), isnan(input))
    zeros_and_ones = where(input_lt_zero, 0, 1)
    output = where(input_eq_zero, values, zeros_and_ones)
    return output


heaviside = _make_elementwise_binary_reference(
    _heaviside,
    type_promotion_kind=ELEMENTWISE_TYPE_PROMOTION_KIND.NO_OPMATH,
    supports_lhs_python_scalar=False,
    supports_rhs_python_scalar=False,
    aten_op=torch.ops.aten.heaviside,
)

hypot = _make_elementwise_binary_reference(
    prims.hypot,  # type: ignore[has-type]
    type_promotion_kind=ELEMENTWISE_TYPE_PROMOTION_KIND.DEFAULT,
    supports_lhs_python_scalar=False,
    supports_rhs_python_scalar=False,
)

igamma = _make_elementwise_binary_reference(
    prims.igamma,  # type: ignore[has-type]
    type_promotion_kind=ELEMENTWISE_TYPE_PROMOTION_KIND.INT_TO_FLOAT,
    supports_lhs_python_scalar=False,
    supports_rhs_python_scalar=False,
)

igammac = _make_elementwise_binary_reference(
    prims.igammac,  # type: ignore[has-type]
    type_promotion_kind=ELEMENTWISE_TYPE_PROMOTION_KIND.INT_TO_FLOAT,
    supports_lhs_python_scalar=False,
    supports_rhs_python_scalar=False,
)


def _check_close_args(
    name: str,
    a: TensorLikeType,
    b: TensorLikeType,
    rtol: float,
    atol: float,
) -> None:
    check(
        a.dtype == b.dtype,
        lambda: "{0}: Attempting to compare tensors of different dtypes {1} and {2}!".format(
            name, a.dtype, b.dtype
        ),
        ValueError,
    )
    check(
        rtol >= 0,
        lambda: "{0}: rtol must be greater than or equal to zero, but got {1}!".format(
            name, rtol
        ),
    )
    check(
        atol >= 0,
        lambda: "{0}: atol must be greater than or equal to zero, but got {1}!".format(
            name, atol
        ),
    )


# CompositeImplicitAutograd - don't register decomp
def isclose(
    a: TensorLikeType,
    b: TensorLikeType,
    rtol: float = 1e-05,
    atol: float = 1e-08,
    equal_nan: bool = False,
) -> TensorLikeType:
    _check_close_args(name="torch.isclose", a=a, b=b, rtol=rtol, atol=atol)

    close = eq(a, b)
    if equal_nan and (utils.is_float_dtype(a.dtype) or utils.is_complex_dtype(a.dtype)):
        close = logical_or(close, logical_and(isnan(a), isnan(b)))

    # Note: In case of zero tolerances the closeness inequality degenerates to an equality check.
    # In this case, the short-circuit prevents false positives as detailed in the paragraph below.
    if atol == 0 and rtol == 0:
        return close

    # Note [closeness error computation]
    # atol and rtol are provided as doubles, so the computation
    # rtol * other will produce a float or complex tensor.
    # When the difference (self - other) is compared to it then the
    # tensor representing the difference will also be cast to float or complex.
    # However, since (self - other) in uint8 is very likely to produce a
    # negative value, this moves the cast forward so the difference is
    # always computed in a float or complex type.
    # If the values of the integer tensors cannot be exactly represented
    # by the default scalar type then this may cause an incorrect result.
    if not utils.is_float_dtype(a.dtype) and not utils.is_complex_dtype(a.dtype):
        a = prims.convert_element_type(a, torch.get_default_dtype())
        b = prims.convert_element_type(b, torch.get_default_dtype())

    allowed_error = add(atol, abs(mul(b, rtol)))
    actual_error = abs(sub(a, b))

    # Computes finite closeness
    result = logical_or(
        close, logical_and(isfinite(actual_error), le(actual_error, allowed_error))
    )

    return result


def _lcm(a: TensorLikeType, b: TensorLikeType):
    dtype = a.dtype
    promote_to_int = dtype in (torch.int8, torch.int16)
    if promote_to_int:
        a = prims.convert_element_type(a, torch.int32)
        b = prims.convert_element_type(b, torch.int32)

    g = torch.gcd(a, b)
    # Avoid division by zero in case gcd(0, 0) == 0
    g = torch.where(g == 0, 1, g)
    res = torch.abs(prims.div(a, g) * b)
    return res if not promote_to_int else prims.convert_element_type(res, dtype)


# TODO: add docstring
lcm = _make_elementwise_binary_reference(
    _lcm,
    type_promotion_kind=ELEMENTWISE_TYPE_PROMOTION_KIND.DEFAULT,
    aten_op=torch.ops.aten.lcm,
    supports_lhs_python_scalar=False,
    supports_rhs_python_scalar=False,
)


# TODO: add docstring
le = _make_elementwise_binary_reference(
    prims.le,  # type: ignore[has-type]
    type_promotion_kind=ELEMENTWISE_TYPE_PROMOTION_KIND.ALWAYS_BOOL,
    supports_lhs_python_scalar=False,
)


def _logical_and(a: TensorLikeType, b: TensorLikeType):
    if not utils.is_boolean_dtype(a.dtype):
        a = a != 0
    if not utils.is_boolean_dtype(b.dtype):
        b = b != 0
    return a & b


logical_and = _make_elementwise_binary_reference(
    _logical_and,
    type_promotion_kind=ELEMENTWISE_TYPE_PROMOTION_KIND.ALWAYS_BOOL,
    aten_op=torch.ops.aten.logical_and,
)


@_make_elementwise_unary_reference(
    ELEMENTWISE_TYPE_PROMOTION_KIND.ALWAYS_BOOL, aten_op=torch.ops.aten.logical_not
)
def logical_not(a: TensorLikeType):
    if not utils.is_boolean_dtype(a.dtype):
        return a == 0
    return ~a


def _logical_or(a: TensorLikeType, b: TensorLikeType):
    if not utils.is_boolean_dtype(a.dtype):
        a = a != 0
    if not utils.is_boolean_dtype(b.dtype):
        b = b != 0
    return bitwise_or(a, b)


logical_or = _make_elementwise_binary_reference(
    _logical_or,
    type_promotion_kind=ELEMENTWISE_TYPE_PROMOTION_KIND.ALWAYS_BOOL,
    aten_op=torch.ops.aten.logical_or,
)


def _logical_xor(a: TensorLikeType, b: TensorLikeType):
    if not utils.is_boolean_dtype(a.dtype):
        a = a != 0
    if not utils.is_boolean_dtype(b.dtype):
        b = b != 0
    return a ^ b


# TODO: skip unnecessary conversion of long to float
logical_xor = _make_elementwise_binary_reference(
    _logical_xor,
    type_promotion_kind=ELEMENTWISE_TYPE_PROMOTION_KIND.ALWAYS_BOOL,
    aten_op=torch.ops.aten.logical_xor,
)


# TODO: add docstring
lt = _make_elementwise_binary_reference(
    prims.lt,  # type: ignore[has-type]
    type_promotion_kind=ELEMENTWISE_TYPE_PROMOTION_KIND.ALWAYS_BOOL,
    supports_lhs_python_scalar=False,
)

# TODO: add docstring
maximum = _make_elementwise_binary_reference(
    prims.maximum,  # type: ignore[has-type]
    type_promotion_kind=ELEMENTWISE_TYPE_PROMOTION_KIND.DEFAULT,
)

# TODO: add docstring
minimum = _make_elementwise_binary_reference(
    prims.minimum,  # type: ignore[has-type]
    type_promotion_kind=ELEMENTWISE_TYPE_PROMOTION_KIND.DEFAULT,
)

# TODO: add docstring
mul = _make_elementwise_binary_reference(
    prims.mul,  # type: ignore[has-type]
    type_promotion_kind=ELEMENTWISE_TYPE_PROMOTION_KIND.DEFAULT,
)

# TODO: add docstring
ne = _make_elementwise_binary_reference(
    prims.ne,  # type: ignore[has-type]
    type_promotion_kind=ELEMENTWISE_TYPE_PROMOTION_KIND.ALWAYS_BOOL,
    supports_lhs_python_scalar=False,
)

# TODO: add docstring
nextafter = _make_elementwise_binary_reference(
    prims.nextafter,  # type: ignore[has-type]
    type_promotion_kind=ELEMENTWISE_TYPE_PROMOTION_KIND.NO_OPMATH,
    supports_lhs_python_scalar=False,
    supports_rhs_python_scalar=False,
)

# TODO: add docstring
remainder = _make_elementwise_binary_reference(
    prims.remainder,  # type: ignore[has-type]
    type_promotion_kind=ELEMENTWISE_TYPE_PROMOTION_KIND.DEFAULT,
    aten_op=torch.ops.aten.remainder,
)

# reverse sub
def rsub(
    a: Union[TensorLikeType, NumberType],
    b: Union[TensorLikeType, NumberType],
    *,
    alpha: Optional[NumberType] = None,
):
    if isinstance(a, Number):
        msg = "Received a Number for the first argument, but expected a Tensor"
        raise ValueError(msg)
    return sub(b, a, alpha=alpha)


# TODO: add docstring
# TODO: consider refactoring this with add impl
# sub has its own implementation because it has an alpha argument
@register_decomposition(torch.ops.aten.sub)
@out_wrapper()
@elementwise_type_promotion_wrapper(
    type_promoting_args=("a", "b"),
    type_promotion_kind=ELEMENTWISE_TYPE_PROMOTION_KIND.DEFAULT,
)
def sub(
    a: Union[TensorLikeType, NumberType],
    b: Union[TensorLikeType, NumberType],
    *,
    alpha: Optional[NumberType] = None,
):
    """
    Reference implementation of torch.sub
    """

    if isinstance(a, Number) and isinstance(b, Number):
        raise ValueError(
            "Receive two Number inputs to an elementwise binary operation!"
        )

    a, b = _maybe_broadcast(a, b)

    if alpha is not None:
        dtype = a.dtype if isinstance(a, TensorLike) else b.dtype  # type: ignore[union-attr]
        python_type = utils.dtype_to_type(dtype)
        if not utils.is_weakly_lesser_type(type(alpha), python_type):
            msg = (
                "alpha argument of type {0} cannot be safely cast to type {1}!".format(
                    type(alpha), python_type
                )
            )
            raise ValueError(msg)
        b = prims.mul(b, alpha)

    return prims.sub(a, b)


# TODO: add docstring
true_divide = _make_elementwise_binary_reference(
    prims.div,  # type: ignore[has-type]
    type_promotion_kind=ELEMENTWISE_TYPE_PROMOTION_KIND.INT_TO_FLOAT,
    aten_op=None,  # CompositeImplicitAutograd
)


@register_decomposition(torch.ops.aten.xlogy)
@out_wrapper()
@elementwise_type_promotion_wrapper(
    type_promoting_args=("a", "b"),
    type_promotion_kind=ELEMENTWISE_TYPE_PROMOTION_KIND.INT_TO_FLOAT,
)
def xlogy(a: Union[TensorLikeType, NumberType], b: Union[TensorLikeType, NumberType]):
    utils.check(
        isinstance(a, TensorLike) or isinstance(b, TensorLike),
        lambda: 'Expected either argument a or b to be a Tensor"',
    )

    # Operations like eq and log do not handle scalar values, so we convert them to scalar_tensors.
    if isinstance(b, TensorLike) and isinstance(a, Number):
        a = scalar_tensor(a, dtype=b.dtype, device=b.device)
    elif isinstance(a, TensorLike) and isinstance(b, Number):
        b = scalar_tensor(b, dtype=a.dtype, device=a.device)

    # mypy: expected "Tensor"
    assert isinstance(a, TensorLike)
    assert isinstance(b, TensorLike)
    rhs = torch.where(torch.eq(a, 0), 0, torch.mul(a, torch.log(b)))
    return torch.where(torch.isnan(b), float("nan"), rhs)


def _trunc_divide(
    a: Union[TensorLikeType, NumberType], b: Union[TensorLikeType, NumberType]
):
    dtype = utils.get_dtype(a)
    if utils.is_integer_dtype(dtype):
        return prims.div(a, b)

    return trunc(prims.div(a, b))


# TODO: add docstring
trunc_divide = _make_elementwise_binary_reference(
    _trunc_divide,
    type_promotion_kind=utils.ELEMENTWISE_TYPE_PROMOTION_KIND.DEFAULT,
    aten_op=None,  # CompositeImplicitAutograd
)

#
# Elementwise Ternary References
#


@register_decomposition(torch.ops.aten.addcdiv)
@out_wrapper()
@elementwise_type_promotion_wrapper(
    type_promoting_args=("self", "tensor1", "tensor2"),
    type_promotion_kind=ELEMENTWISE_TYPE_PROMOTION_KIND.INT_TO_FLOAT,
)
def addcdiv(
    self: TensorLikeType,
    tensor1: TensorLikeType,
    tensor2: TensorLikeType,
    *,
    value: NumberType = 1,
) -> TensorLikeType:
    """
    Reference implementation of torch.addcdiv
    """
    if value is not None:
        dtype = self.dtype  # no scalars allowed, see add
        python_type = utils.dtype_to_type(dtype)
        check(
            utils.is_weakly_lesser_type(type(value), python_type),
            lambda: "value argument of type {0} cannot be safely cast to type {1}!".format(
                type(value), python_type
            ),
            exc_type=ValueError,
        )

    return self + value * tensor1 / tensor2


@register_decomposition(torch.ops.aten.addcmul)
@out_wrapper()
@elementwise_type_promotion_wrapper(
    type_promoting_args=("self", "tensor1", "tensor2"),
    type_promotion_kind=ELEMENTWISE_TYPE_PROMOTION_KIND.DEFAULT,
)
def addcmul(
    self: TensorLikeType,
    tensor1: TensorLikeType,
    tensor2: TensorLikeType,
    *,
    value: NumberType = 1,
) -> TensorLikeType:
    """
    Reference implementation of torch.addcmul
    """
    if value is not None:
        dtype = self.dtype  # no scalars allowed, see add
        python_type = utils.dtype_to_type(dtype)
        check(
            utils.is_weakly_lesser_type(type(value), python_type),
            lambda: "value argument of type {0} cannot be safely cast to type {1}!".format(
                type(value), python_type
            ),
            exc_type=ValueError,
        )

    return self + value * tensor1 * tensor2


@register_decomposition(torch.ops.aten.clamp)
@out_wrapper()
@elementwise_type_promotion_wrapper(
    type_promoting_args=("a", "min", "max"),
    type_promotion_kind=ELEMENTWISE_TYPE_PROMOTION_KIND.DEFAULT,
)
def clamp(
    a: TensorLikeType,
    min: Optional[TensorOrNumberLikeType] = None,
    max: Optional[TensorOrNumberLikeType] = None,
) -> TensorLikeType:
    # NOTE: grad behavior with implementation `where` is not consistent on `nan`
    if min is None and max is None:
        msg = "clamp called but both min and max are none!"
        raise ValueError(msg)
    if min is not None:
        a_isnan = torch.isnan(a)
        condition = torch.bitwise_or(torch.ge(a, min), a_isnan)  # type: ignore[arg-type]
        # we should also propagate `nan` coming from boundaries. However, that's
        # not necessary since `ge` would already `False` when either operands has
        # a `nan`. So this line below is redundant
        #   `condition = bitwise_and(condition, bitwise_not(isnan(min)))`
        a = torch.where(condition, a, min)  # type: ignore[arg-type]
    if max is not None:
        a_isnan = torch.isnan(a)
        # same as above, no need to adjust `nan` from `max`
        condition = torch.bitwise_or(torch.le(a, max), a_isnan)  # type: ignore[arg-type]
        a = torch.where(condition, a, max)  # type: ignore[arg-type]

    return a


@register_decomposition(torch.ops.aten.clamp_min)
@out_wrapper()
def clamp_min(
    self: TensorLikeType,
    min: TensorOrNumberLikeType = None,
) -> TensorLikeType:
    return torch.clamp(self, min=min)  # type: ignore[arg-type]


@register_decomposition(torch.ops.aten.clamp_max)
@out_wrapper()
def clamp_max(
    self: TensorLikeType,
    max: TensorOrNumberLikeType = None,
) -> TensorLikeType:
    return torch.clamp(self, max=max)  # type: ignore[arg-type]


#
# Conditional references
#

# https://pytorch.org/docs/stable/generated/torch.where.html
# TODO: implement alternate where
@register_decomposition(torch.ops.aten.where)
@out_wrapper()
@elementwise_type_promotion_wrapper(
    type_promoting_args=("a", "b"),
    type_promotion_kind=ELEMENTWISE_TYPE_PROMOTION_KIND.NO_OPMATH,
)
def where(
    pred: Tensor,
    a: Optional[TensorOrNumberLikeType] = None,
    b: Optional[TensorOrNumberLikeType] = None,
):
    """ """

    if a is None or b is None:
        raise NotImplementedError

    utils.check_same_device(pred, a, b, allow_cpu_scalar_tensors=True)
    check(
        pred.dtype is torch.bool,
        lambda: f"expected predicate to be bool, got {pred.dtype}",
    )

    pred, a, b = _maybe_broadcast(pred, a, b)
    return prims.where(pred, a, b)


#
# Data Movement References
#
@register_decomposition(torch.ops.aten.clone)
def clone(
    a: TensorLikeType, *, memory_format: torch.memory_format = torch.preserve_format
) -> TensorLikeType:
    result = prims.clone(a, memory_format=memory_format)
    return result


def copy_to(a: Tensor, b: Tensor, *, allow_cross_device=True):
    if not allow_cross_device and a.device != b.device:
        msg = "Attempting to copy from device {0} to device {1}, but cross-device copies are not allowed!".format(
            b.device, a.device
        )
        raise RuntimeError(msg)

    return prims.copy_to(a, b)


@register_decomposition(torch.ops.aten.item)
def item(a: TensorLikeType) -> NumberType:
    if a.numel() != 1:
        msg = f"Can't convert a tensor with {a.numel()} elements to a number!"
        raise ValueError(msg)

    # NOTE: explicit conversion is necessary for bool!
    # See https://github.com/pytorch/pytorch/issues/78071
    number_type = utils.dtype_to_type(a.dtype)
    return number_type(prims.item(a))


# fast path when `to` returns an alias to input. This mimics the same function in aten
def _to_will_alias(
    a: TensorLikeType,
    device: Optional[torch.device] = None,
    dtype: Optional[torch.dtype] = None,
    copy: Optional[bool] = None,
    layout: Optional[torch.layout] = None,
    memory_format: Optional[torch.memory_format] = None,
    pin_memory: Optional[bool] = False,
    non_blocking: bool = False,  # not using non_blocking
) -> bool:
    return (
        not copy
        and (device is None or a.device == device)
        and (dtype is None or a.dtype == dtype)
        and (layout is None or a.layout == layout)
        # is_pinned issue #84925
        # and (pin_memory is None or pin_memory == a.is_pinned())
        and (
            memory_format is None
            or memory_format == torch.preserve_format
            or utils.is_contiguous_for_memory_format(a, memory_format=memory_format)
        )
    )


@singledispatch
def _to_dispatch(*args, **kwargs):
    raise NotImplementedError


@_to_dispatch.register
def _to_device(
    device: torch.device,
    dtype: torch.dtype,
    non_blocking: bool = False,
    copy: bool = False,
    memory_format: Optional[torch.memory_format] = None,
):
    kwargs = {
        "device": device,
        "dtype": dtype,
        "non_blocking": non_blocking,
        "copy": copy,
        "memory_format": memory_format,
    }
    return kwargs


@_to_dispatch.register
def _to_device_str(
    device: str,
    dtype: torch.dtype,
    non_blocking: bool = False,
    copy: bool = False,
    memory_format: Optional[torch.memory_format] = None,
):
    kwargs = {
        "device": torch.device(device),
        "dtype": dtype,
        "non_blocking": non_blocking,
        "copy": copy,
        "memory_format": memory_format,
    }
    return kwargs


@_to_dispatch.register
def _to_dtype(
    dtype: torch.dtype,
    non_blocking: bool = False,
    copy: bool = False,
    memory_format: Optional[torch.memory_format] = None,
):
    kwargs = {
        "dtype": dtype,
        "non_blocking": non_blocking,
        "copy": copy,
        "memory_format": memory_format,
    }
    return kwargs


@_to_dispatch.register
def _to_other(
    other: Tensor,
    non_blocking: bool = False,
    copy: bool = False,
    memory_format: Optional[torch.memory_format] = None,
):
    device = other.device
    dtype = other.dtype
    layout = other.layout
    # is_pinned issue #84925
    # pin_memory = other.is_pinned()
    kwargs = {
        "device": device,
        "dtype": dtype,
        "layout": layout,
        "non_blocking": non_blocking,
        "copy": copy,
        "memory_format": memory_format,
    }
    return kwargs


# remove to_kwargs that is already present in `a`
def canonicalize_to_arguments(a: Tensor, to_kwargs: dict):
    options_to_check = ["dtype", "device", "layout", "memory_format"]
    # "device" option could be passed a str instead torch.device
    if "device" in to_kwargs and isinstance(to_kwargs["device"], str):
        to_kwargs["device"] = torch.device(to_kwargs["device"])

    for kw in options_to_check:
        if kw in to_kwargs:
            if (
                (kw == "memory_format" and to_kwargs[kw] is torch.preserve_format)
                or (
                    kw == "device"
                    and to_kwargs[kw].type == a.device.type
                    and (
                        not to_kwargs[kw].index or to_kwargs[kw].index == a.device.index
                    )
                )
                or (
                    getattr(a, kw, None) == to_kwargs[kw]
                )  # this also handles {"memory_format": None}
            ):
                to_kwargs.pop(kw)


def to(a: TensorLikeType, *args, **kwargs) -> TensorLikeType:
    # handled dispatch via positional arguments
    if len(args) != 0:
        kwargs = _to_dispatch(*args, **kwargs)

    # TODO: is_pinned is not currently supported in refs or fake_tensor
    # https://github.com/pytorch/pytorch/issues/84925
    assert "pin_memory" not in kwargs
    canonicalize_to_arguments(a, kwargs)

    if _to_will_alias(a, **kwargs):
        return a

    copy = kwargs.pop("copy") if "copy" in kwargs else False
    non_blocking = kwargs.pop("non_blocking") if "non_blocking" in kwargs else False

    # short-circuit to `prims.convert_element_type` when `to` is just a dtype change
    if (
        (copy or (kwargs.get("dtype", a.dtype) != a.dtype))
        and (not non_blocking)
        and ("memory_format" not in kwargs)
        and ("device" not in kwargs)
        and ("layout" not in kwargs)
        # is_pinned issue #84925
        # and ("pin_memory" not in kwargs)
    ):
        return prims.convert_element_type(a, kwargs.get("dtype", a.dtype))

    result = torch.empty_like(a, **kwargs)
    # TODO: non_blocking should be handled by `copy_to`
    copy_to(result, a)
    return result


#
# Reduction references
#


def _reduction(
    a: TensorLikeType,
    prim: Callable,
    *,
    has_identity: bool = True,
    accepts_dim_tuple: bool = True,  # to handle min/argmin that accept single dim only
    dims: Optional[DimsType] = None,
    keepdims: bool = False,
    dtype: Optional[torch.dtype] = None,  # should be specified for ops that support it
    out: Optional[Tensor] = None,
    output_dtype_kind: REDUCTION_OUTPUT_TYPE_KIND,
) -> TensorLikeType:  # it is usually SAME, but I want
    # ref writers to actually think about what to put here
    assert isinstance(a, TensorLike)
    if a.ndim > 64:
        raise RuntimeError(
            "Received a tensor with {0} dimensions, but only tensors with up to 64 dims are supported!".format(
                a.ndim
            )
        )

    if out is not None:
        assert isinstance(out, TensorLike)
        if dtype is not None:
            # TODO - this is true for eager mode currently, but it's wrong behavior for complex norms
            if dtype != out.dtype:
                raise RuntimeError(
                    "dtype argument and out dtype must match in reduction"
                )
    if not accepts_dim_tuple:
        assert dims is None or isinstance(dims, Dim)
    if isinstance(dims, Dim):
        dims = (dims,)  # type: ignore[assignment]
    dims = utils.reduction_dims(a.shape, dims)
    if not has_identity:
        valid_shape = a.ndim == 0 or py_all(a.shape[i] for i in dims)
        if not valid_shape:
            raise RuntimeError(
                "reducing over zero-size dimension for reduction operation without identity"
            )
    computation_dtype, result_dtype = utils.reduction_dtypes(
        a, output_dtype_kind, dtype
    )
    a = _maybe_convert_to_dtype(a, computation_dtype)  # type: ignore[assignment]
    result = prim(a, dims)
    if keepdims:
        output_shape = [a.shape[i] if i not in dims else 1 for i in range(a.ndim)]
        broadcast_dims = [i for i in range(a.ndim) if i not in dims]
        result = prims.broadcast_in_dim(result, output_shape, broadcast_dims)

    if out is not None:
        assert result_dtype is not None
        if dtype is not None and result_dtype != out.dtype:
            raise RuntimeError(
                "Expected the dtype of reduction result and out to match"
            )
        out = _maybe_resize_out(out, result.shape)
        return _safe_copy_out(copy_from=result, copy_to=out)  # type: ignore[arg-type]

    if result.dtype != result_dtype and result_dtype is not None:
        result = prims.convert_element_type(result, result_dtype)

    return result


def _make_copy_from_view(fn):
    """
    Given a view function (e.g. torch.diagonal) generates its copy variant (e.g. torch.diagonal_copy)
    """
    name = fn.__name__
    fn = out_wrapper()(fn)

    def _fn(*args, out=None, **kwargs):
        result = fn(*args, out=out, **kwargs)
        if out is None:
            return result.clone(memory_format=torch.contiguous_format)
        return result

    copy_name = f"{name}_copy"
    _fn.__name__ = copy_name
    _fn = register_decomposition(getattr(torch.ops.aten, copy_name))(_fn)
    return _fn


# Saves Python all
py_all = all


@register_decomposition(torch.ops.aten.all)
@out_wrapper()
def all(
    a: TensorLikeType,
    dim: Optional[DimsType] = None,
    keepdim: bool = False,
) -> TensorLikeType:
    # Computes nelem
    if isinstance(dim, Dim):
        dim = (dim,)  # type: ignore[assignment]

    a_ = _maybe_convert_to_dtype(a, torch.bool)
    # avoid comparison with symbolic number of elements to make this op symint friendly
    result = eq(sum(logical_not(a_), dim=dim, keepdim=keepdim), 0)

    # Preserves uint8 -- probably a legacy mask thing
    if a.dtype is torch.uint8:
        return prims.convert_element_type(result, torch.uint8)

    return result


# Saves Python any
py_any = any


@register_decomposition(torch.ops.aten.any)
@out_wrapper()
def any(
    a: TensorLikeType,
    dim: Optional[DimsType] = None,
    keepdim: bool = False,
) -> TensorLikeType:
    a_ = _maybe_convert_to_dtype(a, torch.bool)
    result = ne(sum(a_, dim=dim, keepdim=keepdim), False)  # type: ignore[arg-type]

    # Preserves uint8 -- probably a legacy mask thing
    if a.dtype is torch.uint8:
        return prims.convert_element_type(result, torch.uint8)

    return result


@register_decomposition(torch.ops.aten.sum)
def sum(
    a: TensorLikeType,
    dim: Union[Optional[int], Optional[List[int]]] = None,
    keepdim: bool = False,
    *,
    dtype: Optional[torch.dtype] = None,
    out: Optional[Tensor] = None,
) -> TensorLikeType:
    if dtype is None:
        if utils.is_boolean_dtype(a.dtype) or utils.is_integer_dtype(a.dtype):
            dtype = torch.int64
        else:
            dtype = a.dtype
    # reduces over all dimensions if dim=() is passed
    if dim == () or dim == []:
        dim = None
    return _reduction(
        a,
        prims.sum,
        dims=dim,
        keepdims=keepdim,
        dtype=dtype,
        out=out,
        output_dtype_kind=REDUCTION_OUTPUT_TYPE_KIND.SAME,
    )


def sum_to_size(
    a: Tensor,
    *shape,
) -> Tensor:
    shape = utils.extract_shape_from_varargs(shape, validate=False)
    utils.check(
        utils.is_expandable_to(shape, a.shape),
        lambda: f'sum_to_size: size "{shape}" is not expandable to size "{a.shape}"',
    )
    # In ATen scalar tensors are sent through sum and the result is returned as
    # type promoted
    if utils.is_same_shape(shape, a.shape) and len(shape) > 0:
        return prims.view_of(a)
    leading_dims = a.ndim - len(shape)
    reduce_dims = tuple(range(leading_dims)) + tuple(
        i
        for i in range(leading_dims, len(shape))
        if shape[i - leading_dims] == 1 and a.shape[i] != 1
    )
    return torch.sum(a, dim=reduce_dims, keepdim=True, dtype=None)


@register_decomposition(torch.ops.aten.prod)
def prod(
    a: TensorLikeType,
    dim: Union[Optional[int], Optional[List[int]]] = None,
    keepdim: bool = False,
    *,
    dtype=None,
    out: Optional[Tensor] = None,
) -> TensorLikeType:
    if dtype is None:
        if utils.is_boolean_dtype(a.dtype) or utils.is_integer_dtype(a.dtype):
            dtype = torch.int64
        else:
            dtype = a.dtype
    # reduces over all dimensions if dim=() is passed
    if dim == () or dim == []:
        dim = None
    return _reduction(
        a,
        prims.prod,
        dims=dim,
        keepdims=keepdim,
        dtype=dtype,
        out=out,
        output_dtype_kind=REDUCTION_OUTPUT_TYPE_KIND.SAME,
    )


@register_decomposition(torch.ops.aten.amin)
def amin(
    a: TensorLikeType,
    dim: Union[Optional[int], Optional[List[int]]] = None,
    keepdim: bool = False,
    *,
    out: Optional[Tensor] = None,
) -> TensorLikeType:
    # reduces over all dimensions if dim=() is passed
    if dim == () or dim == []:
        dim = None

    return _reduction(
        a,
        prims.amin,
        dims=dim,
        keepdims=keepdim,
        dtype=None,
        out=out,
        has_identity=False,
        output_dtype_kind=REDUCTION_OUTPUT_TYPE_KIND.SAME,
    )


@register_decomposition(torch.ops.aten.amax)
def amax(
    a: TensorLikeType,
    dim: Optional[DimsType] = None,
    keepdim: bool = False,
    *,
    out: Optional[Tensor] = None,
) -> TensorLikeType:
    # reduces over all dimensions if dim=() is passed
    if dim == () or dim == []:
        dim = None

    return _reduction(
        a,
        prims.amax,
        dims=dim,
        keepdims=keepdim,
        dtype=None,
        out=out,
        has_identity=False,
        output_dtype_kind=REDUCTION_OUTPUT_TYPE_KIND.SAME,
    )


def _dim_var_dispatch(dim=None, unbiased=None):
    # There's the following overload of torch.var:
    # var(Tensor self, bool unbiased=True) -> (Tensor, Tensor)
    # We need to explicitly convert bool dims to unbiased arg
    if unbiased is None and isinstance(dim, bool):
        unbiased = dim
        dim = None
    return dim, unbiased


@out_wrapper()
def var(
    a: TensorLikeType,
    dim: Optional[DimsType] = None,
    unbiased: Optional[bool] = None,
    keepdim: bool = False,
    *,
    correction: Optional[int] = None,
) -> TensorLikeType:
    dim, unbiased = _dim_var_dispatch(dim, unbiased)
    correction = utils.set_correction(unbiased, correction)
    # reduces over all dimensions if dim=() is passed
    if dim == () or dim == []:
        dim = None

    result = _reduction(
        a,
        partial(prims.var, correction=correction),
        dims=dim,
        keepdims=keepdim,
        dtype=None,
        out=None,
        has_identity=True,
        output_dtype_kind=REDUCTION_OUTPUT_TYPE_KIND.COMPLEX_TO_FLOAT,
    )
    return result


@out_wrapper()
def std(
    a: TensorLikeType,
    dim: Union[Optional[int], Optional[List[int]]] = None,
    unbiased: Optional[bool] = None,
    keepdim: bool = False,
    *,
    correction: Optional[int] = None,
) -> TensorLikeType:
    dim, unbiased = _dim_var_dispatch(dim, unbiased)
    correction = utils.set_correction(unbiased, correction)
    # reduces over all dimensions if dim=() is passed
    if dim == () or dim == []:
        dim = None

    opmath_dtype, dtype = utils.reduction_dtypes(
        a, REDUCTION_OUTPUT_TYPE_KIND.COMPLEX_TO_FLOAT
    )

    result = _reduction(
        a,
        partial(prims.var, correction=correction),
        dims=dim,
        keepdims=keepdim,
        dtype=opmath_dtype,
        out=None,
        has_identity=True,
        output_dtype_kind=REDUCTION_OUTPUT_TYPE_KIND.COMPLEX_TO_FLOAT,
    )
    result = sqrt(result)
    return _maybe_convert_to_dtype(result, dtype)  # type: ignore[return-value,arg-type]


@register_decomposition(torch.ops.aten.mean)
def mean(
    a: TensorLikeType,
    dim: Optional[DimsType] = None,
    keepdim: bool = False,
    *,
    dtype=None,
    out=None,
) -> TensorLikeType:
    # reduces over all dimensions if dim=() is passed
    if dim == () or dim == []:
        dim = None
    if dtype is None:
        dtype = a.dtype
    # can't use out wrapper because of this argument
    if out is not None and out.dtype != dtype:
        raise RuntimeError("expected out dtype and dtype to match")
    result = _reduction(
        a,
        prims.sum,
        dims=dim,
        keepdims=keepdim,
        dtype=dtype,
        out=None,
        output_dtype_kind=REDUCTION_OUTPUT_TYPE_KIND.KEEP_PROMOTED_TYPE,
    )
    if utils.is_integer_dtype(dtype):
        raise RuntimeError("result type should be floating point or complex")
    if isinstance(dim, Dim):
        dim = (dim,)  # type: ignore[assignment]
    dims = utils.reduction_dims(a.shape, dim)  # type: ignore[arg-type]
    nelem = 1 if a.ndim == 0 else reduce(operator.mul, (a.shape[i] for i in dims), 1)
    result = true_divide(result, nelem)
    result_dtype = a.dtype if dtype is None else dtype
    result = _maybe_convert_to_dtype(result, result_dtype)  # type: ignore[assignment]
    if out is not None:
        assert isinstance(out, TensorLike)
        out = _maybe_resize_out(out, result.shape)
        return _safe_copy_out(copy_from=result, copy_to=out)  # type: ignore[arg-type]
    return result


@register_decomposition(torch.ops.aten.std_mean.correction)
def std_mean(
    a: TensorLikeType,
    dim: Union[Optional[int], Optional[List[int]]] = None,
    *,
    unbiased: Optional[bool] = None,
    keepdim: bool = False,
    correction: Optional[int] = None,
):
    dim, unbiased = _dim_var_dispatch(dim, unbiased)
    s = std(a, dim, unbiased, keepdim, correction=correction)
    m = mean(a, dim, keepdim)
    return s, m


@register_decomposition(torch.ops.aten.var_mean)
def var_mean(
    a: TensorLikeType,
    dim: Optional[DimsType] = None,
    unbiased: Optional[bool] = None,
    keepdim: bool = False,
    *,
    correction: Optional[int] = None,
):
    dim, unbiased = _dim_var_dispatch(dim, unbiased)
    v = var(a, dim, unbiased, keepdim, correction=correction)
    m = mean(a, dim, keepdim)
    return v, m


@register_decomposition(torch.ops.aten.addr)
@out_wrapper()
@elementwise_type_promotion_wrapper(
    type_promoting_args=("self", "vec1", "vec2"),
    type_promotion_kind=ELEMENTWISE_TYPE_PROMOTION_KIND.DEFAULT,
)
def addr(
    self: TensorLikeType,
    vec1: TensorLikeType,
    vec2: TensorLikeType,
    *,
    beta: NumberType = 1,
    alpha: NumberType = 1,
) -> TensorLikeType:
    check(
        vec1.ndim == 1,
        lambda: f"addr: Expected 1-D argument vec1, but got {vec1.ndim}-D",
    )
    check(
        vec2.ndim == 1,
        lambda: f"addr: Expected 1-D argument vec2, but got {vec2.ndim}-D",
    )
    self = self.expand(vec1.shape[0], vec2.shape[0])
    if utils.is_boolean_dtype(self.dtype):
        # Integers are accepted for booleans
        check(
            is_weakly_lesser_type(type(beta), int),
            lambda: f"expected bool/int beta but got {type(beta)}",
        )
        check(
            is_weakly_lesser_type(type(alpha), int),
            lambda: f"expected bool/int alpha but got {type(beta)}",
        )
        if not beta:
            return torch.outer(vec1, vec2) if alpha else torch.full_like(self, False)
        else:
            return torch.logical_or(
                self,
                torch.outer(vec1, vec2) if alpha else torch.full_like(self, False),
            )
    else:
        check(
            is_weakly_lesser_type(type(beta), dtype_to_type(self.dtype)),
            lambda: f"cannot safely convert {type(beta)} to {self.dtype}",
        )
        check(
            is_weakly_lesser_type(type(alpha), dtype_to_type(self.dtype)),
            lambda: f"cannot safely convert {type(alpha)} to {self.dtype}",
        )
        if beta == 0:
            # This means NaNs from self are dropped if beta is zero
            return alpha * torch.outer(vec1, vec2)
        else:
            return beta * self + alpha * torch.outer(vec1, vec2)


# CompositeImplicitAutograd - don't register decomp
def atleast_1d(
    arg: Union[TensorLikeType, Sequence[TensorLikeType]], *args: TensorLikeType
) -> Union[TensorLikeType, Tuple[TensorLikeType, ...]]:
    """Reference implementation of :func:`torch.atleast_1d`."""
    if not args and isinstance(arg, collections.abc.Sequence):
        args_ = arg
    else:
        assert not isinstance(arg, collections.abc.Sequence)
        args_ = (arg,) + args
    res = tuple(a if a.ndim >= 1 else unsqueeze(a, 0) for a in args_)
    return res if len(res) > 1 else res[0]


# Helper function with assert to avoid MyPy error
# of incompatible type passed to unsqueeze
def _unsqueeze_atleast(
    at_least_fn: Callable, dim: int, arg: TensorLikeType
) -> TensorLikeType:
    arg_ = at_least_fn(arg)
    assert isinstance(arg_, TensorLike)
    return unsqueeze(arg_, dim)


# CompositeImplicitAutograd - don't register decomp
def atleast_2d(
    arg: Union[TensorLikeType, Sequence[TensorLikeType]], *args: TensorLikeType
) -> Union[TensorLikeType, Tuple[TensorLikeType, ...]]:
    """Reference implementation of :func:`torch.atleast_2d`."""
    if not args and isinstance(arg, collections.abc.Sequence):
        args_ = arg
    else:
        assert not isinstance(arg, collections.abc.Sequence)
        args_ = (arg,) + args
    unsqueeze_atleast_1d = partial(_unsqueeze_atleast, atleast_1d, 0)
    res = tuple(a if a.ndim >= 2 else unsqueeze_atleast_1d(a) for a in args_)
    return res if len(res) > 1 else res[0]


# CompositeImplicitAutograd - don't register decomp
def atleast_3d(
    arg: Union[TensorLikeType, Sequence[TensorLikeType]], *args: TensorLikeType
) -> Union[TensorLikeType, Tuple[TensorLikeType, ...]]:
    """Reference implementation of :func:`torch.atleast_3d`."""
    if not args and isinstance(arg, collections.abc.Sequence):
        args_ = arg
    else:
        assert not isinstance(arg, collections.abc.Sequence)
        args_ = (arg,) + args
    unsqueeze_atleast_2d = partial(_unsqueeze_atleast, atleast_2d, -1)
    res = tuple(a if a.ndim >= 3 else unsqueeze_atleast_2d(a) for a in args_)
    return res if len(res) > 1 else res[0]


def as_strided(
    a: TensorLikeType, size: ShapeType, stride: StrideType, storage_offset: int = 0
) -> TensorLikeType:
    return prims.as_strided(a, size, stride, storage_offset)


def broadcast_shapes(*shapes) -> ShapeType:
    return torch.Size(_broadcast_shapes(*shapes))


@torch.ops.aten.broadcast_tensors.default.py_impl(DispatchKey.CompositeImplicitAutograd)
@torch.ops.aten.broadcast_tensors.default.py_impl(DispatchKey.Meta)
def broadcast_tensors(*tensors) -> List[TensorLikeType]:
    if len(tensors) == 1 and not isinstance(tensors[0], Tensor):
        tensors = tensors[0]
    return list(_maybe_broadcast(*tensors, preserve_cpu_scalar_tensors=False))


# CompositeImplicitAutograd - don't register decomp
def broadcast_to(a: TensorLikeType, size: ShapeType) -> TensorLikeType:
    start = len(size) - len(a.shape)
    dims = tuple(range(start, len(a.shape) + start))
    return prims.broadcast_in_dim(a, size, dims)


@register_decomposition(torch.ops.aten.cat)
@out_wrapper()
@elementwise_type_promotion_wrapper(
    type_promoting_args=("tensors",),
    type_promotion_kind=ELEMENTWISE_TYPE_PROMOTION_KIND.NO_OPMATH,
)
def cat(tensors: TensorSequenceType, dim: int = 0) -> TensorLikeType:
    if len(tensors) == 0:
        msg = "cat expects at least one tensor, but received zero!"
        raise ValueError(msg)

    for tensor in tensors:
        assert isinstance(tensor, TensorLike)

    utils.check_same_device(*tensors, allow_cpu_scalar_tensors=False)

    for t in tensors:
        # match logic in legacy_cat_wrap_dim
        if t.ndim == 1 and t.size(0) == 0:
            continue
        dim = utils.canonicalize_dim(t.ndim, dim)
        utils.validate_idx(t.ndim, dim)
        break

    # Filters tensors with one dimension of length zero
    filtered = tuple(x for x in tensors if not (x.ndim == 1 and x.numel() == 0))
    if len(filtered) == 0:
        t = tensors[0]

        # TODO: fix this to work with meta tensors
        try:
            requires_grad = any(x.requires_grad for x in tensors)
        except Exception:
            requires_grad = False

        return empty((0,), dtype=t.dtype, device=t.device, requires_grad=requires_grad)

    return prims.cat(filtered, dim)


# CompositeImplicitAutograd - don't register decomp
@out_wrapper()
def column_stack(tensors: TensorSequenceType) -> TensorLikeType:
    aligned_tensors = tuple(
        x if x.ndim > 1 else x.reshape((x.numel(), 1)) for x in tensors
    )
    return cat(aligned_tensors, 1)


def conj(input: TensorLikeType) -> TensorLikeType:
    if not utils.is_complex_dtype(input.dtype):
        return input
    if input.is_sparse:
        return torch.conj_physical(input)
    return prims.conj(input)


# This replicates at::constant_pad_nd, defined in ATen/native/PadNd.cpp
@register_decomposition(torch.ops.aten.constant_pad_nd)
def constant_pad_nd(
    input: TensorLikeType, pad: List[int], value: NumberType = 0
) -> TensorLikeType:
    check(
        len(pad) % 2 == 0,
        lambda: f"Length of pad must be even but instead it equals {len(pad)}",
    )

    input_sizes = input.shape
    l_inp = len(input_sizes)

    l_pad = len(pad) // 2
    l_diff = l_inp - l_pad

    check(
        l_inp >= l_pad,
        lambda: "Length of pad should be no more than twice the number of "
        f"dimensions of the input. Pad length is {len(pad)} while the input has "
        f"{l_inp} dimensions.",
    )

    c_input = input
    for i in range(l_diff, l_inp):
        pad_idx = 2 * (l_inp - i - 1)
        if pad[pad_idx] < 0:
            c_input = c_input.narrow(i, -pad[pad_idx], c_input.shape[i] + pad[pad_idx])

        if pad[pad_idx + 1] < 0:
            c_input = c_input.narrow(i, 0, c_input.shape[i] + pad[pad_idx + 1])

    # if none of the pads are positive we can just return the result
    if builtins.all(p <= 0 for p in pad):
        return c_input.clone()

    new_shape = list(input_sizes[:l_diff])

    for i in range(l_pad):
        pad_idx = len(pad) - ((i + 1) * 2)
        new_dim = input_sizes[l_diff + i] + pad[pad_idx] + pad[pad_idx + 1]
        check(
            new_dim > 0,
            lambda: f"The input size {input_sizes[l_diff + i]}, plus negative padding "
            f"{pad[pad_idx]} and {pad[pad_idx + 1]} resulted in a negative output size, "
            f"which is invalid. Check dimension {l_diff + i} of your input.",
        )
        new_shape.append(new_dim)

    memory_format = utils.suggest_memory_format(input)
    output = torch.empty(
        new_shape,
        dtype=input.dtype,
        device=input.device,
        requires_grad=input.requires_grad,
        memory_format=memory_format,
    )

    if value == 0 and input.dtype == torch.bool:
        value = False
    # torch.fill isn't typed to allow complex values
    output = torch.fill(output, value)  # type: ignore[arg-type]

    c_output = output
    for i in range(l_diff, l_inp):
        pad_idx = 2 * (l_inp - i - 1)
        if pad[pad_idx] > 0:
            c_output = c_output.narrow(
                i, pad[pad_idx], c_output.shape[i] - pad[pad_idx]
            )
        if pad[pad_idx + 1] > 0:
            c_output = c_output.narrow(i, 0, c_output.shape[i] - pad[pad_idx + 1])

    prims.copy_to(c_output, c_input)
    return output


def contiguous(
    a: Tensor, *, memory_format: torch.memory_format = torch.contiguous_format
) -> Tensor:
    check(
        memory_format != torch.preserve_format,
        lambda: "preserve memory format is unsupported by the contiguous operator",
    )

    if utils.is_contiguous_for_memory_format(a, memory_format=memory_format):
        return a

    return torch.clone(a, memory_format=memory_format)


@out_wrapper()
def dstack(tensors: TensorSequenceType) -> TensorLikeType:
    check(len(tensors) > 0, lambda: "dstack expects a non-empty TensorList")
    aligned_tensors = atleast_3d(*tensors)
    return cat(aligned_tensors, 2)


@register_decomposition(torch.ops.aten.expand)
def expand(a: Tensor, *shape) -> Tensor:
    # NOTE: cannot use utils.extract_shape_from_varargs here
    # because that also validates the shape, but the shape
    # given to expand may be "invalid"
    if len(shape) == 1 and isinstance(shape[0], Sequence):
        shape = tuple(shape[0])

    check(
        len(shape) >= len(a.shape),
        lambda: "expand: the requested shape has too few dimensions!",
    )

    offset = len(shape) - len(a.shape)
    shape_ = list(shape)
    for idx, x in enumerate(a.shape):
        offset_idx = idx + offset
        requested_length = shape[offset_idx]
        check(
            requested_length == x or x == 1 or requested_length == -1,
            lambda: f"expand: attempting to expand a dimension of length {x}!",
        )

        shape_[offset_idx] = requested_length if requested_length != -1 else x

    # At this point shape must be valid
    utils.validate_shape(shape_)

    return prims.broadcast_in_dim(
        a, shape_, tuple(range(offset, len(a.shape) + offset))
    )


# CompositeImplicitAutograd - don't register decomp
def expand_as(a: Tensor, b: Tensor) -> Tensor:
    return a.expand(b.shape)


def chunk(a: TensorLikeType, chunks: int, dim: int = 0) -> Tuple[TensorLikeType, ...]:
    if chunks <= 0:
        msg = "Expected at least one chunk, but got {0}!".format(chunks)
        raise ValueError(msg)

    dim = utils.canonicalize_dim(a.ndim, dim)
    length = a.shape[dim]
    chunk_size = math.ceil(length / chunks)
    full_chunks = math.floor(length / chunk_size)
    tail_chunk_size = length % chunk_size

    result = []
    for i in range(full_chunks):
        result.append(narrow(a, dim, i * chunk_size, chunk_size))

    if tail_chunk_size != 0:
        result.append(narrow(a, dim, full_chunks * chunk_size, tail_chunk_size))

    return tuple(result)


# Note: flatten, unlike prim.collapse and prim.collapse_view has an inclusive end_dim
# Note: flatten, unlike other shape operators, returns the input tensor on a no-op (unless
# a 0D tensor is flattened, in which case it's returned in 1D)
# CompositeImplicitAutograd - don't register decomp
def flatten(a: TensorLikeType, start_dim: int = 0, end_dim: int = -1) -> TensorLikeType:
    start_dim = utils.canonicalize_dim(a.ndim, start_dim)
    end_dim = utils.canonicalize_dim(a.ndim, end_dim)

    # Short-circuits on no-op
    if start_dim == end_dim and a.ndim != 0:
        return a

    # Tries to take a view
    # TODO: we could look at directing collapse_view to skip its meta function here (unsafe_collapse_view)
    new_shape, new_strides = prims._collapse_view_helper(a, start_dim, end_dim + 1)
    if new_shape is not None:
        return prims.collapse_view(a, start_dim, end_dim + 1)

    # Makes a copy if it can't make a view
    return prims.collapse(a, start_dim, end_dim + 1)


@register_decomposition(torch.ops.aten.flip)
def flip(a: TensorLikeType, dims: DimsSequenceType) -> TensorLikeType:
    if not isinstance(dims, tuple) and not isinstance(dims, list):
        raise ValueError("dims has to be a sequence of ints")
    dims = utils.canonicalize_dims(a.ndim, dims)  # type: ignore[assignment]
    utils.validate_no_repeating_dims(dims)
    return prims.rev(a, dims)


# CompositeImplicitAutograd - don't register decomp
def fliplr(a: TensorLikeType) -> TensorLikeType:
    if a.ndim < 2:
        raise RuntimeError("Input must be >= 2-d.")

    return flip(a, (1,))


# CompositeImplicitAutograd - don't register decomp
def flipud(a: TensorLikeType) -> TensorLikeType:
    if a.ndim < 1:
        raise RuntimeError("Input must be >= 1-d.")

    return flip(a, (0,))


# CompositeImplicitAutograd - don't register decomp
def narrow(a: TensorLikeType, dim: int, start: int, length: int) -> TensorLikeType:
    dim = utils.canonicalize_dim(a.ndim, dim)
    return prims.slice_in_dim(a, start, start + length, axis=dim)


@register_decomposition(torch.ops.aten.narrow_copy)
@out_wrapper()
def narrow_copy(a: TensorLikeType, dim: int, start: int, length: int) -> TensorLikeType:
    # TODO: This must return a sparse tensor if the input is sparse, but refs
    # have no sparse support.  See narrow_copy_sparse in core.
    if a.is_sparse:
        raise NotImplementedError("narrow_copy ref doesn't support sparse tensors")
    return torch.clone(torch.narrow(a=a, dim=dim, start=start, length=length))  # type: ignore[call-overload]


def _normalize(
    a: Tensor, norm_dims: DimsType, eps: float
) -> Tuple[Tensor, Tensor, Tensor]:
    """Computes mean and 1/std of a tensor along norm_dims.

    Used as a helper function for normalization layers.

    Args:
        a (Tensor): input tensor
        norm_dims (DimsType): dimensions to normalize over
        eps (float): epsilon for numerical stability

    Returns:
        out (Tensor): normalized tensor.
        mean (Tensor): mean of the tensor along norm_dims.
        rstd (Tensor): 1/std of the tensor along norm_dims.
    """
    computation_dtype = utils.get_computation_dtype(a.dtype)
    a_acc = _maybe_convert_to_dtype(a, computation_dtype)
    assert isinstance(a_acc, TensorLike)  # to avoid mypy error for var_mean
    biased_var, mean = torch.var_mean(
        a_acc, dim=norm_dims, unbiased=False, keepdim=True
    )
    rstd = torch.rsqrt(biased_var + eps)
    out = (a - mean) * rstd
    return out, mean, rstd


@register_decomposition(torch.ops.aten.native_layer_norm)
def native_layer_norm(
    input: Tensor,
    normalized_shape: ShapeType,
    weight: Optional[Tensor],
    bias: Optional[Tensor],
    eps: float,
) -> Tuple[Tensor, Tensor, Tensor]:
    normalized_ndim = len(normalized_shape)
    utils.check(
        normalized_ndim >= 1,
        lambda: "Expected normalized_shape to be at least 1-dimensional, i.e., "
        + "containing at least one element, but got normalized_shape = "
        + str(normalized_shape),
    )
    # torch.Size([1, 2, 3]) == [1, 2, 3] evaluates to False
    # while torch.Size([1, 2, 3]) == (1, 2, 3) is True
    # therefore we use tuple(normalized_shape)
    utils.check(
        weight is None or weight.shape == tuple(normalized_shape),
        lambda: "Expected weight to be of same shape as normalized_shape, but got "
        + "weight of shape "
        + str(weight.shape)  # type: ignore[union-attr]
        + " and normalized_shape = "
        + str(normalized_shape),
    )
    utils.check(
        bias is None or bias.shape == tuple(normalized_shape),
        lambda: "Expected bias to be of same shape as normalized_shape, but got "
        + "bias of shape "
        + str(bias.shape)  # type: ignore[union-attr]
        + " and normalized_shape = "
        + str(normalized_shape),
    )
    utils.check(
        input.ndim >= normalized_ndim
        and input.shape[(input.ndim - normalized_ndim) :] == tuple(normalized_shape),
        lambda: "Given normalized_shape="
        + str(normalized_shape)
        + ", expected input with shape "
        + str(normalized_shape)
        + ", but got input of size "
        + str(input.shape),
    )

    input = input.contiguous()
    if weight is not None:
        weight = weight.contiguous()
    if bias is not None:
        bias = bias.contiguous()

    axis = input.ndim - normalized_ndim
    reduction_dims = list(range(axis, input.ndim))
    out, mean, rstd = _normalize(input, reduction_dims, eps)

    if weight is None and bias is not None:
        out = out + bias
    elif weight is not None and bias is None:
        out = out * weight
    elif weight is not None and bias is not None:
        out = out * weight + bias

    out = prims.convert_element_type(out, input.dtype)
    if input.device.type == "cpu":
        mean = prims.convert_element_type(mean, input.dtype)
        rstd = prims.convert_element_type(rstd, input.dtype)
    return (out, mean, rstd)


# TODO: Adding this as a meta function causes functorch tests to fail when compiled with debug mode.
# test/test_eager_transforms.py::TestFunctionalizeCPU::test_functionalize_fx_transpose_simple_cpu
@register_decomposition(torch.ops.aten.permute)
def permute(a: TensorLikeType, *dims) -> TensorLikeType:
    _permutation = utils.canonicalize_dims(
        a.ndim, utils.extract_dims_from_varargs(dims)
    )
    return prims.transpose(a, _permutation)


# Get the new shape and stride after applying unfold to an input tensor
def _get_unfold_shape_stride(
    a_shape: ShapeType, a_stride: StrideType, dimension: int, size: int, step: int
):
    a_ndim = len(a_shape)
    dim = utils.canonicalize_dim(a_ndim, dimension, wrap_scalar=True)
    max_size = 1 if a_ndim == 0 else a_shape[dim]
    last_stride = 1 if a_ndim == 0 else a_stride[dim]

    utils.check(
        size <= max_size,
        lambda: f"Maximum size for tensor at dimension {dim} is {max_size} but size is {size}",
    )

    utils.check(
        step > 0,
        lambda: f"Step is {step} but must be > 0",
    )

    shape = list(a_shape)
    strides = list(a_stride)
    shape.append(size)
    strides.append(last_stride)
    if dim < a_ndim:
        shape[dim] = (shape[dim] - size) // step + 1
        strides[dim] *= step
    return shape, strides


@register_decomposition(torch.ops.aten.repeat)
def repeat(a: Tensor, *repeat_shape) -> Tensor:
    repeat_shape = utils.extract_shape_from_varargs(repeat_shape, validate=False)
    utils.check(
        len(repeat_shape) >= len(a.shape),
        lambda: "repeat: Number of dimensions of repeat dims can not be smaller than number of dimensions of tensor",
    )

    if len(repeat_shape) == 0:
        return torch.clone(a)

    num_new_dimensions = len(repeat_shape) - a.ndim
    padded_shape = [1] * num_new_dimensions
    for dim_size in a.shape:
        padded_shape.append(dim_size)

    target_shape = tuple(
        padded_size * repeat_size
        for padded_size, repeat_size in zip(padded_shape, repeat_shape)
    )

    # return an empty tensor if one of the repeat_shape dimensions is zero
    if 0 in repeat_shape:
        return torch.empty(
            target_shape,
            dtype=a.dtype,
            device=a.device,
            requires_grad=a.requires_grad,
            memory_format=utils.suggest_memory_format(a),
        )

    urtensor_shape = target_shape
    urtensor_stride = utils.make_contiguous_strides_for(target_shape)
    for dim, dim_size in enumerate(padded_shape):
        # repeat each dimension by using unfold_copy operation
        urtensor_shape, urtensor_stride = _get_unfold_shape_stride(
            urtensor_shape, urtensor_stride, dim, dim_size, max(dim_size, 1)
        )

    # derive permute order by sorting urtensor strides
    enumerated_stride = list(enumerate(urtensor_stride))
    enumerated_stride.sort(key=lambda item: item[1], reverse=True)
    permute_order, sorted_stride = zip(*enumerated_stride)

    # add new and expand dimensions according to urtensor
    repeat_xtensor = a.expand(urtensor_shape)

    # clone tensor to concretize expanded dimensions
    cloned_result = torch.clone(repeat_xtensor)

    # transpose axis so strides are in sorted order
    permuted_result = cloned_result.permute(permute_order)

    # reshape to get contiguous tensor with correct target shape
    return permuted_result.reshape(target_shape)


def _reshape_view_helper(a: TensorLikeType, *shape, allow_copy: bool) -> TensorLikeType:
    # Creates a valid shape
    shape = utils.extract_shape_from_varargs(shape, validate=False)
    # Reshape may be given a shape with a -1 length
    # This indicates that the dimension's length should be inferred
    shape = utils.infer_size(shape, a.numel())

    # Short-circuits if shape is the same
    if tuple(a.shape) == tuple(shape):
        return prims.view_of(a)

    # Special-cases tensors with no elements
    if a.numel() == 0:
        return as_strided(a, shape, utils.make_contiguous_strides_for(shape))

    # Special-cases reshaping zero dim tensors
    if a.ndim == 0:
        _a = a
        for length in shape:
            assert length == 1
            _a = unsqueeze(_a, -1)
        return _a

    # Special-cases reshaping to zero dim tensors
    if len(shape) == 0:
        _a = a
        for length in a.shape:
            assert length == 1
            _a = squeeze(_a, -1)
        return _a

    # Handles general case: a 1+D tensor reshaped into a distinct 1+D shape

    # NOTE [Reshape Algorithm]
    # This algorithm works by attempting to greedily construct the desired dimensions in
    # the output shape, left to right. It does this by, conceptually, accumulating
    # dimensions of the original tensor, also left to right, until the dimension
    # can be constructed using prims.split_dim.
    # The algorithm also has special handling for tail squeezes/unsqueezes, like
    # if a reshape from (5, 5) to (5, 5, 1) or vice versa.
    #
    # This algorithm does not flatten the original tensor and then split dims as appropriate
    # because that would create copies more often than this algorithm. flatten is the only
    # operation below which can create a view or a copy, and while it prefers creating
    # views it may sometimes create a copy if the tensor's strides do not permit a view.
    # As a result, this algorithm tries to minimize flattening.
    #
    # Note that a better version of this algorithm may exist. Regions which could be
    # flattened without creating a copy can be identified in advance, and that might
    # allow fewer flatten calls or faster short-circuiting to make a copy.
    idx = 0
    a_ = a
    for length in shape:
        # Handles tail unsqueezes
        if idx >= a_.ndim:
            assert length == 1
            last_dim = a_.ndim - 1
            # NOTE: using split_dim instead of unsqueeze may seem silly here,
            # but it's necessary to get the strides correct
            a_ = prims.split_dim(a_, last_dim, a_.shape[last_dim])
            idx = idx + 1
            continue

        # Skips dimensions that are already the correct length
        if length == a_.shape[idx]:
            idx = idx + 1
            continue

        # Gathers enough original dimensions such that this new dimension can be created
        # Note that this accumulation will terminate because we've verified a and the shape
        # specify the same number of elements above
        accum = a_.shape[idx]
        end = idx
        while accum % length != 0:
            end = end + 1
            accum = accum * a_.shape[end]
        if end != idx:
            # NOTE: in this case multiple dimensions must be flatten to create the desired dimension
            # This flattening is why reshape sometimes creates a copy -- because flattening
            # may return a view of a copy

            # Checks if collapse can be a view and short-circuits to copying reshape if it can't
            new_shape, new_strides = prims._collapse_view_helper(a_, idx, end + 1)
            if new_shape is None:
                if allow_copy:
                    return prims.reshape(a, shape)

                msg = "Cannot view a tensor with shape {0} and strides {1} as a tensor with shape {2}!".format(
                    a.shape, a.stride(), shape
                )
                raise ValueError(msg)

            a_ = flatten(a_, idx, end)

        # Splits the (possibly flattened) dimension to create the desired dim length
        if accum != length:
            a_ = prims.split_dim(a_, idx, length)

        idx = idx + 1

    # Squeezes tail
    while idx < a_.ndim:
        assert a_.shape[idx] == 1
        a_ = squeeze(a_, idx)

    return a_


# CompositeImplicitAutograd - don't register decomp
# NOTE: shape is a vararg because Tensor.reshape can be called with as
# Tensor.reshape(a, b, c) or Tensor.reshape((a, b, c)) Function call
# torch.reshape doesn't support unpacked shapes
def reshape(a: TensorLikeType, *shape: ShapeType) -> TensorLikeType:
    return _reshape_view_helper(a, *shape, allow_copy=True)


# CompositeImplicitAutograd - don't register decomp
def reshape_as(self: TensorLikeType, other: TensorLikeType) -> TensorLikeType:
    return self.reshape(other.size())


@register_decomposition(torch.ops.aten.roll)
def roll(
    a: TensorLikeType, shifts: DimsType, dims: DimsType = tuple()
) -> TensorLikeType:
    """Reference implementation of :func:`torch.roll`."""
    dims = utils.canonicalize_dims(a.ndim, dims)
    # ATen specifies int[1] type for shifts and dims which expands integers to tuples of length 1
    if not isinstance(shifts, Iterable):
        shifts = (shifts,)
    if not isinstance(dims, Iterable):
        dims = (dims,)

    # Avoid modulo by zero
    if a.numel() == 0:
        # Keeping this as ref for now as FakeTensor runs into some issues with complex tensors
        return clone(a)

    len_shifts = len(shifts)
    len_dims = len(dims)
    if len_shifts != 1 or len_dims != 1:
        if len_shifts == 0:
            raise RuntimeError("`shifts` required")
        # Takes care of the case when dims is not specified (default)
        # By default, the tensor is flattened before shifting, after which the original shape is restored
        if len_dims == 0 and len_shifts == 1:
            return torch.roll(torch.flatten(a), shifts, 0).view(a.shape)
        if len_shifts != len_dims:
            raise RuntimeError(
                f"shifts and dimensions must align. shifts: {len_shifts}, dims: {len_dims}"
            )
        assert len_dims > 1
        tail_shifts = shifts[1:]
        tail_dims = dims[1:]
        first_dim_rolled = torch.roll(a, shifts[0], dims[0])
        return torch.roll(first_dim_rolled, tail_shifts, tail_dims)

    # This path is taken when only one dimension is rolled
    # For example to get `first_dim_rolled` above
    dim = dims[0]
    size = a.shape[dim]
    start = (size - shifts[0]) % size
    t0 = torch.narrow(a, dim, start, size - start)
    t1 = torch.narrow(a, dim, 0, start)
    return torch.cat((t0, t1), dim)


@register_decomposition(torch.ops.aten.rot90)
def rot90(
    a: TensorLikeType, k: int = 1, dims: DimsSequenceType = (0, 1)
) -> TensorLikeType:
    """Reference implementation of :func:`torch.rot90`."""
    if len(dims) != 2:
        raise RuntimeError(
            f"expected total rotation dims == 2, but got dims = {len(dims)}"
        )
    if a.ndim < 2:
        raise RuntimeError(f"expected total dims >= 2, but got total dims = {a.ndim}")

    # Do this after the initial checks to be compatible with the behavior in
    # core.
    dims = utils.canonicalize_dims(a.ndim, dims)

    if dims[0] == dims[1]:
        raise RuntimeError(
            f"expected rotation dims to be different, but got dim0 = {dims[0]} and dim1 = {dims[1]}"
        )
    k = k % 4  # Rotation direction is from the second towards the first axis for k < 0
    if k == 1:
        return torch.transpose(torch.flip(a, (dims[1],)), dims[0], dims[1])
    elif k == 2:
        return torch.flip(a, dims)
    elif k == 3:
        return torch.transpose(torch.flip(a, (dims[0],)), dims[0], dims[1])
    else:
        return clone(a)


def _check_stack_inputs(tensors: TensorSequenceType) -> None:
    entry_shape = tensors[0].shape
    for i in range(1, len(tensors)):
        assert tensors[i].shape == entry_shape, (
            f"stack expects each tensor to be equal size, but got {entry_shape} at entry 0"
            f"and {tensors[i].shape} at entry {i}"
        )


@register_decomposition(torch.ops.aten.stack)
@out_wrapper()
def stack(tensors: TensorSequenceType, dim: int = 0) -> TensorLikeType:
    assert len(tensors) > 0, "stack expects a non-empty TensorList"
    wrapped_dim = utils.canonicalize_dim(tensors[0].ndim + 1, dim)
    # Refs need sparse support to check other condition
    if wrapped_dim < tensors[0].ndim:  # and not tensors[0].is_sparse:
        _check_stack_inputs(tensors)
        result_sizes = list(tensors[0].shape)
        result_sizes.insert(wrapped_dim, len(tensors))
        out = torch.cat(tensors, wrapped_dim)
        return out.view(result_sizes)

    # If dim == tensors[0].ndim, view cannot efficiently handle it
    return torch.cat([t.unsqueeze(wrapped_dim) for t in tensors], dim)


# CompositeImplicitAutograd - don't register decomp
@out_wrapper()
def softmax(
    a: TensorLikeType,
    dim: int,
    dtype: Optional[torch.dtype] = None,
) -> TensorLikeType:
    result_dtype = dtype or a.dtype
    computation_dtype = utils.get_computation_dtype(result_dtype)
    a_ = _maybe_convert_to_dtype(a, computation_dtype)
    a_max = amax(a_, dim, keepdim=True)
    a_exp = exp(a_ - a_max)
    return _maybe_convert_to_dtype(
        true_divide(a_exp, sum(a_exp, dim, keepdim=True)), result_dtype
    )  # type: ignore[return-value]


# CompositeImplicitAutograd - don't register decomp
@out_wrapper()
def hstack(tensors: TensorSequenceType) -> TensorLikeType:
    check(len(tensors) > 0, lambda: "hstack expects a non-empty TensorList")
    aligned_tensors = atleast_1d(*tensors)
    if aligned_tensors[0].ndim == 1:
        return cat(aligned_tensors, 0)
    return cat(aligned_tensors, 1)


# CompositeImplicitAutograd - don't register decomp
@out_wrapper()
def vstack(tensors: TensorSequenceType) -> TensorLikeType:
    check(len(tensors) > 0, lambda: "vstack expects a non-empty TensorList")
    aligned_tensors = atleast_2d(*tensors)
    return cat(aligned_tensors, 0)


# CompositeImplicitAutograd - don't register decomp
def unflatten(a: TensorLikeType, dim: int, sizes: ShapeType) -> TensorLikeType:
    dim = utils.canonicalize_dim(a.ndim, dim)
    utils.check(len(sizes) != 0, lambda: "unflatten: sizes must be non-empty")
    return a.view(tuple(a.shape[:dim]) + tuple(sizes) + tuple(a.shape[dim + 1 :]))


@register_decomposition(torch.ops.aten.unbind)
def unbind(t: TensorLikeType, dim: int = 0) -> TensorSequenceType:
    dim = utils.canonicalize_dim(t.ndim, dim)
    check(
        len(t.shape) > 0,
        lambda: "dimension specified as 0 but tensor has no dimensions",
        IndexError,
    )
    return tuple(
        torch.squeeze(s, dim) for s in torch.tensor_split(t, t.shape[dim], dim)
    )


@register_decomposition(torch.ops.aten.index_copy)
@out_wrapper()
def index_copy(x: TensorLike, dim: int, index: TensorLike, tensor: TensorLike):
    return x.clone().index_copy_(dim, index, tensor)


@register_decomposition(torch.ops.aten.index_copy_)
def index_copy_(x: TensorLike, dim: int, index: TensorLike, tensor: TensorLike):
    dim = utils.canonicalize_dims(x.ndim, dim)
    utils.check(
        index.ndim <= 1,
        lambda: f"Index should have dimension 1 or 0 (got {index.ndim})",
    )
    # Treat scalars as elements of \R^1
    y = x.unsqueeze(0) if x.ndim == 0 else x
    idx = (slice(None),) * dim + (index,)
    y[idx] = tensor
    return x


@register_decomposition(torch.ops.aten.index_fill)
def index_fill(
    x: TensorLike, dim: int, index: TensorLike, value: Union[NumberType, TensorLike]
):
    return x.clone().index_fill_(dim, index, value)  # type: ignore[arg-type]


@register_decomposition(torch.ops.aten.index_fill_)
def index_fill_(
    x: TensorLike, dim: int, index: TensorLike, value: Union[NumberType, TensorLike]
):
    if isinstance(value, TensorLike):
        utils.check(
            value.ndim == 0,
            lambda: "Only supports 0-dimensional value tensor. "  # type: ignore[union-attr]
            f"Got a tensor with {value.ndim} dimensions.",
        )  # type: ignore[arg-type]
        return x.clone().index_copy_(dim, index, value)
    dim = utils.canonicalize_dims(x.ndim, dim)
    utils.check(
        index.ndim <= 1,
        lambda: f"Index should have dimension 1 or 0 (got {index.ndim})",
    )
    idx = (slice(None),) * dim + (index,)
    # Treat scalars as elements of \R^1
    y = x.unsqueeze(0) if x.ndim == 0 else x
    y[idx] = value  # type: ignore[assignment]
    return x


@register_decomposition(torch.ops.aten.index_add)
@out_wrapper()
def index_add(
    x: TensorLike,
    dim: int,
    index: TensorLike,
    tensor: TensorLike,
    *,
    alpha: NumberType = 1,
):
    # index_add always returns a new contiguous tensor
    return x.clone(memory_format=torch.contiguous_format).index_add_(
        dim, index, tensor, alpha=alpha  # type: ignore[arg-type]
    )


@register_decomposition(torch.ops.aten.index_select)
@out_wrapper()
def index_select(x: TensorLike, dim: int, index: TensorLike):
    dim = utils.canonicalize_dims(x.ndim, dim)
    utils.check(
        index.ndim <= 1,
        lambda: f"Index should have dimension 1 or 0 (got {index.ndim})",
    )
    # Treat scalars as elements of \R^1
    if x.ndim == 0:
        # we cannot write `x.unsqueeze(0)[index].squeeze(0).clone()`
        # as tensor[index] will trigger index.item() if index is a 0-dim tensor
        # and .item() cannot be symbolically traced with FakeTensor.
        return torch.ops.aten.index(x.unsqueeze(0), [index]).squeeze(0).clone()
    idx = (slice(None),) * dim + (index,)
    return x[idx]


# Note: although squeeze is documented as having the out= kwarg it doesn't
@register_decomposition(torch.ops.aten.squeeze)
def squeeze(a: TensorLikeType, dim: Optional[int] = None) -> TensorLikeType:
    if dim is not None:
        dim = utils.canonicalize_dim(a.ndim, dim)
        # Short-circuits if the tensor has no dimensions
        if len(a.shape) == 0:
            assert dim == 0
            return prims.view_of(a)

        # Note: squeeze does not modify tensors when the given dim is not a dimension of length 1
        if a.shape[dim] != 1:
            return prims.view_of(a)
        return prims.squeeze(a, (dim,))

    dims = tuple(idx for idx in range(len(a.shape)) if a.shape[idx] == 1)
    return prims.squeeze(a, dims)


# Note: does not work with TensorMetas because of data-dependent control-flow
# CompositeImplicitAutograd - don't register decomp
def tensor_split(
    a: TensorLikeType,
    indices_or_sections: Union[Tensor, DimsType],
    dim: int = 0,
) -> Tuple[TensorLikeType, ...]:
    _dim = utils.canonicalize_dim(a.ndim, dim)
    if a.ndim == 0:
        msg = "tensor_split: received a rank zero tensor, but expected a tensor of rank one or greater!"
        raise ValueError(msg)

    # If indices_or_sections is a tensor, it must be a CPU Long tensor
    if isinstance(indices_or_sections, TensorLike):
        if not indices_or_sections.device.type == "cpu":
            msg = "tensor_split: if indices_or_sections is a tensor it must be on the CPU, but received one on {0}".format(
                indices_or_sections.device
            )
            raise ValueError(msg)
        if indices_or_sections.dtype != torch.long:
            msg = "tensor_split: if indices_or_sections is a tensor it must have long dtype, "
            " but received one with dtype {0}".format(indices_or_sections.dtype)
            raise ValueError(msg)

    # Case 0 -- indices_or_sections is an integer or a scalar tensor n and a is split along dim into n parts of equal-ish length
    if isinstance(indices_or_sections, IntLike) or (
        isinstance(indices_or_sections, TensorLike) and indices_or_sections.ndim == 0
    ):
        sections: int = (
            indices_or_sections  # type: ignore[assignment]
            if isinstance(indices_or_sections, Number)
            else indices_or_sections.item()
        )

        if sections <= 0:
            msg = "tensor_split: number of sections must be greater than 0, but was {0}".format(
                sections
            )
            raise ValueError(msg)

        splits = []
        dim_size = a.shape[_dim]
        min_split_size = math.floor(dim_size / sections)
        num_splits_one_extra = dim_size % sections
        start_idx = 0
        for split_idx in range(sections):
            split_size = (
                min_split_size + 1
                if (split_idx < num_splits_one_extra)
                else min_split_size
            )
            s = prims.slice_in_dim(a, start_idx, start_idx + split_size, axis=_dim)
            splits.append(s)
            start_idx = start_idx + split_size

        return tuple(splits)
    # Case 1 -- indices_or_sections is a sequence of integers or a 1D tensor describing the splits
    else:
        indices = indices_or_sections
        if isinstance(indices_or_sections, TensorLike):
            if indices_or_sections.ndim != 1:
                msg = "tensor_split: non-scalar indices_or_sections tensors must have only one dimension, "
                "but received a tensor with {0} dimensions".format(
                    indices_or_sections.ndim
                )
                raise ValueError(msg)

            indices = indices_or_sections.tolist()

        splits = []
        start_idx = 0
        for x in indices:
            splits.append(prims.slice_in_dim(a, start_idx, x, axis=_dim))
            start_idx = x
        splits.append(prims.slice_in_dim(a, start_idx, a.shape[_dim], axis=_dim))
        return tuple(splits)


# CompositeImplicitAutograd - don't register decomp
def hsplit(
    a: TensorLikeType, indices_or_sections: DimsType
) -> Tuple[TensorLikeType, ...]:
    check(
        a.ndim >= 1,
        lambda: (
            "torch.hsplit requires a tensor with at least 1 dimension, but got a tensor with "
            + str(a.ndim)
            + " dimensions!"
        ),
    )
    dim = 0 if a.ndim == 1 else 1
    if isinstance(indices_or_sections, IntLike):
        split_size = indices_or_sections
        check(
            (split_size != 0 and a.shape[dim] % split_size == 0),
            lambda: (
                "torch.hsplit attempted to split along dimension "
                + str(dim)
                + ", but the size of the dimension "
                + str(a.shape[dim])
                + " is not divisible by the split_size "
                + str(split_size)
                + "!"
            ),
        )
        return tensor_split(a, split_size, dim)

    check(
        isinstance(indices_or_sections, (list, tuple)),
        lambda: (
            "hsplit(): received an invalid combination of arguments. "
            "Expected indices_or_sections to be of type int, list of ints or tuple of ints "
            f"but got type {type(indices_or_sections)}"
        ),
        exc_type=TypeError,
    )

    split_sizes = indices_or_sections
    return tensor_split(a, split_sizes, dim)


# CompositeImplicitAutograd - don't register decomp
def vsplit(
    a: TensorLikeType, indices_or_sections: DimsType
) -> Tuple[TensorLikeType, ...]:
    check(
        a.ndim >= 2,
        lambda: (
            "torch.vsplit requires a tensor with at least 2 dimension, but got a tensor with "
            + str(a.ndim)
            + " dimensions!"
        ),
    )
    if isinstance(indices_or_sections, IntLike):
        split_size = indices_or_sections
        check(
            (split_size != 0 and a.shape[0] % split_size == 0),
            lambda: (
                "torch.vsplit attempted to split along dimension 0 "
                + ", but the size of the dimension "
                + str(a.shape[0])
                + " is not divisible by the split_size "
                + str(split_size)
                + "!"
            ),
        )
        return tensor_split(a, split_size, 0)

    check(
        isinstance(indices_or_sections, (list, tuple)),
        lambda: (
            "vsplit(): received an invalid combination of arguments. "
            "Expected indices_or_sections to be of type int, list of ints or tuple of ints "
            f"but got type {type(indices_or_sections)}"
        ),
        exc_type=TypeError,
    )

    split_sizes = indices_or_sections
    return tensor_split(a, split_sizes, 0)


@register_decomposition(torch.ops.aten.diag.out)
@out_wrapper()
def diag(
    self: TensorLikeType,
    offset: int = 0,
) -> TensorLikeType:
    ndim = self.dim()
    utils.check(
        ndim in (1, 2), lambda: f"diag(): Supports 1D or 2D tensors. Got {ndim}D"
    )
    if ndim == 1:
        return torch.diag_embed(self, offset)
    else:
        return torch.diagonal_copy(self, offset)


<<<<<<< HEAD
@register_decomposition(torch.ops.aten.diagonal_scatter)
@out_wrapper()
def diagonal_scatter(
    input: TensorLikeType,
    src: TensorLikeType,
    offset: int = 0,
    dim1: int = 0,
    dim2: int = 1,
) -> TensorLikeType:
    out = input.clone()
    diag = out.diagonal(offset, dim1, dim2)
    check(
        diag.shape == src.shape,
        lambda: "expected src to have a size equal to the diagonal of the input."
        f"Got {src.shape} for a diagonal of shape {diag.shape}",
    )
    copy_to(diag, src)
    return out


@register_decomposition(torch.ops.aten.diagonal, disable_meta=True)
=======
@register_decomposition(torch.ops.aten.diagonal)
>>>>>>> 5e4bbaa7
def diagonal(
    self: TensorLikeType,
    offset: int = 0,
    dim1: int = 0,
    dim2: int = 1,
) -> TensorLikeType:
    """
    Reference implementation of torch.diagonal
    """
    num_dims = self.dim()
    dim1 = utils.canonicalize_dim(idx=dim1, rank=num_dims)
    dim2 = utils.canonicalize_dim(idx=dim2, rank=num_dims)

    check(
        dim1 != dim2, lambda: f"diagonal dimensions cannot be identical {dim1}, {dim2}"
    )

    storage_offset = self.storage_offset()

    if offset >= 0:
        diag_size = max(min(self.size()[dim1], self.size()[dim2] - offset), 0)
    else:
        diag_size = max(min(self.size()[dim1] + offset, self.size()[dim2]), 0)

    if diag_size > 0:
        if offset >= 0:
            storage_offset += offset * self.stride()[dim2]
        else:
            storage_offset -= offset * self.stride()[dim1]

    sizes = [s for i, s in enumerate(self.size()) if i not in (dim1, dim2)]
    sizes.append(diag_size)

    strides = [s for i, s in enumerate(self.stride()) if i not in (dim1, dim2)]
    strides.append(self.stride()[dim1] + self.stride()[dim2])

    result = self.as_strided(size=sizes, stride=strides, storage_offset=storage_offset)

    return result


diagonal_copy = _make_copy_from_view(diagonal)


@register_decomposition(torch.ops.aten.diag_embed)
def diag_embed(
    t: TensorLikeType,
    offset: int = 0,
    dim1: int = -2,
    dim2: int = -1,
) -> TensorLikeType:
    """
    Reference implementation of torch.diag_embed
    """
    # as per the docs, exchanging dims is equivalent to changing the sign of
    # offset
    if dim1 > dim2:
        dim1, dim2 = dim2, dim1
        offset = -offset

    # convert from negative dims
    rank = t.ndim + 1
    dim1 = utils.canonicalize_dim(rank=rank, idx=dim1)
    dim2 = utils.canonicalize_dim(rank=rank, idx=dim2)

    check(
        dim1 != dim2, lambda: f"diagonal dimensions cannot be identical {dim1}, {dim2}"
    )

    # as per the docs, the size of last dim is placed at dim1 and dim2
    last_dim = t.size(-1)

    if offset != 0:
        # add padding to match the new size
        t_shape = list(t.shape)
        t_shape[-1] = builtins.abs(offset)
        z = torch.zeros(t_shape, dtype=t.dtype, device=t.device, requires_grad=False)
        pair = (z, t) if offset > 0 else (t, z)
        t = torch.cat(pair, dim=-1)
        # make sure the diagonal always has the same size
        last_dim += builtins.abs(offset)

    # preserve original data, but place 1 at dim1 and move last dim to dim2
    t = t.unsqueeze(dim1).movedim(-1, dim2)

    # generate ranges shifting indices based on offset
    a_range = torch.arange(last_dim, device=t.device, dtype=torch.int64)
    b_range = torch.arange(
        offset, last_dim + offset, device=t.device, dtype=torch.int64
    )

    # broadcast
    cond = a_range == b_range.unsqueeze(-1)
    cond_shape = [last_dim if i in (dim1, dim2) else 1 for i in range(len(t.shape))]
    cond = cond.reshape(cond_shape)

    # aten.diag_embed always returns a new contiguous tensor
    # contiguous() is needed to correctly model the output stride
    return utils.mask_tensor(cond, t).contiguous()


# CompositeImplicitAutograd - don't register decomp
def dsplit(a: TensorLikeType, sections: DimsType) -> TensorSequenceType:
    if a.ndim < 3:
        raise RuntimeError(
            f"torch.dsplit requires a tensor with at least 3 dimension, but got a tensor with {a.ndim} dimensions!"
        )
    if isinstance(sections, IntLike) and (sections == 0 or a.shape[2] % sections != 0):
        raise RuntimeError(
            "torch._refs.dsplit attempted to split along dimension 2, "
            + f"but the size of the dimension {a.shape[2]} is not divisible by the split_size {sections}!"
        )
    return tensor_split(a, sections, 2)


@register_decomposition(torch.ops.aten.t.default)
def t(a: TensorLikeType):
    # TODO: Add sparse support
    # if a.is_sparse:
    #     sparse_dim = a.sparse_dim()
    #     dense_dim = a.dense_dim()
    #     if not (sparse_dim <= 2 and dense_dim == 0):
    #         raise RuntimeError(
    #             f"t() expects a tensor with <= 2 sparse and 0 dense dimensions, but got {sparse_dim} sparse and"
    #             f"{dense_dim} dense dimensions"
    #         )
    if a.ndim > 2:
        raise RuntimeError(
            f"t() expects a tensor with <= 2 dimensions, but self is {a.ndim}D"
        )
    return torch.transpose(a, 0, 0 if a.ndim < 2 else 1)


# CompositeImplicitAutograd - don't register decomp
def T(a: TensorLikeType) -> TensorLikeType:
    # n != 2 && n != 0 is deprecated in regular PyTorch.
    check(
        a.ndim in (0, 2),
        lambda: (
            "The use of `x.T` on tensors of dimension other than 0 or 2 "
            "to reverse their shape is not supported."
        ),
    )
    return a.t()


@register_decomposition(torch.ops.aten.transpose)
def transpose(a: TensorLikeType, dim0: int, dim1: int) -> TensorLikeType:
    _dim0, _dim1 = utils.canonicalize_dims(a.ndim, (dim0, dim1))  # type: ignore[misc]

    if a.ndim <= 1 or dim0 == dim1:
        return prims.view_of(a)

    _permutation = list(range(0, a.ndim))
    _permutation[_dim0] = _dim1
    _permutation[_dim1] = _dim0
    return torch.permute(a, _permutation)


# Aliases for transpose
swap_axes = transpose


@register_decomposition(torch.ops.aten.unfold)
def unfold(
    self: TensorLikeType, dimension: int, size: int, step: int
) -> TensorLikeType:
    shape, strides = _get_unfold_shape_stride(
        self.shape, self.stride(), dimension, size, step
    )
    return self.as_strided(shape, strides)


@register_decomposition(torch.ops.aten.unfold_copy)
@out_wrapper()
def unfold_copy(self: TensorLikeType, dimension: int, size: int, step: int):
    return self.unfold(dimension, size, step).clone(
        memory_format=torch.contiguous_format
    )


@register_decomposition(torch.ops.aten.cumsum)
def cumsum(
    a: TensorLikeType,
    dim: int,
    *,
    keepdim: bool = False,
    dtype: Optional[torch.dtype] = None,
    out: Optional[Tensor] = None,
) -> TensorLikeType:
    # We implement all the kwargs of a reduction. ATen just handles dtype
    # nb. This decomposition may not be as efficient as a backend-specific implementation
    ndim = a.ndim
    dim = utils.canonicalize_dim(ndim, dim)
    if ndim == 0:
        return sum(a.unsqueeze(0), dim=0, keepdim=keepdim, dtype=dtype, out=out)
    a = a.unsqueeze(dim + 1)
    rg = torch.arange(a.shape[dim], device=a.device)
    mask = rg.unsqueeze(1) <= rg
    for _ in range(ndim - dim - 1):
        mask = mask.unsqueeze(-1)
    masked_a = utils.mask_tensor(mask, a)
    return sum(masked_a, dim=dim, keepdim=keepdim, dtype=dtype, out=out)


@register_decomposition(torch.ops.aten.unsqueeze)
def unsqueeze(a: TensorLikeType, dim: int) -> TensorLikeType:
    # Note that unsqueeze canonicalizes with rank + 1 because it allows
    # a new innermost dimension to be specified
    ndim = a.ndim + 1
    dim = utils.canonicalize_dim(ndim, dim)
    return prims.expand_dims(a, (dim,), ndim=ndim)


# NOTE: shape is a vararg because Tensor.reshape can be called with as
# Tensor.view(a, b, c) or Tensor.view((a, b, c)) Function call torch.view
# doesn't support unpacked shapes
# TODO: Turn this into a decomposition (currently fails on reshape meta tests)
@register_decomposition(torch.ops.aten.view)
def view(a: TensorLikeType, *shape: ShapeType) -> TensorLikeType:
    return _reshape_view_helper(a, *shape, allow_copy=False)


# CompositeImplicitAutograd - don't register decomp
def view_as(self: TensorLikeType, other: TensorLikeType) -> TensorLikeType:
    return self.view(other.size())


# CompositeImplicitAutograd - don't register decomp
def ravel(a: TensorLikeType) -> TensorLikeType:
    return reshape(a, (-1,))


@register_decomposition(torch.ops.aten.empty.memory_format)
@out_wrapper()
def empty(
    *shape,
    dtype: Optional[torch.dtype] = None,
    layout: torch.layout = torch.strided,
    device: Optional[torch.device] = None,
    requires_grad: bool = False,
    pin_memory: bool = False,
    memory_format: torch.memory_format = torch.contiguous_format,
) -> TensorLikeType:
    check(
        memory_format != torch.preserve_format,
        lambda: "torch.empty: the Preserve memory format is not supported",
    )

    shape = utils.extract_shape_from_varargs(shape)

    if memory_format == torch.contiguous_format:
        strides = utils.make_contiguous_strides_for(shape)
    elif memory_format == torch.channels_last_3d:
        strides = utils.make_channels_last_3d_strides_for(shape)
    else:  # memory_format == torch.channels_last
        check(
            memory_format == torch.channels_last,
            lambda: f"torch.empty: received an unknown memory format {memory_format}!",
        )
        strides = utils.make_channels_last_2d_strides_for(shape)

    return torch.empty_strided(
        shape,
        strides,
        dtype=dtype,
        layout=layout,
        device=device,
        pin_memory=pin_memory,
        requires_grad=requires_grad,
    )


@register_decomposition(torch.ops.aten.new_empty)
def new_empty(
    a: TensorLikeType,
    size: ShapeType,
    *,
    dtype: Optional[torch.dtype] = None,
    layout: Optional[torch.layout] = None,
    device: Optional[torch.device] = None,
    pin_memory: bool = False,
) -> TensorLikeType:

    dtype = a.dtype if dtype is None else dtype
    layout = a.layout if layout is None else layout
    device = a.device if device is None else device

    return torch.empty(
        size,
        dtype=dtype,
        device=device,
        pin_memory=pin_memory,
        layout=layout,
    )


@register_decomposition(torch.ops.aten.new_empty_strided)
def new_empty_strided(
    a: TensorLikeType,
    size: ShapeType,
    stride: StrideType,
    *,
    dtype: Optional[torch.dtype] = None,
    layout: Optional[torch.layout] = None,
    device: Optional[torch.device] = None,
    pin_memory: bool = False,
) -> TensorLikeType:
    """
    Reference implementation of torch.Tensor.new_empty_strided
    """

    dtype = a.dtype if dtype is None else dtype
    layout = a.layout if layout is None else layout
    device = a.device if device is None else device

    return torch.empty_strided(
        size,
        stride,
        dtype=dtype,
        device=device,
        pin_memory=pin_memory,
        layout=layout,
    )


@register_decomposition(torch.ops.aten.zeros.default)
@out_wrapper()
def zeros(
    *size,
    dtype: Optional[torch.dtype] = None,
    layout: torch.layout = torch.strided,
    device: Optional[torch.device] = None,
    pin_memory: bool = False,
    requires_grad: bool = False,
) -> TensorLikeType:
    size = utils.extract_shape_from_varargs(size)

    if dtype is None:
        dtype = torch.get_default_dtype()

    return torch.full(
        size,
        False if dtype == torch.bool else 0,
        dtype=dtype,
        layout=layout,
        device=device,
        pin_memory=pin_memory,
        requires_grad=requires_grad,
    )


@register_decomposition(torch.ops.aten.new_zeros)
def new_zeros(
    a: TensorLikeType,
    size: ShapeType,
    *,
    dtype: Optional[torch.dtype] = None,
    layout: Optional[torch.layout] = None,
    device: Optional[torch.device] = None,
    pin_memory: bool = False,
    requires_grad: bool = False,
) -> TensorLikeType:
    dtype = a.dtype if dtype is None else dtype
    layout = a.layout if layout is None else layout
    device = a.device if device is None else device

    return torch.full(
        size,
        False if dtype == torch.bool else 0,
        dtype=dtype,
        layout=layout,
        device=device,
        pin_memory=pin_memory,
        requires_grad=requires_grad,
    )


@register_decomposition(torch.ops.aten.ones.default)
@out_wrapper()
def ones(
    *size,
    dtype: Optional[torch.dtype] = None,
    layout: torch.layout = torch.strided,
    device: Optional[torch.device] = None,
    pin_memory: bool = False,
    requires_grad: bool = False,
) -> TensorLikeType:
    size = utils.extract_shape_from_varargs(size)

    if dtype is None:
        dtype = torch.get_default_dtype()

    return torch.full(
        size,
        True if dtype == torch.bool else 1,
        dtype=dtype,
        layout=layout,
        device=device,
        pin_memory=pin_memory,
        requires_grad=requires_grad,
    )


@register_decomposition(torch.ops.aten.new_ones)
def new_ones(
    a: TensorLikeType,
    size: ShapeType,
    *,
    dtype: Optional[torch.dtype] = None,
    layout: Optional[torch.layout] = None,
    device: Optional[torch.device] = None,
    pin_memory: bool = False,
    requires_grad: bool = False,
) -> TensorLikeType:
    dtype = a.dtype if dtype is None else dtype
    layout = a.layout if layout is None else layout
    device = a.device if device is None else device

    return torch.full(
        size,
        True if dtype == torch.bool else 1,
        dtype=dtype,
        layout=layout,
        device=device,
        pin_memory=pin_memory,
        requires_grad=requires_grad,
    )


@register_decomposition(torch.ops.aten.new_full)
def new_full(
    a: TensorLikeType,
    size: ShapeType,
    fill_value: Union[int, float, bool],
    *,
    dtype: Optional[torch.dtype] = None,
    layout: Optional[torch.layout] = None,
    device: Optional[torch.device] = None,
    pin_memory: bool = False,
) -> TensorLikeType:
    dtype = a.dtype if dtype is None else dtype
    layout = a.layout if layout is None else layout
    device = a.device if device is None else device

    return torch.full(
        size,
        fill_value,
        dtype=dtype,
        layout=layout,
        device=device,
        pin_memory=pin_memory,
    )


@register_decomposition(torch.ops.aten.empty_like)
def empty_like(
    a: TensorLikeType,
    *,
    dtype: Optional[torch.dtype] = None,
    device: Optional[torch.device] = None,
    layout: Optional[torch.layout] = None,
    pin_memory: bool = False,
    requires_grad: bool = False,
    memory_format: torch.memory_format = torch.preserve_format,
) -> TensorLikeType:

    dtype = a.dtype if dtype is None else dtype
    layout = a.layout if layout is None else layout
    device = a.device if device is None else device

    strides: Tuple[int, ...]

    if memory_format != torch.preserve_format:
        return torch.empty(
            a.shape,
            dtype=dtype,
            layout=layout,
            device=device,
            requires_grad=requires_grad,
            pin_memory=pin_memory,
            memory_format=memory_format,
        )

    # memory_format == torch.preserve_format
    strides = utils.compute_elementwise_output_strides(a)
    return torch.empty_strided(
        a.shape,
        strides,
        dtype=dtype,
        layout=layout,
        device=device,
        pin_memory=pin_memory,
        requires_grad=requires_grad,
    )


@register_decomposition(
    [
        torch.ops.aten.arange.default,
        torch.ops.aten.arange.start,
        torch.ops.aten.arange.start_step,
    ]
)
@out_wrapper()
def arange(
    start: NumberType = 0,
    end: Optional[NumberType] = None,
    step: NumberType = 1,
    *,
    dtype: Optional[torch.dtype] = None,
    layout: torch.layout = torch.strided,
    device: Optional[torch.device] = None,
    pin_memory: bool = False,
    requires_grad: bool = False,
) -> TensorLikeType:
    utils.check_layout(layout)
    utils.check_pin_memory(pin_memory)
    # Case: torch.arange(5)
    if end is None:
        end = start
        start = 0
    return prims.arange(
        start,
        end,
        step,
        dtype=dtype,
        # layout=layout,
        device=device,
        # pin_memory=pin_memory,
        requires_grad=requires_grad,
    )


@register_decomposition(torch.ops.aten.linspace)
@out_wrapper()
def linspace(
    start: NumberType,
    end: NumberType,
    steps: NumberType,
    *,
    dtype: Optional[torch.dtype] = None,
    device: Optional[torch.device] = None,
    layout: torch.layout = torch.strided,
    pin_memory: bool = False,
    requires_grad: bool = False,
) -> TensorLikeType:
    if dtype is None:
        dtype = torch.get_default_dtype()

    # NB: NumPy actually doesn't do this cast, but for this ref, I'd rather have this
    #     cast than not, because it allows us to always go into the precise path
    #     if dtype is integral and not worry about whether start/end are float
    if prims.utils.is_integer_dtype(dtype):
        if isinstance(start, FloatLike):
            start = sym_int(start)
        if isinstance(end, FloatLike):
            end = sym_int(end)

    if py_any(isinstance(arg, complex) for arg in (start, end, steps)):
        raise NotImplementedError
    assert not isinstance(start, complex) and not isinstance(end, complex)  # for mypy

    check(
        isinstance(steps, IntLike),
        lambda: "steps must be int, not float",
        exc_type=TypeError,
    )
    assert isinstance(steps, IntLike)  # for mypy
    check(steps >= 0, lambda: "number of steps must be non-negative")

    factory_kwargs = {
        "layout": layout,
        "device": device,
        "pin_memory": pin_memory,
        "requires_grad": requires_grad,
    }
    if steps == 0:
        ret = torch.full((0,), 0, dtype=dtype, **factory_kwargs)  # type: ignore[call-overload]
    elif steps == 1:
        ret = torch.full((1,), start, dtype=dtype, **factory_kwargs)  # type: ignore[call-overload]
    elif start == end:
        ret = torch.full((steps,), start, dtype=dtype, **factory_kwargs)  # type: ignore[call-overload]
    else:
        if prims.utils.is_integer_dtype(dtype):
            # We need to cast to int, so to avoid off-by-one issues
            # do the entire computation with ints when we can
            assert isinstance(start, IntLike) and isinstance(end, IntLike)
            step_size_x_denom = end - start
            eps = 1 if end > start else -1
            denom = steps - 1
            ret = prims.to_dtype(
                torch.arange(
                    start * denom,
                    end * denom + eps,
                    step_size_x_denom,
                    dtype=torch.int64,
                    **factory_kwargs,  # type: ignore[arg-type]
                )
                / denom,
                dtype,
            )
        else:
            step_size = (end - start) / (steps - 1)
            eps = step_size / 2
            ret = prims.to_dtype(
                torch.arange(  # type: ignore[call-overload]
                    start, end + eps, step_size, dtype=torch.float64, **factory_kwargs
                ),
                dtype,
            )

    return ret


@register_decomposition(torch.ops.aten.logspace)
@out_wrapper()
def logspace(
    start: NumberType,
    end: NumberType,
    steps: NumberType,
    base: NumberType = 10,
    *,
    dtype: Optional[torch.dtype] = None,
    device: Optional[torch.device] = None,
    layout: torch.layout = torch.strided,
    pin_memory: bool = False,
    requires_grad: bool = False,
) -> TensorLikeType:
    if dtype is None:
        dtype = torch.get_default_dtype()

    # NB: NumPy doesn't have this cast
    if prims.utils.is_integer_dtype(dtype):
        if isinstance(start, FloatLike):
            start = sym_int(start)
        if isinstance(end, FloatLike):
            end = sym_int(end)

    assert not isinstance(base, complex)  # for mypy
    if base < 0:
        raise NotImplementedError
    ret = torch.linspace(
        start,
        end,
        steps,
        dtype=torch.float64,
        layout=layout,
        device=device,
        pin_memory=pin_memory,
        requires_grad=requires_grad,
    )
    return prims.to_dtype(torch.pow(base, ret), dtype)


@overload
def meshgrid(tensors: Sequence[TensorLikeType], indexing: str):
    pass


@overload
def meshgrid(*tensors: TensorLikeType, indexing: str):
    pass


@register_decomposition(torch.ops.aten.meshgrid)
def meshgrid(
    *tensors: Union[TensorLikeType, List[TensorLikeType], Tuple[TensorLikeType]],
    indexing: str,
) -> List[TensorLikeType]:
    # This ref simultaneously handles two overloads (see stubs above)
    # The `indexing` argument is currently optional for torch.meshgrid, but we
    # plan to make the argument required: https://github.com/pytorch/pytorch/issues/50276
    if isinstance(tensors[0], list) or isinstance(tensors[0], tuple):
        assert len(tensors) == 1
        tensors = tuple(tensors[0])

    check(
        py_all(isinstance(a, TensorLike) for a in tensors),
        lambda: "meshgrid expects its inputs to be tensors",
    )

    check(len(tensors) > 0, lambda: "meshgrid expects a non-empty TensorList")

    for i in range(len(tensors) - 1):
        check(
            tensors[i].dtype == tensors[i + 1].dtype,  # type: ignore[union-attr]
            lambda: "meshgrid expects all tensors to have the same dtype",
        )
        check(
            tensors[i].device == tensors[i + 1].device,  # type: ignore[union-attr]
            lambda: "meshgrid expects all tensors to have the same device",
        )

    swap_first_and_second_tensors = False
    if indexing == "xy":
        swap_first_and_second_tensors = len(tensors) >= 2
        if swap_first_and_second_tensors:
            tensors = (tensors[1], tensors[0], *tensors[2:])
    else:
        check(
            indexing == "ij",
            lambda: (
                'torch.meshgrid: indexing must be one of "xy" or "ij", '
                f"but received: {indexing}"
            ),
        )

    result_shape: List[int] = []
    for t in tensors:
        assert isinstance(t, TensorLike)  # mypy
        check(
            t.ndim == 0 or t.ndim == 1,
            lambda: f"torch.meshgrid: Expected 0D or 1D tensor in the tensor list but got: {t}",
        )
        result_shape.append(t.numel())

    grids: List[TensorLikeType] = []
    for i, t in enumerate(tensors):
        assert isinstance(t, TensorLike)  # mypy
        if t.ndim == 0:
            t = t.view((1,))
        grids.append(prims.broadcast_in_dim(t, result_shape, (i,)))

    if swap_first_and_second_tensors:
        # Swap outputs if we originally swapped at the beginning
        grids[0], grids[1] = grids[1], grids[0]

    return grids


# CompositeImplicitAutograd - don't register decomp
def movedim(
    input: TensorLikeType,
    source: Union[int, DimsSequenceType],
    destination: Union[int, DimsSequenceType],
) -> TensorLikeType:
    """
    Reference implementation of torch.movedim
    """
    if type(source) is int:
        source = (source,)
    if type(destination) is int:
        destination = (destination,)

    utils.check(
        len(source) == len(destination),  # type: ignore[arg-type]
        lambda: (
            "movedim: Invalid source or destination dims: source "
            f"({source} dims) should contain the same number of dims as "
            f"destination ({destination} dims)"
        ),
    )

    rank = input.ndim
    ss = tuple(utils.canonicalize_dims(rank=rank, indices=source))  # type: ignore[arg-type]
    ds = tuple(utils.canonicalize_dims(rank=rank, indices=destination))  # type: ignore[arg-type]

    sss = set(ss)
    dss = set(ds)

    utils.check(
        len(ss) == len(sss),
        lambda: f"movedim: repeated dim in `source` {source}",
    )
    utils.check(
        len(ds) == len(dss),
        lambda: f"movedim: repeated dim in `destination` {destination}",
    )

    m = dict(zip(ds, ss))
    dims = []
    si = 0  # source index
    for di in range(rank):
        # check if the destination index is in the mapping
        s = m.get(di)
        if s is not None:
            # insert source index if found
            dims.append(s)
        else:
            # insert source index sequentially, skipping indices from the mapping
            while si in sss:
                si += 1
            dims.append(si)
            si += 1

    result = torch.permute(input, tuple(dims))

    return result


# NOTE: for convenience, shape can be a tuple of ints or a tuple containing a tuple of ints
@register_decomposition(torch.ops.aten.empty_strided)
def empty_strided(
    shape: Union[ShapeType, Tuple[ShapeType]],
    strides: StrideType,
    *,
    dtype: Optional[torch.dtype] = None,
    device: Optional[torch.device] = None,
    layout: torch.layout = torch.strided,
    requires_grad: bool = False,
    pin_memory: bool = False,
) -> TensorLikeType:
    # Layout == strided, pin_memory is False
    utils.check_layout(layout)
    utils.check_pin_memory(pin_memory)

    shape = utils.extract_shape_from_varargs(shape)
    dtype = torch.get_default_dtype() if dtype is None else dtype
    device = torch.device("cpu") if device is None else device

    return prims.empty_strided(
        shape,
        strides,
        dtype=dtype,
        device=device,
        requires_grad=requires_grad,
    )


@register_decomposition(torch.ops.aten.eye)
@out_wrapper()
def eye(
    n: int,
    m: Optional[int] = None,
    *,
    dtype: Optional[torch.dtype] = None,
    layout: torch.layout = torch.strided,
    device: Optional[torch.device] = None,
    pin_memory: bool = False,
    requires_grad: bool = False,  # TODO: unused
) -> TensorLikeType:
    """
    Reference implementation of torch.eye
    """
    if m is None:
        m = n

    check(n >= 0, lambda: f"n must be greater or equal to 0, got {n}")
    check(m >= 0, lambda: f"m must be greater or equal to 0, got {m}")

    range_n = torch.arange(n, dtype=torch.int64, device=device, requires_grad=False)
    range_m = torch.arange(m, dtype=torch.int64, device=device, requires_grad=False)

    cond = range_n.unsqueeze(-1) == range_m
    if dtype is torch.bool:
        return cond
    else:
        one = torch.ones(
            (1,),
            dtype=dtype,
            layout=layout,
            device=device,
            pin_memory=pin_memory,
            requires_grad=False,
        )
        return torch.where(cond, one, 0)
    # TODO: Use requires_grad.  All refs taking the requires_grad kwarg must
    # return a leaf tensor.
    # result.requires_grad_(requires_grad)


@out_wrapper()
def full(
    shape: ShapeType,
    fill_value: NumberType,
    *,
    dtype: Optional[torch.dtype] = None,
    layout: torch.layout = torch.strided,
    device: Optional[torch.device] = None,
    pin_memory: bool = False,
    requires_grad: bool = False,
) -> TensorLikeType:
    e = empty(
        shape,
        dtype=dtype,
        layout=layout,
        device=device,
        pin_memory=pin_memory,
        requires_grad=requires_grad,
    )
    return fill(e, fill_value)


def full_like(
    a: TensorLikeType,
    fill_value: NumberType,
    *,
    dtype: Optional[torch.dtype] = None,
    layout: Optional[torch.layout] = None,
    device: Optional[torch.device] = None,
    pin_memory: bool = False,
    requires_grad: bool = False,
    memory_format: torch.memory_format = torch.preserve_format,
) -> TensorLikeType:
    e = torch.empty_like(
        a,
        dtype=dtype,
        layout=layout,
        device=device,
        pin_memory=pin_memory,
        requires_grad=requires_grad,
        memory_format=memory_format,
    )
    return fill(e, fill_value)


zeros_like = partial(full_like, fill_value=False)


ones_like = partial(full_like, fill_value=True)

# TODO: add pin_memory support
@register_decomposition(torch.ops.aten.randn.default)
@out_wrapper()
def randn(
    *shape,
    dtype: Optional[torch.dtype] = None,
    device: Optional[torch.device] = None,
    layout: Optional[torch.layout] = None,
    requires_grad: bool = False,
    pin_memory: Optional[bool] = None,
) -> TensorLikeType:

    check(pin_memory is None, lambda: "pin_memory parameter is not supported!")

    shape_ = utils.extract_shape_from_varargs(shape)

    dtype = utils.dtype_or_default(dtype)
    device = utils.device_or_default(device)
    layout = utils.layout_or_default(layout)

    return prims.normal(
        shape_,
        mean=0.0,
        std=1.0,
        dtype=dtype,
        device=device,
        requires_grad=requires_grad,
    )


def scalar_tensor(
    a: NumberType,
    *,
    dtype: Optional[torch.dtype] = None,
    layout: torch.layout = torch.strided,
    device: Optional[torch.device] = None,
    pin_memory: bool = False,
) -> TensorLikeType:
    utils.check_layout(layout)
    utils.check_pin_memory(pin_memory)
    dtype = dtype if dtype is not None else utils.type_to_dtype(type(a))
    device = device if device is not None else torch.device("cpu")
    return prims.scalar_tensor(a, dtype=dtype, device=device)


#
# Randomness References
#


@register_decomposition(torch.ops.aten.uniform)
def uniform(
    shape: ShapeType,
    low: Union[bool, int, float] = 0.0,
    high: Union[bool, int, float] = 1.0,
    *,
    dtype: torch.dtype,
    device: DeviceLikeType,
) -> TensorLikeType:
    utils.validate_shape(shape)

    assert isinstance(low, Number)
    assert isinstance(high, Number)
    low = sym_float(low)
    high = sym_float(high)

    assert isinstance(dtype, torch.dtype)
    device = utils.canonicalize_device(device)

    return prims.uniform(shape, low=low, high=high, dtype=dtype, device=device)


@register_decomposition(
    [torch.ops.aten.masked_fill.Scalar, torch.ops.aten.masked_fill.Tensor]
)
def masked_fill(a: TensorLikeType, mask: TensorLikeType, value: TensorOrNumberLikeType):
    python_type = utils.dtype_to_type(a.dtype)
    if isinstance(value, Number):
        value_type = type(value)
    else:
        # NOTE: Could not use value = item(value) as it resulted in
        # RuntimeError: Cannot cast FakeTensor(cpu) to number
        value_ndim = value.ndim
        check(
            value_ndim == 0,
            lambda: f"only supports a 0-dimensional value tensor, but got tensor with {value_ndim} dimension",
        )
        # `masked_fill` allows cpu scalar to be moved to cuda but not otherwise.
        check(
            a.device.type == "cuda" or value.device == a.device,
            lambda: "Expected `value` to be on same device as `a`",
        )
        value_type = utils.dtype_to_type(value.dtype)
        if utils.is_cpu_scalar_tensor(value):
            value = value.item()

    if value_type is complex:
        # only downcasting from complex to lower type is not allowed.
        # We allow casting `value` to lower type for other case
        # Eg. float -> int.
        # Ref: https://github.com/pytorch/pytorch/issues/79195
        check(
            utils.is_weakly_lesser_type(value_type, python_type),
            lambda: f"could not convert to type {python_type} without overflow",
        )

    # Since `where` allows type-promotion,
    # cast value to correct type before passing to `where`
    if isinstance(value, Number):
        r = torch.where(mask, python_type(value), a)
    else:
        assert isinstance(value, TensorLike)
        r = torch.where(mask, prims.to_dtype(value, a.dtype), a)

    # aten.mask_fill always return a new contiguous tensor
    # contiguous() is needed to correctly model the output stride
    return r.contiguous()


# CompositeImplicitAutograd - don't register decomp
def allclose(
    a: TensorLikeType,
    b: TensorLikeType,
    rtol: float = 1e-05,
    atol: float = 1e-08,
    equal_nan: bool = False,
) -> bool:
    """
    Reference implementation of torch.allclose
    """
    _check_close_args(name="torch.allclose", a=a, b=b, rtol=rtol, atol=atol)

    return bool(
        torch.all(torch.isclose(a, b, rtol=rtol, atol=atol, equal_nan=equal_nan)).item()
    )


# TODO: add OpInfo for torch.equal and refs.equal
def equal(a: TensorLikeType, b: TensorLikeType) -> bool:
    utils.check_same_device(a, b, allow_cpu_scalar_tensors=False)
    utils.check_same_dtype(a, b)

    # Shape check
    if a.ndim != b.ndim:
        return False

    for x, y in zip(a.shape, b.shape):
        if x != y:
            return False

    # Short-circuits if there are no elements to validate
    if a.numel() == 0:
        return True

    return item(all(eq(a, b)))  # type: ignore[return-value]


@out_wrapper(exact_dtype=True)
def norm(
    input: TensorLikeType,
    p: Optional[Union[float, str]] = "fro",
    dim: Optional[DimsType] = None,
    keepdim: bool = False,
    *,
    dtype: Optional[torch.dtype] = None,
) -> TensorLikeType:
    # In these cases we compute the "Frobenius norm"
    if (
        p == "fro" and (dim is None or isinstance(dim, Dim) or len(dim) <= 2)
    ) or p is None:
        p = 2
    if isinstance(dim, Dim):
        dim = [dim]
    if isinstance(p, str):
        # Here we either call the nuclear norm, or we call matrix_norm with some arguments
        # that will throw an error
        if dim is None:
            dim = tuple(range(input.ndim))
        return torch.linalg.matrix_norm(input, p, dim, keepdim, dtype=dtype)
    else:
        return torch.linalg.vector_norm(input, p, dim, keepdim, dtype=dtype)


@register_decomposition(torch.ops.aten.trace)
def trace(self: TensorLikeType) -> TensorLikeType:
    utils.check(
        self.ndim == 2, lambda: "expected a matrix, but got tensor with dim {self.ndim}"
    )
    return torch.sum(torch.diag(self, 0))


def _make_r_binary_op(base_op):
    def rop(
        a: Union[TensorLikeType, NumberType],
        b: Union[TensorLikeType, NumberType],
    ) -> TensorLikeType:
        return base_op(b, a)

    return rop


rtruediv = _make_r_binary_op(true_divide)
rfloordiv = _make_r_binary_op(floor_divide)
rpow = _make_r_binary_op(pow)


@register_decomposition(torch.ops.aten.triu)
@out_wrapper()
def triu(a: TensorLikeType, diagonal: int = 0) -> TensorLikeType:
    utils.check(
        a.ndim >= 2, lambda: "triu: input tensor must have at least 2 dimensions"
    )
    h, w = a.shape[-2:]
    mask = (
        torch.arange(w, device=a.device).unsqueeze(-2)
        - torch.arange(h, device=a.device).unsqueeze(-1)
    ) >= diagonal

    # aten.triu always returns a new contiguous tensor
    # contiguous() is needed to correctly model the output stride
    return utils.mask_tensor(mask, a).contiguous()


@register_decomposition(torch.ops.aten.tril)
@out_wrapper()
def tril(a: TensorLikeType, diagonal: int = 0) -> TensorLikeType:
    utils.check(
        a.ndim >= 2, lambda: "tril: input tensor must have at least 2 dimensions"
    )
    h, w = a.shape[-2:]
    mask = (
        torch.arange(w, device=a.device).unsqueeze(-2)
        - torch.arange(h, device=a.device).unsqueeze(-1)
    ) <= diagonal

    # aten.tril always returns a new contiguous tensor
    # contiguous() is needed to correctly model the output stride
    return utils.mask_tensor(mask, a).contiguous()


# This is based on get_tril_size in aten/src/ATen/native/TensorFactories.h
# The components of the matrix that belong to the lower triangle with offset
# form a pentagon that can be broken down into a top trapezoid and a bottom
# rectangle. For the implementation of tril_indices, we need the sizes of
# both of these, as well as the length of the top side of the trapezoid.
def _get_tril_sizes(row: int, col: int, offset: int) -> Tuple[int, int, int]:
    if row == 0 or col == 0:
        return 0, 0, 0

    m_first_row = min(col, 1 + offset) if offset > 0 else int(row + offset > 0)
    m_last_row = max(0, min(col, row + offset))
    n_row_all = max(0, min(row, row + offset))
    n_row_trapezoid = m_last_row - m_first_row + 1

    # Number of elements in top trapezoid
    trapezoid_size = (m_first_row + m_last_row) * n_row_trapezoid // 2
    # Number of elements in bottom rectangle
    diff_row = n_row_all - n_row_trapezoid
    rectangle_size = max(0, diff_row * col)

    return trapezoid_size, rectangle_size, m_first_row


def _trilu_checks(
    name: str,
    row: int,
    col: int,
    dtype: torch.dtype,
    layout: torch.layout,
    pin_memory: bool,
):
    check(row >= 0, lambda: f"row must be non-negative, got {row}")
    check(col >= 0, lambda: f"col must be non-negative, got {col}")
    check(
        dtype in (torch.int32, torch.int64),
        lambda: f"\"{name}\" not implemented for '{dtype}'",
    )


# This is based on tril_indices_cuda in aten/src/ATen/native/cuda/TensorFactories.cu
@register_decomposition(torch.ops.aten.tril_indices)
def tril_indices(
    row: int,
    col: int,
    offset: int = 0,
    *,
    dtype: torch.dtype = torch.long,
    layout: torch.layout = torch.strided,
    device: DeviceLikeType = "cpu",
    pin_memory: bool = False,
) -> TensorLikeType:
    _trilu_checks("tril_indices", row, col, dtype, layout, pin_memory)

    trapezoid_size, rectangle_size, m_first_row = _get_tril_sizes(row, col, offset)
    row_offset = max(0, -offset)

    arange_kw = partial(
        torch.arange, layout=layout, device=device, pin_memory=pin_memory
    )

    # first we do the indices for top trapezoid
    xs1 = arange_kw(0, trapezoid_size, dtype=torch.float64)
    b = m_first_row - 0.5
    row_inds1 = torch.floor(-b + torch.sqrt(b * b + 2 * xs1))
    col_inds1 = torch.floor(xs1 - (2 * m_first_row - 1 + row_inds1) * row_inds1 * 0.5)
    row_inds1 = prims.to_dtype(row_inds1 + row_offset, dtype)
    col_inds1 = prims.to_dtype(col_inds1, dtype)

    # then bottom rectangle
    xs2 = arange_kw(0, rectangle_size, dtype=dtype)
    row_inds2 = xs2 // col + (col - m_first_row + 1 + row_offset)
    col_inds2 = xs2 % col

    return torch.stack(
        (torch.cat((row_inds1, row_inds2)), torch.cat((col_inds1, col_inds2)))
    )


# Similar to _get_tril_sizes above, but here there is a top trapezoid and
# a bottom rectangle instead. Note that you can't reduce this to
# _get_tril_sizes(col, row, -offset) because that would correspond to
# decomposing into a left trapezoid and right rectangle.
def _get_triu_sizes(row: int, col: int, offset: int) -> Tuple[int, int, int]:
    if row == 0 or col == 0:
        return 0, 0, 0

    m_first_row = max(0, col - offset) if offset > 0 else col

    # Number of elements in top rectangle
    rectangle_size = max(0, min(row, -offset) * col)

    # Number of elements in bottom trapezoid
    trapezoid_size_tril, rectangle_size_tril, _ = _get_tril_sizes(row, col, offset - 1)
    triu_size = row * col - (trapezoid_size_tril + rectangle_size_tril)
    trapezoid_size = triu_size - rectangle_size

    return trapezoid_size, rectangle_size, m_first_row


@register_decomposition(torch.ops.aten.triu_indices)
def triu_indices(
    row: int,
    col: int,
    offset: int = 0,
    *,
    dtype: torch.dtype = torch.long,
    layout: torch.layout = torch.strided,
    device: DeviceLikeType = "cpu",
    pin_memory: bool = False,
) -> TensorLikeType:
    _trilu_checks("triu_indices", row, col, dtype, layout, pin_memory)

    trapezoid_size, rectangle_size, m_first_row = _get_triu_sizes(row, col, offset)
    col_offset = max(0, offset)

    arange_kw = partial(
        torch.arange, layout=layout, device=device, pin_memory=pin_memory
    )

    # indices for top rectangle
    xs2 = arange_kw(0, rectangle_size, dtype=dtype)
    row_inds2 = xs2 // col
    col_inds2 = xs2 % col

    # bottom trapezoid
    xs1 = arange_kw(0, trapezoid_size, dtype=torch.float64)
    b = -0.5 - m_first_row
    row_inds1 = torch.floor(-b - torch.sqrt(b * b - 2 * xs1))
    col_inds1 = torch.floor(xs1 - ((2 * m_first_row - 1 - row_inds1) * row_inds1) * 0.5)
    row_inds1 = prims.to_dtype(row_inds1, dtype)
    col_inds1 = prims.to_dtype(col_inds1, dtype)

    if col:
        row_inds1 = row_inds1 + (rectangle_size // col)
    col_inds1 = col_inds1 + col_offset

    return torch.stack(
        (torch.cat((row_inds2, row_inds1)), torch.cat((col_inds2, col_inds1)))
    )


@register_decomposition(torch.ops.aten.bucketize)
@out_wrapper(exact_dtype=True)
def bucketize(
    a: TensorLikeType,
    boundaries: TensorLikeType,
    *,
    out_int32: bool = False,
    right: bool = False,
):
    utils.check(
        boundaries.dim() == 1,
        lambda: f"boundaries tensor must be 1 dimension but got dim({boundaries.dim()})",
    )

    out_dtype = torch.int32 if out_int32 else torch.int64
    n_boundaries = boundaries.shape[-1]
    if n_boundaries == 0:
        return torch.zeros_like(a)
    # We are trying to find the bucket (defined by pairs of consecutive elements of `boundaries`)
    # each element of `a` belongs to. We use binary search to achieve logarithimic complexity,
    # but each step of the search is done "in parallel" over all elements of `a`
    # can't use int32 as indexes, so we have to do all computations with int64 and convert at the end
    start = torch.zeros(a.shape, device=a.device, dtype=torch.int64)
    end = start + n_boundaries
    # Max depth of the binary search
    # Since we can't break out of the loop at different points for different elements of a,
    # we just do the max amount of iterations that binary search requires and add condition
    # tensor (cond_update below) to stop updating once the search terminates

    # For first iteration through loop we can skip some checks, we have separate implementation
    mid = start + (end - start) // 2
    mid_val = boundaries[mid]
    if right:
        cond_mid = mid_val > a
    else:
        cond_mid = mid_val >= a
    start = torch.where(cond_mid, start, mid + 1)

    if n_boundaries > 1:
        cond_update = torch.ones_like(a, dtype=torch.bool)
        niters = int(math.log2(n_boundaries))
        for _ in range(niters):
            end = torch.where(cond_mid & cond_update, mid, end)
            cond_update = start < end
            # start might end up pointing to 1 past the end, we guard against that
            mid = torch.where(cond_update, start + (end - start) // 2, 0)
            mid_val = boundaries[mid]
            # If right is true, the buckets are closed on the *left*
            # (i.e., we are doing the equivalent of std::upper_bound in C++)
            # Otherwise they are closed on the right (std::lower_bound)
            if right:
                cond_mid = mid_val > a
            else:
                cond_mid = mid_val >= a
            start = torch.where((~cond_mid) & cond_update, mid + 1, start)

    return start.to(dtype=out_dtype)


import torch._refs._conversions
import torch._refs.fft
import torch._refs.linalg
import torch._refs.nn.functional
import torch._refs.special<|MERGE_RESOLUTION|>--- conflicted
+++ resolved
@@ -3502,7 +3502,6 @@
         return torch.diagonal_copy(self, offset)
 
 
-<<<<<<< HEAD
 @register_decomposition(torch.ops.aten.diagonal_scatter)
 @out_wrapper()
 def diagonal_scatter(
@@ -3523,10 +3522,7 @@
     return out
 
 
-@register_decomposition(torch.ops.aten.diagonal, disable_meta=True)
-=======
 @register_decomposition(torch.ops.aten.diagonal)
->>>>>>> 5e4bbaa7
 def diagonal(
     self: TensorLikeType,
     offset: int = 0,
