--- conflicted
+++ resolved
@@ -29,6 +29,7 @@
 from torch import Tensor
 from torch.distributed._tensor import DTensor
 from torch.distributed.fsdp._common_utils import (
+    _FSDPDeviceHandle,
     _named_parameters_with_duplicates,
     _set_fsdp_flattened,
     HandleTrainingState,
@@ -435,6 +436,7 @@
         align_addresses = use_orig_params
         self._init_get_unflat_views_fn(align_addresses)
         self.device = device
+        self._device_handle = _FSDPDeviceHandle.from_device(self.device)
         self.process_group = process_group
         self.rank = process_group.rank()
         self.world_size = process_group.size()
@@ -1292,7 +1294,7 @@
         # default stream suffices since the default stream waits for the
         # unshard stream.
         _no_dispatch_record_stream(
-            self.flat_param._mp_shard, torch.cuda.current_stream()  # type: ignore[attr-defined]
+            self.flat_param._mp_shard, self._device_handle.current_stream()  # type: ignore[attr-defined]
         )
         _free_storage(self.flat_param._mp_shard)  # type: ignore[attr-defined]
 
@@ -1563,7 +1565,9 @@
         self._check_storage_allocated(unsharded_flat_param)
         self._check_on_compute_device(unsharded_flat_param)
         # Do not free the memory until all ops in the current stream finish
-        _no_dispatch_record_stream(unsharded_flat_param, torch.cuda.current_stream())
+        _no_dispatch_record_stream(
+            unsharded_flat_param, self._device_handle.current_stream()
+        )
         _free_storage(unsharded_flat_param)
 
     def _use_sharded_flat_param(self) -> None:
@@ -1768,16 +1772,6 @@
                 f"{self.flat_param._fqns[i]} is missing",
             )
             param = getattr(module, param_name)
-<<<<<<< HEAD
-            if param.shape != view.shape or param.dtype != view.dtype:
-                # NOTE: This is a hack using `.data` to side step the
-                # check that parameter/gradient sizes and dtypes match. Here,
-                # `param` can have the sharded size, and `grad` can have the
-                # unsharded size. Orthogonally, `param` can have the full
-                # precision dtype from `reshard()`, and `grad` can have the
-                # parameter low precision dtype. Both of these mismatches
-                # happen when running in `no_sync()`.
-=======
             if (
                 param.shape != view.shape
                 or param.dtype != view.dtype
@@ -1793,7 +1787,6 @@
                 # 1. `view` can have the unsharded size.
                 # 2. `view` can have the parameter low precision dtype.
                 # 3. `view` can be on GPU.
->>>>>>> 896eb1db
                 if param.grad is None:
                     param.grad = torch.empty_like(param)
                 param.grad.data = view
@@ -1816,6 +1809,7 @@
             if (
                 param.shape != prim_param.grad.shape
                 or param.dtype != prim_param.grad.dtype
+                or param.device != prim_param.grad.device
             ):
                 # NOTE: This is the same hack to use `.data` to side step the
                 # size check.
@@ -2061,6 +2055,12 @@
                 # For `NO_SHARD` + CPU offloading, `_cpu_grad` is always in
                 # memory and owns the gradient storage, so it will never
                 # require gradient writeback.
+                if not self.uses_sharded_strategy and self._offload_params:
+                    # Explicitly continue to handle the case of `no_sync()`,
+                    # where `param.grad` is a view into the GPU gradient
+                    # referenced by `flat_param.grad`, while `flat_param_grad`
+                    # is `flat_param._cpu_grad`, which is on CPU
+                    continue
                 needs_grad_writeback = (
                     flat_param_grad is None
                     or not _same_storage_as_data_ptr(
