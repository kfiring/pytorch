--- conflicted
+++ resolved
@@ -1,6 +1,6 @@
 import functools
 import warnings
-from typing import Any, Callable, cast, Iterable, List, no_type_check, Optional, Tuple
+from typing import Any, Callable, Iterable, List, no_type_check, Optional, Tuple
 
 import torch
 import torch.nn as nn
@@ -571,11 +571,7 @@
         # sharded strategies
         pre_allocated_unsharded_grad = False
         if handle.uses_sharded_strategy:
-<<<<<<< HEAD
-            grad_dtype = _get_grad_reduction_dtype(handle)
-=======
             grad_dtype = handle._config.reduce_dtype
->>>>>>> 3d8deb23
             # Pre-allocate the (padded) sharded gradient and the padded
             # unsharded gradient if the gradient needs padding or if the
             # gradient needs to be of a different dtype, both in the default
@@ -742,22 +738,6 @@
                 handle._use_sharded_grad_views()
 
 
-def _get_grad_reduction_dtype(handle: FlatParamHandle) -> torch.dtype:
-    """
-    Returns the dtype used for gradient reduction.
-
-    Precondition: ``handle.flat_param.grad is not None``.
-    """
-    if handle._uses_reduce_mixed_precision:
-        grad_dtype = cast(torch.dtype, handle._config.low_prec_reduce_dtype)
-    elif handle._uses_param_mixed_precision:
-        grad_dtype = cast(torch.dtype, handle._config.low_prec_param_dtype)
-    else:
-        assert handle.flat_param.grad is not None  # mypy
-        grad_dtype = handle.flat_param.grad.dtype
-    return grad_dtype
-
-
 @no_type_check
 def _should_free_in_backward(
     state: _FSDPState,
