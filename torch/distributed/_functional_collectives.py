import warnings
import weakref
<<<<<<< HEAD
from typing import cast, List, Tuple, Union

=======
>>>>>>> 97245a06
import sys
import torch
import torch.distributed as dist
import torch.distributed.distributed_c10d as c10d
from typing import Tuple, Union, List, cast, TYPE_CHECKING
from torch.utils._pytree import tree_map_only

from torch.fx.experimental.proxy_tensor import (
    get_innermost_proxy_mode,
)

"""
The old check `sys.executable == 'torch_deploy'` for torch::deploy was replaced here:
https://github.com/pytorch/multipy/pull/138/files#diff-dae4e20139ff6af007a16cc6888d0e3c1d40d297cb7aef89d8e6cc201caacb9eR124

The new check is a bit more hackish, but that's all we have for now.

"""
def _is_running_under_torch_deploy():
    return torch._meta_registrations is object


if _is_running_under_torch_deploy():
    def is_torchdynamo_compiling():
        """Can't import torchdynamo in torchdeploy builds currently."""
        return False
else:
    from torch._dynamo.external_utils import is_compiling as is_torchdynamo_compiling

"""
New traceable, functional collectives.
RFC: https://github.com/pytorch/pytorch/issues/93173

  compiler: trace these ops with plain-old-data schemas, then choose how to lower them.
  eager: execute these 'functional' ops which in eager return AsyncCollectiveTensor subclasses,
         automatically calling .wait() on underlying/hidden async 'work' obj only when fed to
         a downstream op.

Issues:
* Where should these ops live? Couldn't `import torch` if putting these ops in existing torch.distributed files
* Proper support for eager requires inplace ops. We should explore having it as an option for the API.
"""

"""
Functional collectives are asynchronous only and we perform implicit stream synchronization
on behalf of the user.

We use AsyncCollectiveTensor to wrap the result tensor of a collective and it lets us witness
first usage of the tensor and insert cross stream sync at the right place.

The above are the easy bits, the hard one is how we match the Work object returned by
c10d and the tensor AsyncCollectiveTensor wraps. We alloc the tensor inside the collective
op implementation (see ``clone()`` call in ``_all_reduce``) and then it's handled by the
dispatcher which might call other implementations that are allowed to change the returned
tensor - even return a tensor with a different shape (see ``torch.vmap``).

This means the caller of our ops receives a Tensor that is not guaranteed to be the same
allocated by our implementations and that makes pairing The AsyncTensor to the original
tensor a lot harder. This pairing is needed so we can lookup the Work object to use.

Originally, we tried WeakKeyDictionary to map from Tensor to Work, but because Tensor's
identity is not stable across dispatch, the op caller would end up with a different Tensor
instance that would not match any in the dictionary.

With Tensor identity out of the question, we decided use the tensor data pointer, which
should be stable across all the Tensor changes done during dispatch.

We have a dictionary of tensor::data_ptr -> Work that we insert right after we call into c10d.

We use this dictionary when AsyncCollectiveTensor is used to invoke Work::wait()

Finally, we setup a finalizer against the tensor wrapper to observe it getting collected so we
can clean up stale entries in the dictionary.

To eliminate the possibility of races we have a global version counter that is used by the finalizer.

As a wise man said once: Don't cross the streams (https://www.youtube.com/watch?v=wyKQe_i9yyo)

"""
data_ptr_to_work = dict()
work_version = 0

def _register_tensor_work(tensor, work):
    # Note: called directly by inductor codegen currently
    global data_ptr_to_work
    global work_version
    data_ptr_to_work[tensor.data_ptr()] = (work_version, work)
    work_version += 1

def _wait_and_clear_tensor(data_ptr, version):
    global data_ptr_to_work
    version_and_work = data_ptr_to_work.get(data_ptr)

    if version_and_work is not None and version_and_work[0] == version:
        version_and_work[1].wait()
        del data_ptr_to_work[data_ptr]

def _register_wrapper_tensor(tensor_wrapper, tensor):
    global data_ptr_to_work
    # Note: we should NEVER try to trace this, bc it registers runtime stuff during trace.
    # Instead, backends must call this themselves when implementing traced collectives.
    version, _ = data_ptr_to_work.get(tensor.data_ptr(), (None, None))
    if version is None:
        warnings.warn(
            "Trying to register finalizers to AsyncCollectiveTensor but the inner tensor is already gone"
        )
    else:
        # We force the collective to be waited in the case this tensor goes away to reduce the change of deadlocks.
        weakref.finalize(tensor_wrapper, _wait_and_clear_tensor, tensor.data_ptr(), version)

def _wait_tensor(tensor: torch.Tensor) -> torch.Tensor:
    global data_ptr_to_work
    data_ptr = tensor.data_ptr()
    version_and_work = data_ptr_to_work.get(data_ptr)
    if version_and_work is not None:
        _wait_and_clear_tensor(data_ptr, version_and_work[0])
    return tensor

class WaitHolder:
    """
    WaitHolder is an indirection to the tensor that needs to be waited on.

    It decomples the tensor an AsyncCollectiveTensor wraps from
    the tensor it needs to use with wait_tensor.
    """

    def __init__(self, lookup_tensor):
        self.lookup_tensor = lookup_tensor

    def wait_tensor(self):
        if self.lookup_tensor is not None:
            wait_tensor(self.lookup_tensor)
            self.lookup_tensor = None

class AsyncCollectiveTensor(torch.Tensor):
    r"""
    A Tensor wrapper subclass that is used to trigger a call to wait
    prior to first use of the underlying tensor.
    Use it inside functional collective pytorch wrappers like the following:
    def functional_collective(self, group, tag):
        tag, rankset, group_size = _expand_group(group, tag)
        tensor = torch.ops.c10d_functional.{collective}(self, tag, rankset, group_size)
        res = AsyncCollectiveTensor(tensor)
        _register_wrapper_tensor(res, tensor)
        return res
    """
    elem: torch.Tensor
    _holder: WaitHolder

    __slots__ = ['elem', '_holder']

    __torch_function__ = torch._C._disabled_torch_function_impl

    @staticmethod
    def __new__(cls, elem: torch.Tensor, holder: WaitHolder):

        r = torch.Tensor._make_wrapper_subclass(  # type: ignore[attr-defined]
            cls, elem.size(),
            strides=elem.stride(), storage_offset=elem.storage_offset(),
            dtype=elem.dtype, layout=elem.layout,
            device=elem.device, requires_grad=False
        )
        r.elem = elem
        r._holder = holder
        return r

    def __repr__(self):
        return f"AsyncCollectiveTensor({self.elem})"

    def trigger_wait(self):
        self._holder.wait_tensor()
        return self

    @classmethod
    def __torch_dispatch__(cls, func, types, args=(), kwargs=None):
        def unwrap(e: AsyncCollectiveTensor):
            # TODO do we need to insert a wait_tensor op for all tensors or just the first one?
            # Given only first usage of any of the output tensors needs to wait, for now we emit only one wait
            e._holder.wait_tensor()
            return e.elem

        unwrapped_args = tree_map_only(AsyncCollectiveTensor, unwrap, args)
        unwrapped_kwargs = tree_map_only(AsyncCollectiveTensor, unwrap, kwargs)

        # we don't wrap the result as it doesn't need to be waited on.
        out = func(*unwrapped_args, **unwrapped_kwargs)

        return out

def _str_to_reduce_op(reduceOp: str) -> dist.ReduceOp:
    reduceOp = reduceOp.upper()
    op = dist.ReduceOp.RedOpType.__members__.get(reduceOp)
    if op is None:
        raise ValueError(f"Invalid reduce operation {reduceOp}")
    return cast(dist.ReduceOp, op)

# TODO assert if ranks has duplicated entries
def _all_reduce(self, reduceOp, tag, ranks, group_size):
    op = _str_to_reduce_op(reduceOp)
    group = c10d._find_or_create_pg_by_ranks_and_tag(tag, ranks, group_size)
    assert group is not None

    inplace_tensor = self.clone(memory_format=torch.contiguous_format)
    work = dist.all_reduce(inplace_tensor, op=op, group=group, async_op=True)
    _register_tensor_work(inplace_tensor, work)

    return inplace_tensor

def _all_reduce_coalesced(self, reduceOp, tag, ranks, group_size):
    op = _str_to_reduce_op(reduceOp)
    group = c10d._find_or_create_pg_by_ranks_and_tag(tag, ranks, group_size)
    assert group is not None

    inplace_tensor_list = [t.clone(memory_format=torch.contiguous_format) for t in self]
    work = dist.all_reduce_coalesced(inplace_tensor_list, op=op, group=group, async_op=True)
    _register_tensor_work(inplace_tensor_list[0], work)

    return inplace_tensor_list

def _all_gather_into_tensor(shard, tag, ranks, group_size):
    # TODO add dim support?
    group = c10d._find_or_create_pg_by_ranks_and_tag(tag, ranks, group_size)
    assert group is not None
    out_size = list(shard.size())
    out_size[0] *= group_size
    out_tensor = shard.new_empty(out_size)
    assert out_tensor.is_contiguous()
    # FIXME gloo doesn't support _allgather_base
    if shard.is_cpu:
        tensor_list = list(torch.chunk(out_tensor, group_size))
        work = dist.all_gather(tensor_list, shard, group=group, async_op=True)
    else:
        work = dist.all_gather_into_tensor(out_tensor, shard, group=group, async_op=True)
    _register_tensor_work(out_tensor, work)

    return out_tensor

def _reduce_scatter_tensor(
    input: torch.Tensor,
    reduceOp: str,
    tag: str,
    ranks: List[int],
    group_size: int,
):
    # TODO add dim support?
    group = c10d._find_or_create_pg_by_ranks_and_tag(tag, ranks, group_size)
    assert group is not None
    op = _str_to_reduce_op(reduceOp)
    out_size = list(input.size())
    out_size[0] //= group_size
    out_tensor = input.new_empty(out_size)
    work = dist.reduce_scatter_tensor(
        out_tensor, input, op=op, group=group, async_op=True
    )
    _register_tensor_work(out_tensor, work)

    return out_tensor


RANK_TYPES = Union[List[int], List[List[int]], dist.ProcessGroup, "dist._tensor.DeviceMesh", Tuple["dist._tensor.DeviceMesh", int]]

def _expand_group(group: RANK_TYPES, tag: str = "") -> Tuple[str, List[int], int]:
    # Cannot import on the top level to avoid circular imports
    import torch.distributed._tensor as dt

    # had to define this hack _inside_ expand_group to avoid
    # graph_break [('torch.* op returned non-Tensor int
    # caused by 'cast_*` functions being treated as 'torch.*' ops (iiuc)
    if TYPE_CHECKING:
        def cast_listlistint(x):
            return cast(List[List[int]], x)

        def cast_listint(x):
            return cast(List[int], x)

    else:
        # fake cast op for use at runtime since dynamo doesn't support real cast
        # also, dynamo didn't like encountering 'typing' objects ()
        # NotImplementedError: argument of type: <class 'typing._GenericAlias'>
        def cast_listlistint(x):
            return x

        def cast_listint(x):
            return x

    rankset: List[int]
    if isinstance(group, list):
        if isinstance(group[0], list):
            nested_list = cast_listlistint(group)
            rankset = []
            group_size = -1
            for rs in nested_list:
                rankset.extend(rs)
                if group_size != -1 and group_size != len(rs):
                    raise ValueError(
                        f"group sizes must be identical found {group_size} and {len(rs)}"
                    )
                group_size = len(rs)
        else:
            rankset = cast_listint(group)
            group_size = len(rankset)
    elif isinstance(group, dist.ProcessGroup):
        rankset = dist.get_process_group_ranks(group)
        group_size = len(rankset)
        tag = tag or c10d._get_group_tag(group)
    elif isinstance(group, dt.DeviceMesh):
        assert group.ndim == 1, "Only 1D mesh is supported, pass in (DeviceMesh, int) together if mesh > 1D"
        # TODO: it should run collective in the whole mesh instead of dim 0
        mesh_pg = group.get_dim_groups()[0]
        rankset = dist.get_process_group_ranks(mesh_pg)
        group_size = len(rankset)
        tag = tag or c10d._get_group_tag(mesh_pg)
    elif isinstance(group, tuple):
        if len(group) == 2 and isinstance(group[0], dt.DeviceMesh) and isinstance(group[1], int):
            dmesh = group[0]
            dim = group[1]
            dim_group = dmesh.get_dim_groups()[dim]
            rankset = dist.get_process_group_ranks(dim_group)
            group_size = len(rankset)
            tag = tag or c10d._get_group_tag(dim_group)
        else:
            raise ValueError("Invalid tuple for group must be (DeviceMesh, int)")
    else:
        raise ValueError("Invalid type for group, must be one of List, Processgroup, DeviceMesh or (DeviceMesh, int).")

    return (tag, rankset, group_size)

def _are_we_tracing() -> bool:
    if is_torchdynamo_compiling():
        return True
    mode = get_innermost_proxy_mode()
    if mode is None:
        return False
    return mode.tracer is not None

def _maybe_wrap_tensor(self):
    if _are_we_tracing():
        return wait_tensor(self)
    res = AsyncCollectiveTensor(self, WaitHolder(self))
    _register_wrapper_tensor(res, self)
    return res

def wait_tensor(tensor):
    """
    Wait on a tensor returned by the collectives ops.

    Waiting follows device semantics, which means blocking on CPU and synchronizing streams on CUDA.
    """
    return torch.ops.c10d_functional.wait_tensor(tensor)  # type: ignore[attr-defined]


def all_reduce(self: torch.Tensor, reduceOp: str, group: RANK_TYPES, tag: str = ""):
    """
    Reduces the tensor data across all machines in such a way that all get
    the final result.

    The input tensor is left unmodified.

    Group can be one of:
        List[int]: ranks participating in the collective.
        List[List[int]]: 2D mesh of ranks taking part of this collective in MPMD.
        ProcessGroup: Will perform a collective using the ranks and tag of the PG.
        DeviceMesh: Do a SPMD collective over all ranks of the mesh
        (DeviceMesh, int): Do a MPMD collective over one dimension of the DeviceMesh

    :: N.B. If you pass a PG or a 1D list to perform a MPMD collective, the compiler won't be able to recover
    that information and perform collective algebraic optimization. Use other forms of input for that.
    """
    tag, rankset, group_size = _expand_group(group, tag)
    tensor = torch.ops.c10d_functional.all_reduce(self, reduceOp, tag, rankset, group_size)  # type: ignore[attr-defined]
    return _maybe_wrap_tensor(tensor)



def all_gather_tensor(
    self: torch.Tensor,
    gather_dim: int,
    group: RANK_TYPES,
    tag: str = "",
):
    """
    Gather tensor data across from all machines and concatenate over ``gather_dim``.

    Note that it currently only supports gather_dim = 0.

    The input tensor is left unmodified.
    Group can be one of:
        List[int]: ranks participating in the collective.
        List[List[int]]: 2D mesh of ranks taking part of this collective in MPMD.
        ProcessGroup: Will perform a collective using the ranks and tag of the PG.
        DeviceMesh: Do a SPMD collective over all ranks of the mesh
        (DeviceMesh, int): Do a MPMD collective over one dimension of the DeviceMesh

    :: N.B. If you pass a PG or a 1D list to perform a MPMD collective, the compiler won't be able to recover
    that information and perform collective algebraic optimization. Use other forms of input for that.
    """
    assert self.is_contiguous()
    tag, rankset, group_size = _expand_group(group, tag)
    tensor = torch.ops.c10d_functional.all_gather_into_tensor(self, tag, rankset, group_size)  # type: ignore[attr-defined]
    res = _maybe_wrap_tensor(tensor)
    # TODO this should be done inside AsyncCollectiveTensor to delay the wait() call
    if gather_dim != 0:
        res = torch.cat(torch.chunk(res, group_size, dim=0), dim=gather_dim)
    return res

def reduce_scatter_tensor(
    self: torch.Tensor,
    reduceOp: str,
    scatter_dim: int,
    group: RANK_TYPES,
    tag: str = "",
):
    """
    Reduces the tensor data across all machines in such a way that all get
    the final result, then scatter the results to corresponding ranks.


    The input tensor is left unmodified.
    Group can be one of:
        List[int]: ranks participating in the collective.
        List[List[int]]: 2D mesh of ranks taking part of this collective in MPMD.
        ProcessGroup: Will perform a collective using the ranks and tag of the PG.
        DeviceMesh: Do a SPMD collective over all ranks of the mesh
        (DeviceMesh, int): Do a MPMD collective over one dimension of the DeviceMesh
    :: N.B. If you pass a PG or a 1D list to perform a MPMD collective, the compiler won't be able to recover
    that information and perform collective algebraic optimization. Use other forms of input for that.
    """
    tag, rankset, group_size = _expand_group(group, tag)
    assert (
        self.size(scatter_dim) % group_size == 0
    ), f"input dimension 0 ({self.size(0)} must be a multiple of group_size {group_size}"
    if scatter_dim != 0:
        tensor_list = torch.chunk(self, group_size, dim=scatter_dim)
        self = torch.cat(tensor_list)

    tensor = torch.ops.c10d_functional.reduce_scatter_tensor(self, reduceOp, tag, rankset, group_size)  # type: ignore[attr-defined]
    res = _maybe_wrap_tensor(tensor)
    return res


def all_reduce_coalesced(self: List[torch.Tensor], reduceOp: str, group: RANK_TYPES, tag: str = "") -> List[torch.Tensor]:
    """
    Reduces a list of tensors across all machines in such a way that all get
    the final result.

    The all tensors in the input list are left unmodified.

    Group can be one of:
        List[int]: ranks participating in the collective.
        List[List[int]]: 2D mesh of ranks taking part of this collective in MPMD.
        ProcessGroup: Will perform a collective using the ranks and tag of the PG.
        DeviceMesh: Do a SPMD collective over all ranks of the mesh
        (DeviceMesh, int): Do a MPMD collective over one dimension of the DeviceMesh

    :: N.B. If you pass a PG or a 1D list to perform a MPMD collective, the compiler won't be able to recover
    that information and perform collective algebraic optimization. Use other forms of input for that.
    """
    tag, rankset, group_size = _expand_group(group, tag)
    tensor_list = torch.ops.c10d_functional.all_reduce_coalesced(self, reduceOp, tag, rankset, group_size)  # type: ignore[attr-defined]

    if _are_we_tracing():
        return list(map(wait_tensor, tensor_list))

    res = []
    lookup_tensor = tensor_list[0]
    wh = WaitHolder(lookup_tensor)
    for tensor in tensor_list:
        act = AsyncCollectiveTensor(tensor, wh)
        res.append(cast(torch.Tensor, act))

    # FIXME we should register all tensors and ref count when to emit the wait
    _register_wrapper_tensor(res[0], lookup_tensor)
    return res

# We now register meta kernels to deal with tracing
def _all_reduce_meta(self, *args):
    return torch.empty_like(self)

def _wait_tensor_meta(self, *args):
    return torch.empty_like(self)

def _all_gather_into_tensor_meta(shard, tag, rankset, group_size):
    out_size = list(shard.size())
    out_size[0] *= group_size
    return shard.new_empty(out_size)

def _reduce_scatter_tensor_meta(input, reduce_op, tag, rankset, group_size):
    out_size = list(input.size())
    out_size[0] //= group_size
    return input.new_empty(out_size)

def _all_reduce_coalesced_meta(self, reduceOp, tag, rankset, group_size):
    return [torch.empty_like(t) for t in self]

def _register_ops():
    ops_defs = [
        "all_reduce(Tensor self, str reduceOp, str tag, int[] ranks, int group_size) -> Tensor",
        "all_reduce_coalesced(Tensor[] self, str reduceOp, str tag, int[] ranks, int group_size) -> Tensor[]",
        "wait_tensor(Tensor self) -> Tensor",
        "all_gather_into_tensor(Tensor shard, str tag, int[] ranks, int group_size) -> Tensor",
        "reduce_scatter_tensor(Tensor input, str reduceOp, str tag, int[] ranks, int group_size) -> Tensor",
    ]

    my_module = sys.modules[__name__]
    for op_def in ops_defs:
        op_name = op_def[0:op_def.index('(')]
        backend_impl = getattr(my_module, f"_{op_name}")
        meta_impl = getattr(my_module, f"_{op_name}_meta")
        c10_lib.define(op_def)
        c10_lib_impl.impl(op_name, backend_impl, "CompositeExplicitAutograd")
        c10_lib_impl.impl(op_name, meta_impl, "Meta")


if not _is_running_under_torch_deploy():
    # Library MUST be defined at module scope or it doesn't work
    # Creating a "DEF" Library always crashes torch::deploy so we create our Library instances here
    #   guarded against running inside it
    c10_lib = torch.library.Library("c10d_functional", "DEF")
    c10_lib_impl = torch.library.Library("c10d_functional", "IMPL")
    _register_ops()
else:
    warnings.warn("PyTorch Distributed functional collectives do not work with torch::deploy.")<|MERGE_RESOLUTION|>--- conflicted
+++ resolved
@@ -1,10 +1,5 @@
 import warnings
 import weakref
-<<<<<<< HEAD
-from typing import cast, List, Tuple, Union
-
-=======
->>>>>>> 97245a06
 import sys
 import torch
 import torch.distributed as dist
