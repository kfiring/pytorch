--- conflicted
+++ resolved
@@ -1,7 +1,4 @@
-<<<<<<< HEAD
-=======
 import warnings
->>>>>>> 571d7109
 
 import weakref
 from typing import Any, cast, List, Tuple, Union
