import functools
import operator
import sys
from enum import Enum
from functools import partial, reduce
from itertools import product
from typing import Callable, cast, Iterable, List, Optional, Tuple, Union

import torch
import torch._prims as prims
import torch._prims_common as utils
import torch.nn.functional as F
from torch import sym_float, sym_int, Tensor
from torch._decomp import register_decomposition
from torch._prims_common import IntLike, NumberType, TensorLike, TensorSequenceType
from torch._prims_common.wrappers import (
    _maybe_convert_to_dtype,
    _maybe_resize_out,
    _safe_copy_out,
    out_wrapper,
)
from torch.fx.experimental.symbolic_shapes import guard_int
from torch.utils._pytree import tree_flatten, tree_map

DispatchKey = torch._C.DispatchKey  # type: ignore[attr-defined]

# None of these functions are publicly accessible; get at them
# from torch._decomps
__all__: List[str] = []

aten = torch._ops.ops.aten


class Reduction(Enum):
    NONE = 0
    MEAN = 1
    SUM = 2


# This wraps a decomposition and performs various type promotion logic within it, depending on the strategy provided
# We're currently re-using ELEMENTWISE_TYPE_PROMOTION_KIND, although some of the usages are on non-elementwise ops
# Will need to validate the non-elementwise uses
def type_casts(
    f: Callable,
    type_promotion: utils.ELEMENTWISE_TYPE_PROMOTION_KIND,
    compute_dtype_only: bool = False,
):
    @functools.wraps(f)
    def inner(*args, **kwargs):
        flat_args = [
            x for x in tree_flatten((args, kwargs))[0] if isinstance(x, Tensor)
        ]
        computation_dtype, result_dtype = utils.elementwise_dtypes(
            *flat_args, type_promotion_kind=type_promotion
        )

        # TODO: pretty sure this is not quite right
        def increase_prec(x):
            if isinstance(x, Tensor):
                return x.to(computation_dtype)
            else:
                return x

        def decrease_prec(x):
            if isinstance(x, Tensor):
                return x.to(result_dtype)
            else:
                return x

        r = f(*tree_map(increase_prec, args), **tree_map(increase_prec, kwargs))
        if compute_dtype_only:
            return r
        else:
            return tree_map(decrease_prec, r)

    return inner


compute_only_pw_cast_for_opmath = partial(
    type_casts,
    type_promotion=utils.ELEMENTWISE_TYPE_PROMOTION_KIND.DEFAULT,
    compute_dtype_only=True,
)
pw_cast_for_opmath = partial(
    type_casts, type_promotion=utils.ELEMENTWISE_TYPE_PROMOTION_KIND.DEFAULT
)
pw_cast_for_int_to_real = partial(
    type_casts, type_promotion=utils.ELEMENTWISE_TYPE_PROMOTION_KIND.INT_TO_FLOAT
)

# This expands x until x.dim() == dim. Might be useful as an operator
def _unsqueeze_to_dim(x: Tensor, dim: int):
    for _ in range(dim - x.dim()):
        x = x.unsqueeze(-1)
    return x


@register_decomposition(aten.tanh_backward)
@pw_cast_for_opmath
def tanh_backward(out_grad: Tensor, y: Tensor):
    return out_grad * (1 - y * y).conj_physical()


@register_decomposition(aten.sigmoid_backward)
@pw_cast_for_opmath
def sigmoid_backward(out_grad: Tensor, y: Tensor):
    return out_grad * (y * (1 - y)).conj_physical()


@register_decomposition(aten.softplus_backward)
@pw_cast_for_opmath
def softplus_backward(out_grad: Tensor, x: Tensor, beta: float, threshold: float):
    z = (x * beta).exp()
    return torch.where((x * beta) > threshold, out_grad, out_grad * z / (z + 1.0))


@register_decomposition(aten.elu_backward)
@pw_cast_for_opmath
def elu_backward(
    grad_output: Tensor,
    alpha: float,
    scale: float,
    input_scale: float,
    is_result: bool,
    self_or_result: Tensor,
):
    negcoef = alpha * scale
    poscoef = scale
    negiptcoef = input_scale
    if is_result:
        return torch.where(
            self_or_result <= 0,
            grad_output * negiptcoef * (self_or_result + negcoef),
            self_or_result * poscoef,
        )
    else:
        return torch.where(
            self_or_result <= 0,
            grad_output * negiptcoef * negcoef * torch.exp(self_or_result * negiptcoef),
            grad_output * poscoef,
        )


@register_decomposition([aten.fill.Scalar])
def fill_scalar(self, value):
    return torch.full_like(self, value)


@register_decomposition([aten.fill.Tensor])
def fill_tensor(self, value: Tensor):
    utils.check(
        value.dim() == 0,
        lambda: f"fill only supports 0-dimension value tensor but got tensor with {value.dim()} dimensions",
    )
    return torch.full_like(self, value.item())


@register_decomposition(aten.hardsigmoid)
@pw_cast_for_opmath
def hardsigmoid(self: Tensor) -> Tensor:
    return torch.clamp(torch.clamp(self + 3, min=0), max=6) / 6


@register_decomposition(aten.hardsigmoid_backward)
@pw_cast_for_opmath
def hardsigmoid_backward(grad_output: Tensor, self: Tensor):
    return torch.where(
        (self > -3.0) & (self < 3.0),
        grad_output * (1.0 / 6.0),
        0.0,
    )


@register_decomposition(aten.hardtanh_backward)
def hardtanh_backward(
    grad_output: Tensor, self: Tensor, min_val: float, max_val: float
):
    return torch.where((self <= min_val) | (self >= max_val), 0.0, grad_output)


@register_decomposition(aten.hardshrink_backward)
def hardshrink_backward(grad_out: Tensor, self: Tensor, lambd: float):
    return torch.where((self >= -lambd) & (self <= lambd), 0.0, grad_out)


@register_decomposition(aten.hardswish)
@pw_cast_for_opmath
def hardswish(self: Tensor) -> Tensor:
    return self * torch.clamp(torch.clamp(self + 3, min=0), max=6) / 6


@register_decomposition(aten.hardswish_backward)
@pw_cast_for_opmath
def hardswish_backward(grad_output: Tensor, self: Tensor) -> Tensor:
    return torch.where(
        self < -3,
        0.0,
        torch.where(self <= 3, grad_output * ((self / 3) + 0.5), grad_output),
    )


@register_decomposition(aten.threshold_backward)
def threshold_backward(grad_output: Tensor, self: Tensor, threshold: float):
    return torch.where(self <= threshold, 0.0, grad_output)


@register_decomposition(aten.leaky_relu_backward)
@pw_cast_for_opmath
def leaky_relu_backward(
    grad_output: Tensor, self: Tensor, negative_slope: float, self_is_result: bool
):
    return torch.where(self > 0, grad_output, grad_output * negative_slope)


@register_decomposition(aten.gelu_backward)
@pw_cast_for_opmath
def gelu_backward(grad: Tensor, self: Tensor, approximate: str = "none"):
    M_SQRT2 = 1.41421356237309504880
    M_SQRT1_2 = 0.70710678118654752440
    M_2_SQRTPI = 1.12837916709551257390
    if approximate == "tanh":
        kBeta = M_SQRT2 * M_2_SQRTPI * 0.5
        kKappa = 0.044715
        x_sq = self * self
        x_cube = x_sq * self
        inner = kBeta * (self + kKappa * x_cube)
        tanh_inner = torch.tanh(inner)

        left = 0.5 * self
        right = 1 + tanh_inner

        left_derivative = 0.5 * right

        tanh_derivative = 1 - tanh_inner * tanh_inner
        inner_derivative = kBeta * (1 + 3 * kKappa * x_sq)
        right_derivative = left * tanh_derivative * inner_derivative

        return grad * (left_derivative + right_derivative)
    else:
        kAlpha = M_SQRT1_2
        kBeta = M_2_SQRTPI * M_SQRT1_2 * 0.5
        cdf = 0.5 * (1 + torch.erf(self * kAlpha))
        pdf = kBeta * torch.exp(self * self * -0.5)
        return grad * (cdf + self * pdf)


@register_decomposition(aten.mish_backward)
@pw_cast_for_opmath
def mish_backward(grad_output: Tensor, input: Tensor):
    input_tanh_softplus = torch.tanh(F.softplus(input))
    input_sigmoid = torch.sigmoid(input)
    out = input * input_sigmoid * (1 - input_tanh_softplus * input_tanh_softplus)
    return grad_output * (input_tanh_softplus + out)


@register_decomposition(aten.silu)
@pw_cast_for_opmath
def silu(self: Tensor) -> Tensor:
    return self * torch.sigmoid(self)


@register_decomposition(aten.silu_backward)
@pw_cast_for_opmath
def silu_backward(grad_output: Tensor, self: Tensor) -> Tensor:
    sigmoid = 1 / (1 + torch.exp(-self))
    return grad_output * sigmoid * (1 + self * (1 - sigmoid))


@register_decomposition(aten.softshrink_backward)
def softshrink_backward(grad_output: Tensor, self: Tensor, lambd: float) -> Tensor:
    return torch.where((self >= -lambd) & (self <= lambd), 0.0, grad_output)


@register_decomposition(aten._prelu_kernel)
def _prelu_kernel(self: Tensor, weight: Tensor) -> Tensor:
    return torch.where(self > 0, self, weight * self)


@register_decomposition(aten._prelu_kernel_backward)
def _prelu_kernel_backward(
    grad_output: Tensor,
    self: Tensor,
    weight: Tensor,
) -> Tuple[Tensor, Tensor]:
    input_grad = torch.where(self > 0, grad_output, weight * grad_output)
    weight_grad = torch.where(self > 0, 0.0, self * grad_output)
    return (input_grad, weight_grad)


@register_decomposition(aten.rrelu_with_noise_backward)
@pw_cast_for_opmath
def rrelu_with_noise_backward(
    grad_output: Tensor,
    self: Tensor,
    noise: Tensor,
    lower: float,
    upper: float,
    training: bool,
    self_is_result: bool,
) -> Tensor:
    if training and upper - lower > 1e-6:
        return grad_output.mul(noise)
    else:
        negative_slope = (lower + upper) / 2
        return aten.leaky_relu_backward(
            grad_output, self, negative_slope, self_is_result
        )


@register_decomposition(aten.log_sigmoid_backward)
@pw_cast_for_opmath
def log_sigmoid_backward(grad_output: Tensor, self: Tensor, buffer: Tensor) -> Tensor:
    in_negative = self < 0
    max_deriv = torch.where(in_negative, 1, 0)
    sign = torch.where(in_negative, 1, -1)
    z = torch.exp(-torch.abs(self))
    return grad_output * (max_deriv - sign * (z / (1 + z)))
    # CPU has a special formula that uses buffer, but disabled for convenience sake
    # return (max_deriv - sign * (buffer / (1 + buffer))) * grad_output


def apply_loss_reduction(loss: Tensor, reduction: int):
    if reduction == Reduction.MEAN.value:
        return torch.mean(loss)
    elif reduction == Reduction.SUM.value:
        return torch.sum(loss)
    else:
        return loss


def to_real_dtype(dtype: torch.dtype):
    if dtype == torch.complex32:
        return torch.float16
    elif dtype == torch.complex64:
        return torch.float32
    elif dtype == torch.complex128:
        return torch.float64


# TODO: None of these loss castings are quite correct, see
# https://github.com/pytorch/pytorch/issues/76870. Also, the ATen kernels
# perform the pointwise portion in opmath, but don't maintain it between the
# pointwise portion and the reduction


@register_decomposition(aten.mse_loss)
@pw_cast_for_opmath
def mse_loss(
    self: Tensor, target: Tensor, reduction: int = Reduction.MEAN.value
) -> Tensor:
    loss = (self - target) ** 2
    return apply_loss_reduction(loss, reduction)


@register_decomposition(aten.mse_loss_backward)
@pw_cast_for_opmath
def mse_loss_backward(
    grad_output: Tensor, input: Tensor, target: Tensor, reduction: int
):
    norm = 2.0 / input.numel() if reduction == Reduction.MEAN.value else 2.0
    return norm * (input - target) * grad_output


@register_decomposition(aten.huber_loss_backward.default)
@pw_cast_for_opmath
def huber_loss_backward(
    grad_output: Tensor, self: Tensor, target: Tensor, reduction: int, delta: float
):
    norm = 1.0 / self.numel() if reduction == Reduction.MEAN.value else 1.0
    x = self - target
    return torch.where(
        x < -delta,
        -norm * grad_output * delta,
        torch.where(x > delta, norm * grad_output * delta, norm * x * grad_output),
    )


# We cannot use @out_wrapper() here, because the output tensor is not named 'out', it's 'grad_input'
@register_decomposition(aten.huber_loss_backward.out)
@pw_cast_for_opmath
def huber_loss_backward_out(
    grad_output: Tensor,
    self: Tensor,
    target: Tensor,
    reduction: int,
    delta: float,
    grad_input: Tensor,
):
    result = huber_loss_backward(grad_output, self, target, reduction, delta)
    _maybe_resize_out(grad_input, result.shape)
    return _safe_copy_out(copy_from=result, copy_to=grad_input, exact_dtype=True)


def _nll_loss_backward(
    grad_output: Tensor,
    self: Tensor,
    target: Tensor,
    weight: Optional[Tensor],
    reduction: int,
    ignore_index: int,
    total_weight: Tensor,
) -> Tensor:
    channel_dim = 0 if self.dim() < 2 else 1
    if reduction == Reduction.MEAN.value:
        grad_output = grad_output / total_weight

    target = target.unsqueeze(channel_dim)
    grad_input = torch.zeros_like(self)
    grad_input = torch.scatter(grad_input, channel_dim, target, -1.0)

    if grad_input.dim() > grad_output.dim() > 0:
        grad_output = grad_output.unsqueeze(channel_dim)

    if weight is not None:
        new_shape = [1 for _ in range(self.dim())]
        new_shape[channel_dim] = weight.shape[0]
        weight = weight.reshape(new_shape)
        grad_output = grad_output * weight

    has_ignore_index = ignore_index >= 0
    if has_ignore_index:
        grad_output = torch.where(target != ignore_index, grad_output, 0)

    return grad_input * grad_output


@register_decomposition(aten.glu_backward)
@pw_cast_for_opmath
def glu_backward(grad_output: Tensor, self: Tensor, dim: int) -> Tensor:
    assert self.dim() > 0, "glu does not support 0-dimensional tensors"
    wrap_dim = utils.canonicalize_dim(self.dim(), dim)
    nIn = self.size(wrap_dim)
    assert (
        nIn % 2 == 0
    ), f"Halving dimension must be even, but dimension {wrap_dim} is size {nIn}"
    inputSize = nIn // 2
    firstHalf = self.narrow(wrap_dim, 0, inputSize)
    secondHalf = self.narrow(wrap_dim, inputSize, inputSize)
    gradInputFirstHalf = torch.sigmoid(secondHalf)
    gradInputSecondHalf = (
        (1.0 - gradInputFirstHalf) * gradInputFirstHalf * firstHalf * grad_output
    )
    gradInputFirstHalf = gradInputFirstHalf * grad_output
    return torch.cat([gradInputFirstHalf, gradInputSecondHalf], dim=wrap_dim)


@register_decomposition(aten.nll_loss_backward)
def nll_loss_backward(
    grad_output: Tensor,
    self: Tensor,
    target: Tensor,
    weight: Optional[Tensor],
    reduction: int,
    ignore_index: int,
    total_weight: Tensor,
) -> Tensor:
    assert 0 <= self.dim() <= 2, "input tensor should be 1D or 2D"
    assert (
        target.dim() <= 1
    ), "0D or 1D target tensor expected, multi-target not supported"

    no_batch_dim = self.dim() == 1 and target.dim() == 0
    assert no_batch_dim or (
        self.shape[0] == target.shape[0]
    ), f"size mismatch (got input: {self.shape}, target: {target.shape})"
    assert total_weight.numel() == 1, (
        "expected total_weight to be a single element tensor, got: ",
        f"{total_weight.shape} ({total_weight.numel()} elements)",
    )

    assert (
        weight is None or weight.numel() == self.shape[-1]
    ), "weight tensor should be defined either for all or no classes"

    if reduction == Reduction.NONE.value and self.dim() == 2:
        assert grad_output.dim() == 1 and grad_output.shape[0] == self.shape[0], (
            f"Expected a tensor of dimension 1 and tensor.size[0] == {self.shape[0]} but "
            f"got: dimension {grad_output.dim()} and tensor.size[0] == {grad_output.shape[0]}"
        )
    else:
        assert (
            grad_output.dim() <= 1 and grad_output.numel() == 1
        ), f"Expected a single element grad_output tensor, but got: {grad_output.shape}"

    return _nll_loss_backward(
        grad_output, self, target, weight, reduction, ignore_index, total_weight
    )


@register_decomposition(aten.nll_loss2d_backward)
def nll_loss2d_backward(
    grad_output: Tensor,
    self: Tensor,
    target: Tensor,
    weight: Optional[Tensor],
    reduction: int,
    ignore_index: int,
    total_weight: Tensor,
) -> Tensor:
    assert (
        self.dim() == 4
    ), f"only batches of spatial inputs supported (4D tensors), but got input of dimension: {self.dim()}"

    assert (
        target.dim() == 3
    ), f"only batches of spatial targets supported (3D tensors) but got targets of dimension: {target.dim()}"

    assert (
        self.shape[0] == target.shape[0]
        and self.shape[2] == target.shape[1]
        and self.shape[3] == target.shape[2]
    ), f"size mismatch (got input: {self.shape}, target: {target.shape}"

    assert total_weight.numel() == 1, (
        "expected total_weight to be a single element tensor, "
        f"got: {total_weight.shape} ( {total_weight.numel()}, elements)"
    )

    return _nll_loss_backward(
        grad_output, self, target, weight, reduction, ignore_index, total_weight
    )


@register_decomposition(aten.binary_cross_entropy)
@pw_cast_for_opmath
def binary_cross_entropy(
    self: Tensor,
    target: Tensor,
    weight: Optional[Tensor] = None,
    reduction: int = Reduction.MEAN.value,
) -> Tensor:
    # We cannot currently model this without introducing data-dependent control flow
    # TORCH_CHECK(
    #     (input_val >= 0) && (input_val <= 1),
    #     "all elements of input should be between 0 and 1"
    # )
    loss = (target - 1) * torch.maximum(
        torch.log1p(-self), self.new_full((), -100)
    ) - target * torch.maximum(torch.log(self), self.new_full((), -100))
    if weight is not None:
        loss = loss * weight
    return apply_loss_reduction(loss, reduction)


@register_decomposition(aten.binary_cross_entropy_backward)
@pw_cast_for_opmath
def binary_cross_entropy_backward(
    grad_output: Tensor,
    self: Tensor,
    target: Tensor,
    weight: Optional[Tensor] = None,
    reduction: int = Reduction.MEAN.value,
) -> Tensor:
    EPSILON = 1e-12
    result = grad_output * (self - target) / torch.clamp(self * (1 - self), min=EPSILON)
    if weight is not None:
        result = result * weight
    if reduction == Reduction.MEAN.value:
        result = result / self.numel()
    return result


@register_decomposition(aten.soft_margin_loss)
@out_wrapper()
@pw_cast_for_opmath
def soft_margin_loss(
    input: Tensor,
    target: Tensor,
    reduction: int = Reduction.MEAN.value,
) -> Tensor:
    loss = torch.log1p(torch.exp(-input * target))
    return apply_loss_reduction(loss, reduction)


@register_decomposition(aten.soft_margin_loss_backward)
@pw_cast_for_opmath
def soft_margin_loss_backward(
    grad_output: Tensor,
    self: Tensor,
    target: Tensor,
    reduction: int = Reduction.MEAN.value,
) -> Tensor:
    grad_input = target * grad_output * (torch.sigmoid(target * self) - 1)
    if reduction == Reduction.MEAN.value:
        grad_input = grad_input / self.numel()
    return grad_input


@register_decomposition(aten._euclidean_dist)
def _euclidean_dist(x1: Tensor, x2: Tensor) -> Tensor:
    x1_norm = x1.pow(2).sum(-1, True)
    x1_pad = torch.ones_like(x1_norm, memory_format=torch.contiguous_format)
    x2_norm = x2.pow(2).sum(-1, True)
    x2_pad = torch.ones_like(x2_norm, memory_format=torch.contiguous_format)
    x1_ = torch.cat([x1.mul(-2), x1_norm, x1_pad], -1)
    x2_ = torch.cat([x2, x2_pad, x2_norm], -1)
    result = x1_.matmul(x2_.mT)
    return result.clamp_min(0).sqrt()


@register_decomposition(aten.slice_backward)
def slice_backward(
    grad_output: Tensor,
    input_sizes: List[int],
    dim: int,
    start: int,
    end: int,
    step: int,
):
    grad_input = grad_output.new_zeros(input_sizes)
    return torch.slice_scatter(grad_input, grad_output, dim, start, end, step)


@register_decomposition(aten.slice.Tensor)
def slice_forward(
    # Tensor(a) self, int dim=0, SymInt? start=None, SymInt? end=None, SymInt step=1
    self: Tensor,
    dim: int = 0,
    start: Optional[int] = None,
    end: Optional[int] = None,
    step: int = 1,
):

    ndim = self.dim()
    if ndim == 0:
        raise RuntimeError("slice() cannot be applied to a 0-dim tensor.")
    dim = utils.canonicalize_dim(self.dim(), dim)
    sizes = list(self.size())
    strides = list(self.stride())

    if step <= 0:
        raise RuntimeError("slice step must be positive")

    start_val = start if start is not None else 0
    end_val = end if end is not None else sys.maxsize  # 2^63 – 1

    if start_val < 0:
        start_val += sizes[dim]

    if end_val < 0:
        end_val += sizes[dim]

    if start_val < 0:
        start_val = 0
    elif start_val >= sizes[dim]:
        start_val = sizes[dim]

    if end_val < start_val:
        end_val = start_val
    elif end_val >= sizes[dim]:
        end_val = sizes[dim]

    storage_offset = self.storage_offset() + start_val * strides[dim]
    len = end_val - start_val
    sizes[dim] = (len + step - 1) // step
    strides[dim] *= step

    if self.is_quantized:
        raise NotImplementedError(
            "Slice decomposition for quantized tensors aren't implemented"
        )
    else:
        return self.as_strided(sizes, strides, storage_offset)


@register_decomposition(aten.select_backward)
def select_backward(grad_output: Tensor, input_sizes: List[int], dim: int, index: int):
    grad_input = grad_output.new_zeros(input_sizes)
    return torch.select_scatter(grad_input, grad_output, dim, index)


@register_decomposition(aten.diagonal_backward)
def diagonal_backward(
    grad_output: Tensor, input_sizes: List[int], offset: int, dim1: int, dim2: int
):
    grad_input = grad_output.new_zeros(input_sizes)
    return torch.diagonal_scatter(grad_input, grad_output, offset, dim1, dim2)


def _cast_grad_to_input_dtype(
    grad_output: Tensor, grad_input: Tensor, input_dtype: torch.dtype
):
    if grad_output.dtype != input_dtype:
        grad_input = grad_input.to(input_dtype)
    return grad_input


@register_decomposition(aten._softmax_backward_data)
@compute_only_pw_cast_for_opmath
def _softmax_backward_data(
    grad_output: Tensor, output: Tensor, dim: int, input_dtype: torch.dtype
):
    new_grad_output = grad_output * output
    grad_input = new_grad_output - output * torch.sum(
        new_grad_output, dim=dim, keepdim=True
    )

    # CPU kernel doesn't respect input_dtype, but following check doesn't work for meta tensor
    # if grad_output.device == torch.device("cpu"):
    #     return grad_input.contiguous()

    return _cast_grad_to_input_dtype(grad_output, grad_input, input_dtype).contiguous()


@register_decomposition(aten._log_softmax_backward_data)
@compute_only_pw_cast_for_opmath
def _log_softmax_backward_data(
    grad_output: Tensor, output: Tensor, dim: int, input_dtype: torch.dtype
):
    grad_input = grad_output - torch.exp(output) * torch.sum(
        grad_output, dim=dim, keepdim=True
    )
    return _cast_grad_to_input_dtype(grad_output, grad_input, input_dtype)


def _im2col_col2im_indices_along_dim(
    input_d, kernel_d, dilation_d, padding_d, stride_d, device
):
    """Utility function to implement im2col and col2im"""
    blocks_d = input_d + padding_d * 2 - dilation_d * (kernel_d - 1)

    arange_kw = partial(torch.arange, dtype=torch.int64, device=device)

    # Stride kernel over input and find starting indices along dim d
    blocks_d_indices = arange_kw(0, blocks_d, stride_d).unsqueeze(0)

    # Apply dilation on kernel and find its indices along dim d
    kernel_grid = arange_kw(0, kernel_d * dilation_d, dilation_d).unsqueeze(-1)

    # Broadcast and add kernel staring positions (indices) with
    # kernel_grid along dim d, to get block indices along dim d
    return blocks_d_indices + kernel_grid


@register_decomposition(aten.im2col)
@out_wrapper()
@pw_cast_for_opmath
def im2col(
    input: Tensor,
    kernel_size: List[int],
    dilation: List[int],
    padding: List[int],
    stride: List[int],
) -> Tensor:
    utils.check(len(kernel_size) == 2, lambda: "im2col(): only 2D kernel supported")
    utils.check(len(dilation) == 2, lambda: "im2col(): only 2D dilation supported")
    utils.check(len(padding) == 2, lambda: "im2col(): only 2D padding supported")
    utils.check(len(stride) == 2, lambda: "im2col(): only 2D stride supported")

    def check_positive(param, param_name, strict=True):
        cond = all(p > 0 for p in param) if strict else all(p >= 0 for p in param)
        utils.check(
            cond, lambda: "{param_name} should be greater {'than' zero, but got {param}"
        )

    check_positive(kernel_size, "kernel_size")
    check_positive(dilation, "dilation")
    check_positive(dilation, "padding", strict=False)
    check_positive(stride, "stride")

    shape = input.shape
    ndim = len(shape)
    utils.check(
        ndim in (3, 4) and all(d != 0 for d in shape[-3:]),
        lambda: "Expected 3D or 4D (batch mode) tensor for input with possible 0 batch size "
        f"and non-zero dimensions, but got: {tuple(shape)}",
    )
    output_size = tuple(
        1 + (out + 2 * pad - dil * (ker - 1) - 1) // st
        for out, pad, dil, ker, st in zip(
            shape[-2:], padding, dilation, kernel_size, stride
        )
    )
    utils.check(
        all(c > 0 for c in output_size),
        lambda: f"Given an input with spacial size {tuple(shape[-2:])}, "
        f"kernel_size={kernel_size}, dilation={dilation}, "
        f"padding={padding}, stride={stride}, "
        "the calculated shape of the array of sliding blocks "
        f"is {output_size}, but its components must be at least one.",
    )
    batched_input = ndim == 4
    if not batched_input:
        input = input.unsqueeze(0)

    batch_dim, channel_dim, input_h, input_w = input.shape

    stride_h, stride_w = stride
    padding_h, padding_w = padding
    dilation_h, dilation_w = dilation
    kernel_h, kernel_w = kernel_size

    blocks_row_indices = _im2col_col2im_indices_along_dim(
        input_h, kernel_h, dilation_h, padding_h, stride_h, input.device
    )
    blocks_col_indices = _im2col_col2im_indices_along_dim(
        input_w, kernel_w, dilation_w, padding_w, stride_w, input.device
    )

    # Note that F.pad takes (padding_left, padding_right, padding_top, padding_bottom)
    # ugh
    padded_input = F.pad(input, (padding_w, padding_w, padding_h, padding_h))

    blocks_row_indices = blocks_row_indices.unsqueeze(-1).unsqueeze(-1)
    output = padded_input[:, :, blocks_row_indices, blocks_col_indices]
    output = output.permute(0, 1, 2, 4, 3, 5)
    num_blocks_row = blocks_row_indices.size(1)
    num_blocks_col = blocks_col_indices.size(1)
    output = output.reshape(
        batch_dim, channel_dim * kernel_h * kernel_w, num_blocks_row * num_blocks_col
    )

    if not batched_input:
        output = output.squeeze(0)
    return output


@register_decomposition(aten.col2im)
@out_wrapper()
@pw_cast_for_opmath
def col2im(
    input: Tensor,
    output_size: List[int],
    kernel_size: List[int],
    dilation: List[int],
    padding: List[int],
    stride: List[int],
) -> Tensor:
    utils.check(len(output_size) == 2, lambda: "only 2D output_size supported")
    utils.check(len(kernel_size) == 2, lambda: "only 2D kernel supported")
    utils.check(len(dilation) == 2, lambda: "only 2D dilation supported")
    utils.check(len(padding) == 2, lambda: "only 2D padding supported")
    utils.check(len(stride) == 2, lambda: "only 2D stride supported")

    def check_positive(param, param_name, strict=True):
        cond = all(p > 0 for p in param) if strict else all(p >= 0 for p in param)
        utils.check(
            cond, lambda: "{param_name} should be greater than zero, but got {param}"
        )

    check_positive(kernel_size, "kernel_size")
    check_positive(dilation, "dilation")
    check_positive(padding, "padding", strict=False)
    check_positive(stride, "stride")
    check_positive(output_size, "output_size")

    shape = input.shape
    ndim = len(shape)
    utils.check(
        ndim in (2, 3) and all(d != 0 for d in shape[-2:]),
        lambda: "Expected 2D or 3D (batch mode) tensor for input with possible 0 batch size "
        f"and non-zero dimensions, but got: {tuple(shape)}",
    )
    prod_kernel_size = kernel_size[0] * kernel_size[1]
    utils.check(
        shape[-2] % prod_kernel_size == 0,
        lambda: "Expected size of input's first non-batch dimension to be divisible by the "
        f"product of kernel_size, but got input.shape[-2] = {shape[-2]} and "
        f"kernel_size={kernel_size}",
    )
    col = [
        1 + (out + 2 * pad - dil * (ker - 1) - 1) // st
        for out, pad, dil, ker, st in zip(
            output_size, padding, dilation, kernel_size, stride
        )
    ]
    L = col[0] * col[1]
    utils.check(
        shape[-1] == L,
        lambda: f"Given output_size={output_size}, kernel_size={kernel_size}, "
        f"dilation={dilation}, padding={padding}, stride={stride}, "
        f"expected input.size(-1) to be {L} but got {shape[-1]}.",
    )
    utils.check(
        L > 0,
        lambda: f"Given output_size={output_size}, kernel_size={kernel_size}, "
        f"dilation={dilation}, padding={padding}, stride={stride}, "
        f"expected input.size(-1) to be {L} but got {shape[-1]}.",
    )
    batched_input = ndim == 3
    if not batched_input:
        input = input.unsqueeze(0)

    shape = input.shape

    out_h, out_w = output_size
    stride_h, stride_w = stride
    padding_h, padding_w = padding
    dilation_h, dilation_w = dilation
    kernel_h, kernel_w = kernel_size

    # col2im is defined as the backwards of im2col, so we differentiate its decomposition by hand
    input = input.reshape([shape[0], shape[1] // prod_kernel_size] + kernel_size + col)
    input = input.permute(0, 1, 2, 4, 3, 5)

    indices_row = _im2col_col2im_indices_along_dim(
        out_h, kernel_h, dilation_h, padding_h, stride_h, input.device
    )
    indices_row = _unsqueeze_to_dim(indices_row, 4)
    indices_col = _im2col_col2im_indices_along_dim(
        out_w, kernel_w, dilation_w, padding_w, stride_w, input.device
    )

    output_padded_size = [o + 2 * p for o, p in zip(output_size, padding)]
    output = input.new_zeros(
        [shape[0], shape[1] // prod(kernel_size)] + output_padded_size
    )
    idx = (None, None, indices_row, indices_col)
    output = aten.index_put(output, idx, input, accumulate=True)
    output = F.pad(output, (-padding_w, -padding_w, -padding_h, -padding_h))

    if not batched_input:
        output = output.squeeze(0)
    return output


@register_decomposition(aten.native_dropout_backward)
def native_dropout_backward(grad_output: Tensor, mask: Tensor, scale: float):
    # According to the CUDA kernel implementation we should have this test;
    # but it seems to fail tests!
    # utils.check(mask.dtype == torch.bool, lambda: f"Mask should be Bool Scalar Type {mask.dtype}")

    # Mimicking CUDA kernel's behavior for output stride: output follow input's memory format
    # This different from TensorIterator's behavior
    r = (grad_output * (mask.type_as(grad_output) * scale)).clone(
        memory_format=utils.suggest_memory_format(grad_output)
    )
    return r


@register_decomposition(aten.unfold_backward)
def unfold_backward(
    grad: Tensor, input_size: List[int], dimension: int, size: int, step: int
) -> Tensor:
    if len(input_size) == 0:
        return torch.squeeze_copy(grad, 0)
    dim = utils.canonicalize_dim(len(input_size), dimension)
    idx = torch.arange(input_size[dim], device=grad.device, dtype=torch.int32)
    idx = idx.unfold(0, size, step).flatten()
    grad = grad.movedim(-1, dim + 1).flatten(dim, dim + 1)
    # nb. At the moment this generates two kernels in triton
    # It could potentially be fused into one call to scatter_reduce,
    # in the case step <= size provided scatter_reduce generates 1 kernel
    grad_input = grad.new_zeros(input_size)
    return torch.index_add(grad_input, dim, idx, grad)


@register_decomposition(aten.logit_backward.default)
@pw_cast_for_opmath
def logit_backward(
    grad_output: Tensor, self: Tensor, eps: Optional[float] = None
) -> Tensor:
    if eps is not None:
        lo = eps
        hi = 1.0 - lo
        return torch.where(
            torch.logical_and(self >= lo, self <= hi),
            grad_output / (self * (1.0 - self)),
            0.0,
        )
    else:
        return torch.where(
            torch.logical_and(self >= 0.0, self <= 1.0),
            grad_output / (self * (1.0 - self)),
            self.new_full((), float("nan")),
        )


@register_decomposition(aten.native_dropout)
def native_dropout(input: Tensor, p: float, train: Optional[bool]):
    if train:
        bool_mask = torch.rand_like(input) > p
        res = bool_mask * input * float(1.0 / (1.0 - p))
        return (res, bool_mask)
    else:
        return (input, torch.ones_like(input, dtype=torch.bool))


@register_decomposition(aten._softmax)
@out_wrapper()
def _softmax(x: Tensor, dim: int, half_to_float: bool):
    # eager softmax returns a contiguous tensor. Ensure that decomp also returns
    # a contiguous tensor.
    x = x.contiguous()
    if half_to_float:
        assert x.dtype == torch.half
    computation_dtype, result_dtype = utils.elementwise_dtypes(
        x, type_promotion_kind=utils.ELEMENTWISE_TYPE_PROMOTION_KIND.DEFAULT
    )
    x = x.to(computation_dtype)
    if x.numel() == 0:
        unnormalized = torch.exp(x)
    else:
        x_max = torch.amax(x, dim, keepdim=True)
        unnormalized = torch.exp(x - x_max)
    result = unnormalized / torch.sum(unnormalized, dim, keepdim=True)
    if not half_to_float:
        result = result.to(result_dtype)
    return result


@register_decomposition(aten._log_softmax)
@out_wrapper()
def _log_softmax(x: Tensor, dim: int, half_to_float: bool):
    # eager log_softmax returns a contiguous tensor. Ensure that decomp also
    # returns a contiguous tensor.
    x = x.contiguous()
    if half_to_float:
        assert x.dtype == torch.half
    computation_dtype, result_dtype = utils.elementwise_dtypes(
        x, type_promotion_kind=utils.ELEMENTWISE_TYPE_PROMOTION_KIND.DEFAULT
    )
    x = x.to(computation_dtype)
    if x.numel() == 0:
        shifted = x
    else:
        x_max = torch.amax(x, dim, keepdim=True)
        shifted = x - x_max
    shifted_logsumexp = torch.log(torch.sum(torch.exp(shifted), dim, keepdim=True))
    result = shifted - shifted_logsumexp
    if not half_to_float:
        result = result.to(result_dtype)
    return result


@register_decomposition(aten.rsub.Tensor)
def rsub_Tensor(self: Tensor, other: Tensor, alpha: float = 1) -> Tensor:
    return torch.sub(other, self, alpha=alpha)


@register_decomposition(aten.rsub.Scalar)
def rsub_Scalar(self: Tensor, other: float, alpha: float = 1) -> Tensor:
    return torch.sub(other, self, alpha=alpha)


@register_decomposition(aten.embedding)
def embedding(
    weight: Tensor,
    indices: Tensor,
    padding_idx: int = -1,
    scale_grad_by_freq: bool = False,
    sparse: bool = False,
) -> Tensor:
    assert weight.dim() == 2, "'weight' must be 2-D"
    # Nb. scale_grad_by_freq is not used in the forward
    if indices.ndim <= 1:
        # We need this one as weight[indices] calls item() in these cases
        out = weight.index_select(0, indices)
        if indices.ndim == 0:
            out = out.squeeze(0)
        return out
    else:
        return weight[indices]


@register_decomposition(aten.embedding_dense_backward)
@pw_cast_for_opmath
def embedding_dense_backward(
    grad_output: Tensor,
    indices: Tensor,
    num_weights: int,
    padding_idx: int,
    scale_grad_by_freq: bool,
):
    indices = _maybe_convert_to_dtype(indices, torch.long)  # type: ignore[assignment]
    if scale_grad_by_freq:
        counts = indices.new_zeros((num_weights,))
        ones = torch.ones_like(indices)
        counts = counts.index_put([indices], ones, accumulate=True)
        grad_weights_scale = counts[indices]
        grad_output = grad_output / grad_weights_scale.unsqueeze(1)

    mask = _unsqueeze_to_dim(indices == padding_idx, grad_output.ndim)
    grad = grad_output.masked_fill(mask, 0)
    grad_weight = grad_output.new_zeros(
        (num_weights,) + grad_output.shape[indices.ndim :]
    )
    return grad_weight.index_put([indices], grad, accumulate=True)


def prod(x: List[int]):
    r = 1
    for i in x:
        r *= i
    return r


@register_decomposition([aten.split_with_sizes, aten.unsafe_split_with_sizes])
def split_with_sizes(
    self: Tensor, split_sizes: List[int], dim: int = 0
) -> List[Tensor]:
    num_splits = len(split_sizes)
    splits = []
    start_idx = 0
    for i in range(num_splits):
        length = split_sizes[i]
        splits.append(self.narrow(dim, start_idx, length))
        start_idx += length
    return splits


@register_decomposition([aten.split.Tensor, aten.unsafe_split.Tensor])
def split(self: Tensor, split_size: int, dim: int = 0) -> List[Tensor]:
    input_sizes = self.shape
    dim_size = input_sizes[dim]
    if split_size == 0:
        assert dim_size == 0
        return [self]
    chunks = (dim_size + split_size - 1) // split_size
    chunks = guard_int(chunks)
    split_sizes = [split_size for i in range(chunks)]
    split_sizes[-1] = split_size - (split_size * chunks - dim_size)
    return torch.split(self, split_sizes, dim)


# TODO: this doesn't appear to have enough precision in bfloat16
@register_decomposition(aten.addmm)
@out_wrapper()
@pw_cast_for_opmath
def addmm(self: Tensor, mat1: Tensor, mat2: Tensor, beta: int = 1, alpha: int = 1):
    if not self.is_floating_point() and not self.is_complex():
        beta = int(beta)
        alpha = int(alpha)
    out = alpha * torch.mm(mat1, mat2)
    if beta == 0:
        return out

    # The output of aten.addmm is contiguous, we need to match this behavior in the decomposition.
    # The original implementation 'beta * self + out' would return a strided tensor if `self` is strided.
    # We thus use `out`, the output of torch.mm, which is always contiguous, as the first argument for addition.
    # This is relying on TensorIterator's behavior that it takes higher precedence on the stride of first input.
    # Alternative, we can write `(beta * self + out).contiguous()`, but it introduces another copy in some cases.
    # This implementation is not ideal, and we should revisit this when we have a better solution.
    return out + beta * self


# This computes the mean and variance along the specifized normalization dims,
# then normalizes along those dims. Finally, it returns the mean and variance of
# the normalized dims. Note that it intentionally leaves outputs upcasted.
# Example:
# input: [2, 3, 4, 5], norm_dims: [1, 3]
# mean: [2, 1, 4, 1]
def normalize(input, norm_dims, eps):
    computation_dtype = utils.get_computation_dtype(input.dtype)
    input_acc = input.to(dtype=computation_dtype)
    biased_var = torch.var(input_acc, dim=norm_dims, unbiased=False, keepdim=True)
    mean = torch.mean(input_acc, dim=norm_dims, keepdim=True)
    rstd = torch.rsqrt(biased_var + eps)

    out = (input - mean) * rstd
    return out, mean, rstd


@register_decomposition(aten.native_group_norm_backward)
@pw_cast_for_opmath
def native_group_norm_backward(
    grad_output: Tensor,
    input: Tensor,
    mean: Tensor,
    rstd: Tensor,
    gamma: Optional[Tensor],
    N: int,
    C: int,
    HxW: int,
    group: int,
    output_mask: List[bool],
) -> Tuple[Optional[Tensor], Optional[Tensor], Optional[Tensor]]:
    utils.check_same_device(
        grad_output, input, mean, rstd, allow_cpu_scalar_tensors=False
    )
    utils.check_same_shape(input, grad_output, allow_cpu_scalar_tensors=False)
    utils.check_same_shape(mean, rstd, allow_cpu_scalar_tensors=False)
    utils.check(
        input.numel() == N * C * HxW,
        lambda: f"Expect input to have { N * C * HxW} elements",
    )
    utils.check(
        mean.shape == (N, group),
        lambda: f"Expect mean to have shape ({N}, {group}, but got {mean.shape}",
    )
    utils.check(
        gamma is None or gamma.numel() == C,
        lambda: f"Expect gamma to have {C} elements but got {gamma.numel() if gamma is not None else -1}",
    )

    cpg, _rem = divmod(C, group)
    utils.check(
        _rem == 0,
        lambda: f"Expect number of channels {C} to be evenly-divisible by number of groups {group}",
    )

    # Compute Internal gradients
    ds = torch.mul(grad_output, input).view(N, C, HxW).sum(dim=[2])
    db = grad_output.view(N, C, HxW).sum(dim=[2])

    d_input: Optional[Tensor] = None
    d_gamma: Optional[Tensor] = None
    d_bias: Optional[Tensor] = None
    if output_mask[0]:
        s = 1.0 / (HxW * cpg)
        if gamma is not None:
            ds_val = torch.mul(ds, gamma.unsqueeze(0)).reshape(N, group, cpg).sum(2)
            db_val = torch.mul(db, gamma.unsqueeze(0)).reshape(N, group, cpg).sum(2)
            c1 = torch.mul(
                rstd.unsqueeze(-1),
                gamma.reshape(1, group, cpg),
            )
        else:
            ds_val = ds.reshape(N, group, cpg).sum(2)
            db_val = db.reshape(N, group, cpg).sum(2)
            c1 = torch.mul(
                rstd.unsqueeze(-1),
                torch.ones((1, group, cpg), device=rstd.device),
            )
        c2 = (db_val * mean - ds_val) * rstd * rstd * rstd * s
        c3 = -c2 * mean - db_val * rstd * s

        c1 = c1.unsqueeze(-1)
        c2 = _unsqueeze_to_dim(c2, 4)
        c3 = _unsqueeze_to_dim(c3, 4)
        d_input = (
            torch.mul(grad_output.reshape(N, group, cpg, HxW), c1)
            + torch.mul(input.reshape(N, group, cpg, HxW), c2)
            + c3
        )
        d_input = d_input.reshape(input.shape).to(input.dtype)
    if output_mask[1]:
        d_gamma = (
            (
                (ds.view(N, group, cpg) - db.view(N, group, cpg) * mean.unsqueeze(-1))
                * rstd.unsqueeze(-1)
            )
            .sum(dim=[0])
            .reshape(C)
        )
    if output_mask[2]:
        d_bias = db.sum(dim=[0])

    return (d_input, d_gamma, d_bias)


def _maybe_cast(x: Optional[Tensor], dtype) -> Optional[Tensor]:
    if x is not None:
        return x.to(dtype)
    return x


# TODO: Take a closer look at the type promotion semantics
@register_decomposition(aten.native_layer_norm_backward)
def native_layer_norm_backward(
    grad_out: Tensor,
    input: Tensor,
    normalized_shape: List[int],
    mean: Tensor,
    rstd: Tensor,
    weight: Optional[Tensor],
    bias: Optional[Tensor],
    output_mask: List[bool],
) -> Tuple[Optional[Tensor], Optional[Tensor], Optional[Tensor]]:
    input_shape = input.shape
    input_ndim = input.dim()
    computation_dtype = utils.get_computation_dtype(input.dtype)
    grad_out_cast, input_cast, weight_cast, bias_cast = [
        x.to(computation_dtype).contiguous() if x is not None else x
        for x in (grad_out, input, weight, bias)
    ]
    assert grad_out_cast is not None

    axis = input_ndim - len(normalized_shape)
    inner_dims = input_shape[axis:]
    outer_dims = input_shape[:axis]
    inner_dim_indices: List[int] = []
    outer_dim_indices: List[int] = []
    for i in range(input_ndim):
        if i >= axis:
            inner_dim_indices.append(i)
        else:
            outer_dim_indices.append(i)

    N = prod(inner_dims)  # type: ignore[arg-type]
    M = prod(outer_dims)  # type: ignore[arg-type]
    if M <= 0 or N <= 0:
        return (
            input.new_zeros(input_shape) if output_mask[0] else None,
            input.new_zeros(input_shape[axis:]) if output_mask[1] else None,
            input.new_zeros(input_shape[axis:]) if output_mask[2] else None,
        )

    x_hat = (input_cast - mean) * rstd
    if weight_cast is not None:
        grad_x_hat = grad_out_cast * weight_cast
    else:
        grad_x_hat = grad_out_cast
    a = grad_x_hat * N
    b = torch.sum(grad_x_hat, inner_dim_indices, True)
    c1 = torch.mul(grad_x_hat, x_hat)
    c2 = torch.sum(c1, inner_dim_indices, True)
    c3 = torch.mul(x_hat, c2)

    inner = a - b - c3
    d_input: Optional[Tensor] = None
    d_weight: Optional[Tensor] = None
    d_bias: Optional[Tensor] = None
    if output_mask[0]:
        d_input = (rstd / N) * inner

    if output_mask[1] and weight_cast is not None:
        if len(outer_dim_indices) > 0:
            d_weight = torch.sum(grad_out_cast * x_hat, outer_dim_indices, False)
        else:
            d_weight = grad_out_cast * x_hat

    if output_mask[2] and bias_cast is not None:
        if len(outer_dim_indices) > 0:
            d_bias = torch.sum(grad_out_cast, outer_dim_indices, False)
        else:
            d_bias = grad_out_cast.clone()

    return (
        _maybe_cast(d_input, input.dtype),
        _maybe_cast(d_weight, input.dtype),
        _maybe_cast(d_bias, input.dtype),
    )


def native_batch_norm_helper(
    input: Tensor,
    weight: Optional[Tensor],
    bias: Optional[Tensor],
    running_mean: Optional[Tensor],
    running_var: Optional[Tensor],
    training: bool,
    momentum: float,
    eps: float,
    functional: bool,
) -> Tuple[Tensor, Tensor, Tensor, Optional[Tensor], Optional[Tensor]]:
    reduction_dims = [0] + list(range(2, input.dim()))
    computation_dtype = utils.get_computation_dtype(input.dtype)
    new_running_mean = running_mean
    new_running_var = running_var
    if training:
        computation_dtype = utils.get_computation_dtype(input.dtype)
        input_acc = input.to(dtype=computation_dtype)
        biased_var = torch.var(
            input_acc, dim=reduction_dims, unbiased=False, keepdim=True
        )
        mean = torch.mean(input_acc, dim=reduction_dims, keepdim=True)
        rstd = torch.rsqrt(biased_var + eps)

        output = (input - mean) * rstd

        save_mean = torch.squeeze(mean, reduction_dims)
        save_rstd = torch.squeeze(rstd, reduction_dims)
        if running_mean is not None:
            new_running_mean = momentum * save_mean + (1 - momentum) * running_mean
            if not functional:
                running_mean.copy_(new_running_mean)
        if running_var is not None:
            n = input.numel() / input.shape[1]
            # This doesn't strictly match eager's numerics, which accumulates var sum and then directly applies the correction
            # But... that would require re-implementing var here, for negligible numerics gain on a tensor whose
            # numerics probably don't matter.
            squeezed_var = torch.squeeze(biased_var, reduction_dims)
            unbiased_var = squeezed_var * (n / (n - 1))
            new_running_var = momentum * unbiased_var + (1 - momentum) * running_var
            if not functional:
                running_var.copy_(new_running_var)
    else:
        assert running_mean is not None and running_var is not None
        running_mean = running_mean.to(dtype=computation_dtype, copy=True)
        new_running_mean = running_mean
        running_var = running_var.to(dtype=computation_dtype, copy=True)
        new_running_var = running_var
        mean = running_mean
        invstd = 1 / (torch.sqrt(running_var + eps))
        # Very annoying inconsistency where CPU and CUDA give different shapes
        if input.device.type != "cpu":
            save_mean = running_mean
            save_rstd = invstd
        else:
            save_mean = input.new_zeros((0,))
            save_rstd = input.new_zeros((0,))
        mean = _unsqueeze_to_dim(mean, input.dim() - 1)
        invstd = _unsqueeze_to_dim(invstd, input.dim() - 1)
        output = (input - mean) * invstd

    if weight is None:
        weight = input.new_ones(())

    if bias is None:
        bias = input.new_zeros(())

    weight = _unsqueeze_to_dim(weight, input.dim() - 1)
    bias = _unsqueeze_to_dim(bias, input.dim() - 1)
    output = output * weight + bias
    if input.device.type == "cpu":
        save_mean = save_mean.to(dtype=input.dtype)
        save_rstd = save_rstd.to(dtype=input.dtype)
    return (
        output.to(dtype=input.dtype),
        save_mean,
        save_rstd,
        new_running_mean,
        new_running_var,
    )


@register_decomposition(aten.native_batch_norm)
def native_batch_norm(
    input: Tensor,
    weight: Optional[Tensor],
    bias: Optional[Tensor],
    running_mean: Optional[Tensor],
    running_var: Optional[Tensor],
    training: bool,
    momentum: float,
    eps: float,
) -> Tuple[Tensor, Tensor, Tensor]:
    output, save_mean, save_rstd, _, _ = native_batch_norm_helper(
        input, weight, bias, running_mean, running_var, training, momentum, eps, False
    )
    return output, save_mean, save_rstd


# TODO: this decomposition is NOT here to stay. We would much prefer replacing native_batch_norm
# with our new correctly schema'd _native_batch_norm_legit and its variants, but
# we cannot do that immediately in the C++ because it would be forwards incompatible
# with some mobile use cases.
#
# Since this change is most impactful for aot autograd/functionalization, we simply
# register this decomposition on the Autograd key for the python dispatcher (which is
# currently only used by aot autograd/functionalization and no one else, really).
# In two weeks or so, we should remove this decomposition and phase out the current native_batch_norm
# to be _native_batch_norm_legit and have the right schema (stating that there are input mutations).
@aten.native_batch_norm.default.py_impl(DispatchKey.Autograd)
def native_batch_norm_decomposition(
    input: Tensor,
    weight: Optional[Tensor],
    bias: Optional[Tensor],
    running_mean: Optional[Tensor],
    running_var: Optional[Tensor],
    training: bool,
    momentum: float,
    eps: float,
) -> Tuple[Tensor, Tensor, Tensor]:
    if running_mean is None and running_var is None:
        return aten._native_batch_norm_legit(
            input, weight, bias, training, momentum, eps
        )
    if running_mean is None:
        raise RuntimeError(
            "running_mean is None, but running_var is provided. "
            "They should both be None or both be provided."
        )
    if running_var is None:
        raise RuntimeError(
            "running_var is None, but running_mean is provided. "
            "They should both be None or both be provided."
        )
    return aten._native_batch_norm_legit(
        input, weight, bias, running_mean, running_var, training, momentum, eps
    )


@aten.unsafe_chunk.default.py_impl(DispatchKey.CompositeImplicitAutograd)
def unsafe_chunk_py_impl(tensor, chunks, dim=0) -> List[Tensor]:
    dim_size = tensor.size(dim)
    split_size = (dim_size + chunks - 1) // chunks

    if split_size == 0 and dim_size == 0:
        split_sizes = [split_size for _ in chunks]
        split_sizes[chunks - 1] = split_size - (split_size * chunks - dim_size)
        return torch.ops.aten.unsafe_split_with_sizes.default(tensor, split_sizes, dim)
    return torch.ops.aten.unsafe_split.Tensor(tensor, split_size, dim)


@register_decomposition(aten._native_batch_norm_legit.default)
def _native_batch_norm_legit(
    input: Tensor,
    weight: Optional[Tensor],
    bias: Optional[Tensor],
    running_mean: Tensor,
    running_var: Tensor,
    training: bool,
    momentum: float,
    eps: float,
) -> Tuple[Tensor, Tensor, Tensor]:
    output, save_mean, save_rstd, _, _ = native_batch_norm_helper(
        input, weight, bias, running_mean, running_var, training, momentum, eps, False
    )
    return output, save_mean, save_rstd


@register_decomposition(aten._native_batch_norm_legit.no_stats)
def _native_batch_norm_legit_no_stats(
    input: Tensor,
    weight: Optional[Tensor],
    bias: Optional[Tensor],
    training: bool,
    momentum: float,
    eps: float,
) -> Tuple[Tensor, Tensor, Tensor]:
    output, save_mean, save_rstd, _, _ = native_batch_norm_helper(
        input, weight, bias, None, None, training, momentum, eps, False
    )
    return output, save_mean, save_rstd


@register_decomposition(aten._native_batch_norm_legit_functional.default)
def _native_batch_norm_legit_functional(
    input: Tensor,
    weight: Optional[Tensor],
    bias: Optional[Tensor],
    running_mean: Tensor,
    running_var: Tensor,
    training: bool,
    momentum: float,
    eps: float,
) -> Tuple[Tensor, Tensor, Tensor, Tensor, Tensor]:
    (
        output,
        save_mean,
        save_rstd,
        new_running_mean,
        new_running_var,
    ) = native_batch_norm_helper(
        input, weight, bias, running_mean, running_var, training, momentum, eps, True
    )
    assert new_running_mean is not None, "new_running_mean should not be None"
    assert new_running_var is not None, "new_running_var should not be None"
    return output, save_mean, save_rstd, new_running_mean, new_running_var


@register_decomposition(aten._fused_dropout)
@pw_cast_for_opmath
def _fused_dropout_decomposition(input, p, generator=None):
    assert generator is None
    mask = (torch.rand_like(input) < p).to(dtype=torch.uint8)
    res = mask.type_as(input) * input * (1.0 / p)
    return (res, mask)


@register_decomposition(aten._to_copy)
def _to_copy(
    x: Tensor,
    *,
    dtype: Optional[torch.dtype] = None,
    layout=None,
    device: Optional[torch.device] = None,
    pin_memory: bool = False,
    non_blocking: bool = False,
    memory_format: Optional[torch.memory_format] = None,
):
    assert not layout or layout == torch.strided, "TODO"
    assert not pin_memory, "TODO"
    if device is None and dtype is None and memory_format is None:
        return x.clone()
    dtype_converted = False
    if device is not None and device != x.device:
        # avoid conversions on cpu
        if dtype is not None and device.type == "cpu":
            x = torch._prims.convert_element_type(x, dtype)
            dtype_converted = True
        x = torch._prims.device_put(x, device)
    if dtype is not None and not dtype_converted:
        x = torch._prims.convert_element_type(x, dtype)
    if memory_format is not None:  # no ref/prim for memory format
        return torch.clone(x, memory_format=memory_format)
    return x


# Questionable decompositions
# This is only valid if we're running the graph without autograd, such as if the backward pass has been traced.
# Note that this decomposition causes issues with in-place ops
@register_decomposition([aten.detach, aten.lift, aten.lift_fresh])
def nop_decomposition(x):
    return aten.alias(x)


# Also register to the Autograd dispatch key, so this decomp can run above autograd.
# native_batch_norm needs to decompose into other ops before autograd.
@aten.cudnn_batch_norm.default.py_impl(DispatchKey.Autograd)
@register_decomposition(aten.cudnn_batch_norm)
def cudnn_batch_norm(
    input: Tensor,
    weight: Tensor,
    bias: Optional[Tensor],
    running_mean: Optional[Tensor],
    running_var: Optional[Tensor],
    training: bool,
    exponential_average_factor: float,
    epsilon: float,
):
    a, b, c = aten.native_batch_norm(
        input,
        weight,
        bias,
        running_mean,
        running_var,
        training,
        exponential_average_factor,
        epsilon,
    )
    # Cudnn return running mean and variance when training is True
    if training:
        return (a, b, c, input.new_zeros((0,), dtype=torch.uint8))
    return (
        a,
        weight.new_zeros((0,)),
        weight.new_zeros((0,)),
        input.new_zeros((0,), dtype=torch.uint8),
    )


def _broadcast_batch_norm_backward(x, broadcast_mask):
    for axis, mask in enumerate(broadcast_mask):
        if mask == 1 and not (axis < x.ndim and x.shape[axis] == broadcast_mask[axis]):
            x = x.unsqueeze(axis)
    return x


@register_decomposition(aten.native_batch_norm_backward)
def native_batch_norm_backward(
    grad_out: Tensor,
    input: Tensor,
    weight: Optional[Tensor],
    running_mean: Optional[Tensor],
    running_var: Optional[Tensor],
    save_mean: Optional[Tensor],
    save_invstd: Optional[Tensor],
    train: bool,
    eps: float,
    output_mask: List[bool],
) -> Tuple[Tensor, Optional[Tensor], Optional[Tensor]]:
    input_dtype = input.dtype
    if weight is not None:
        weight_dtype = weight.dtype
    else:
        weight_dtype = input_dtype
    computation_dtype = utils.get_computation_dtype(input.dtype)
    (
        grad_out_cast,
        input_cast,
        weight_cast,
        running_mean_cast,
        running_var_cast,
        save_mean_cast,
        save_invstd_cast,
    ) = [
        x.to(computation_dtype) if x is not None else x
        for x in (
            grad_out,
            input,
            weight,
            running_mean,
            running_var,
            save_mean,
            save_invstd,
        )
    ]
    input_shape = input.shape
    input_rank = input.dim()
    assert input_rank >= 2, "rank of the input must be at least 2"

    axis = 1
    num_features = prod(list(input_shape)) / input_shape[axis]
    mean = save_mean_cast
    invstd = save_invstd_cast
    if train:
        assert save_mean_cast is not None and save_invstd_cast is not None
    else:
        assert running_mean_cast is not None and running_var_cast is not None
        mean = running_mean_cast
        invstd = torch.rsqrt(running_var_cast + eps)

    broadcast_mask: List[int] = [1] * input_rank
    broadcast_mask[axis] = input_shape[axis]

    reduction_axes: List[int] = []
    for i in range(input_rank):
        if i != axis:
            reduction_axes.append(i)

    mean = _broadcast_batch_norm_backward(mean, broadcast_mask)  # type: ignore[arg-type]
    norm = 1.0 / num_features
    grad_output_sum = torch.sum(grad_out_cast, reduction_axes)  # type: ignore[arg-type]
    dot_p = torch.sum(grad_out_cast * (input_cast - mean), reduction_axes)  # type: ignore[operator]

    grad_mean = _broadcast_batch_norm_backward(grad_output_sum * norm, broadcast_mask)
    proj_scale = _broadcast_batch_norm_backward(torch.mul(dot_p * norm, invstd * invstd), broadcast_mask)  # type: ignore[operator]

    if weight_cast is None:
        grad_scale = _broadcast_batch_norm_backward(invstd, broadcast_mask) * 1.0  # type: ignore[arg-type]
    else:
        grad_scale = _broadcast_batch_norm_backward(
            invstd * weight_cast, broadcast_mask
        )

    if train:
        proj = (input_cast - mean) * proj_scale  # type: ignore[operator]
        grad_input = ((grad_out_cast - proj) - grad_mean) * grad_scale
    else:
        grad_input = grad_out_cast * grad_scale

    if output_mask[1]:
        grad_weight = dot_p * invstd
    else:
        grad_weight = None  # "None" doesn't work with vjp, should use zeros for vjp

    if output_mask[2]:
        grad_bias = grad_output_sum
    else:
        grad_bias = None  # "None" doesn't work with vjp, should use zeros for vjp

    return (
        grad_input.to(input_dtype),
        _maybe_cast(grad_weight, weight_dtype),
        _maybe_cast(grad_bias, weight_dtype),
    )


@register_decomposition(aten.cudnn_batch_norm_backward)
def cudnn_batch_norm_backward(
    input: Tensor,
    grad_output: Tensor,
    weight: Tensor,
    running_mean: Optional[Tensor],
    running_var: Optional[Tensor],
    save_mean: Optional[Tensor],
    save_var: Optional[Tensor],
    epsilon: float,
    reserveSpace: Tensor,
):
    return aten.native_batch_norm_backward(
        grad_output,
        input,
        weight,
        running_mean,
        running_var,
        save_mean,
        save_var,
        True,
        epsilon,
        [True, True, True],
    )


@register_decomposition(aten._adaptive_avg_pool2d)
@pw_cast_for_opmath
def adaptive_avg_pool2d(input: Tensor, output_size: Tuple[int, int]):
    # Preconditions
    device = input.device
    shape = input.shape
    ndim = len(shape)
    utils.check(
        ndim in (3, 4),
        lambda: f"adaptive_avg_pool2d(): Expected 3D or 4D tensor, but got {ndim}",
    )
    for d in input.shape[-2:]:
        utils.check(
            d != 0,
            lambda: "adaptive_avg_pool2d(): Expected input to have non-zero size for "
            f"non-batch dimensions, but input has shape {tuple(shape)}.",
        )

    # Optimisation (we should also do this in the kernel implementation)
    if shape[-2] % output_size[-2] == 0 and shape[-1] % output_size[-1] == 0:
        stride = tuple(i // o for i, o in zip(shape[-2:], output_size))
        kernel = tuple(
            i - (o - 1) * s for i, o, s in zip(shape[-2:], output_size, stride)
        )
        return torch.nn.functional.avg_pool2d(input, kernel, stride)

    def start_index(a, b, c):
        return torch.div(a * c, b, rounding_mode="trunc")

    def end_index(a, b, c):
        return torch.div((a + 1) * c + b - 1, b, rounding_mode="trunc")

    def compute_idx(in_size, out_size):
        orange = torch.arange(out_size, device=device, dtype=torch.int64)
        i0 = start_index(orange, out_size, in_size)
        # Let length = end_index - start_index, i.e. the length of the pooling kernels
        # length.max() can be computed analytically as follows:
        maxlength = in_size // out_size + 1
        in_size_mod = in_size % out_size
        # adaptive = True iff there are kernels with different lengths
        adaptive = not (in_size_mod == 0 or out_size % in_size_mod == 0)
        if adaptive:
            maxlength += 1
        elif in_size_mod == 0:
            maxlength -= 1

        range_max = torch.arange(maxlength, device=device, dtype=torch.int64)
        idx = i0.unsqueeze(-1) + range_max
        if adaptive:
            # Need to clamp to avoid accesing out-of-bounds memory
            # TODO make minimum accept scalars
            maxval = torch.scalar_tensor(
                in_size - 1, dtype=idx.dtype, device=idx.device
            )
            idx = torch.minimum(idx, maxval)

            # Compute the lenghts
            i1 = end_index(orange, out_size, in_size)
            length = i1 - i0
        else:
            length = maxlength
        return idx, length, range_max, adaptive

    # length is not None if it's constant, otherwise we'll need to compute it
    idxh, length_h, range_max_h, adaptive_h = compute_idx(shape[-2], output_size[-2])
    idxw, length_w, range_max_w, adaptive_w = compute_idx(shape[-1], output_size[-1])

    vals = input[..., _unsqueeze_to_dim(idxh, 4), idxw]
    # Shortcut for the simpler case
    if not adaptive_h and not adaptive_w:
        return torch.mean(vals, dim=(-3, -1))

    def maybe_mask(vals, length, range_max, adaptive, dim):
        if isinstance(length, IntLike):
            return vals, length
        else:
            # zero-out the things we didn't really want to select
            assert dim < 0
            # hack
            mask = range_max >= length.unsqueeze(-1)
            if dim == -2:
                mask = _unsqueeze_to_dim(mask, 4)
            vals = torch.masked_fill(vals, mask, 0.0)
            # Compute the length of each window
            length = _unsqueeze_to_dim(length, -dim)
            return vals, length

    vals, length_h = maybe_mask(
        vals, length_h, range_max_h, adaptive=adaptive_h, dim=-2
    )
    vals, length_w = maybe_mask(
        vals, length_w, range_max_w, adaptive=adaptive_w, dim=-1
    )

    # We unroll the sum as we assume that the kernels are going to be small
    ret = None
    for i, j in product(range(vals.shape[-3]), range(vals.shape[-1])):
        if ret is None:
            ret = vals[..., i, :, j]
        else:
            ret = ret + vals[..., i, :, j]
    return ret / (length_h * length_w)


@register_decomposition(aten.index_add_)
def index_add_(
    x: TensorLike,
    dim: int,
    index: TensorLike,
    tensor: TensorLike,
    *,
    alpha: NumberType = 1,
):
    return _index_add(x, dim, index, tensor, inplace=True, alpha=alpha)


@register_decomposition(aten.index_add)
@out_wrapper()
def index_add(
    x: TensorLike,
    dim: int,
    index: TensorLike,
    tensor: TensorLike,
    *,
    alpha: NumberType = 1,
):
    return _index_add(x, dim, index, tensor, inplace=False, alpha=alpha)


def _index_add(
    x: TensorLike,
    dim: int,
    index: TensorLike,
    tensor: TensorLike,
    *,
    inplace: bool,
    alpha: NumberType = 1,
):
    dim = utils.canonicalize_dims(x.ndim, dim)
    utils.check(
        index.ndim <= 1,
        lambda: f"Index should have dimension 1 or 0 (got {index.ndim})",
    )
    if alpha != 1:
        python_type = utils.dtype_to_type(x.dtype)
        utils.check(
            python_type == bool
            or utils.is_weakly_lesser_type(type(alpha), python_type),
            lambda: f"alpha argument of type {type(alpha)} cannot be safely cast to type {python_type}!",
        )
        tensor = tensor * alpha
    # Treat scalars as elements of \R^1
    zero_dim = x.ndim == 0
    x1 = x.unsqueeze(0) if zero_dim else x
    idx = (None,) * dim + (index,)
    index_put = aten.index_put_ if inplace else aten.index_put
    out = index_put(x1, idx, tensor, accumulate=True)
    if inplace:
        return x
    else:
        return out.squeeze(0) if zero_dim else out.contiguous()


@register_decomposition(aten.index_copy_)
def index_copy_(x: TensorLike, dim: int, index: TensorLike, tensor: TensorLike):
    return _index_copy(x, dim, index, tensor, inplace=True)


@register_decomposition(aten.index_copy)
@out_wrapper()
def index_copy(x: TensorLike, dim: int, index: TensorLike, tensor: TensorLike):
    return _index_copy(x, dim, index, tensor, inplace=False)


def _index_copy(
    x: TensorLike, dim: int, index: TensorLike, tensor: TensorLike, *, inplace: bool
):
    dim = utils.canonicalize_dims(x.ndim, dim)
    utils.check(
        index.ndim <= 1,
        lambda: f"Index should have dimension 1 or 0 (got {index.ndim})",
    )
    # Treat scalars as elements of \R^1
    zero_dim = x.ndim == 0
    x1 = x.unsqueeze(0) if zero_dim else x
    idx = (None,) * dim + (index,)
    index_put = aten.index_put_ if inplace else aten.index_put
    out = index_put(x1, idx, tensor)
    if inplace:
        return x
    else:
        return out.squeeze(0) if zero_dim else out.contiguous()


# nb: Should use acc_t, not op_math
@register_decomposition(aten.log_sigmoid_forward)
@out_wrapper("output", "buffer")
@pw_cast_for_opmath
def log_sigmoid_forward(self: Tensor) -> Tuple[Tensor, Tensor]:
    min = torch.minimum(self.new_zeros(()), self)
    z = torch.exp(-torch.abs(self))
    if self.is_cuda:
        buffer = self.new_zeros((0,))
    else:
        buffer = z
    return min - torch.log1p(z), buffer


@register_decomposition(aten.uniform)
def uniform(
    x: Tensor,
    low: Union[bool, int, float] = 0.0,
    high: Union[bool, int, float] = 1.0,
):
    return prims._uniform_helper(
        x.shape,
        low=sym_float(low),
        high=sym_float(high),
        dtype=x.dtype,
        device=x.device,
    )


@register_decomposition(aten.uniform_)
def uniform_(self, low=0, high=1, generator=None):
    assert generator is None
    return self.copy_((high - low) * torch.rand_like(self) + low)


# aten/src/ATen/native/UpSample.cpp compute_output_size
def upsample_compute_output_size(input_size, output_size, scale_factors):
    spatial_dimensions = len(input_size) - 2
    if output_size is not None:
        utils.check(
            scale_factors is None,
            lambda: "Must specify exactly one of output_size and scale_factors",
        )
        utils.check(len(output_size) == spatial_dimensions, lambda: "")
        return output_size
    if scale_factors is not None:
        # NB: this isn't necessary lol
        utils.check(
            output_size is None,
            lambda: "Must specify exactly one of output_size and scale_factors",
        )
        utils.check(len(scale_factors) == spatial_dimensions, lambda: "")
        output_size = []
        for i, s in enumerate(scale_factors):
            if int(s) == s:
                output_size.append(input_size[i + 2] * int(s))
            else:
                output_size.append(sym_int(input_size[i + 2] * s))
        return output_size
    utils.check(
        False, lambda: "Must specify exactly one of output_size and scale_factors"
    )


def get_scale_value(scales, idx):
    if scales is None:
        return None
    return scales[idx]


@register_decomposition(aten.upsample_nearest1d.vec)
@aten.upsample_nearest1d.vec.py_impl(DispatchKey.CompositeImplicitAutograd)
@aten.upsample_nearest1d.vec.py_impl(DispatchKey.Autograd)
def upsample_nearest1d_vec(input, output_size, scale_factors):
    osize = upsample_compute_output_size(input.size(), output_size, scale_factors)
    scale = get_scale_value(scale_factors, 0)

    return upsample_nearest1d(input, osize, scale)


@register_decomposition(aten.upsample_nearest2d.vec)
@aten.upsample_nearest2d.vec.py_impl(DispatchKey.CompositeImplicitAutograd)
@aten.upsample_nearest2d.vec.py_impl(DispatchKey.Autograd)
def upsample_nearest2d_vec(input, output_size, scale_factors):
    osize = upsample_compute_output_size(input.size(), output_size, scale_factors)
    scale_h = get_scale_value(scale_factors, 0)
    scale_w = get_scale_value(scale_factors, 1)

    return upsample_nearest2d(input, osize, scale_h, scale_w)


@register_decomposition(aten.upsample_nearest3d.vec)
@aten.upsample_nearest3d.vec.py_impl(DispatchKey.CompositeImplicitAutograd)
@aten.upsample_nearest3d.vec.py_impl(DispatchKey.Autograd)
def upsample_nearest3d_vec(input, output_size, scale_factors):
    osize = upsample_compute_output_size(input.size(), output_size, scale_factors)
    scale_d = get_scale_value(scale_factors, 0)
    scale_h = get_scale_value(scale_factors, 1)
    scale_w = get_scale_value(scale_factors, 2)

    return upsample_nearest3d(input, osize, scale_d, scale_h, scale_w)


def _compute_upsample_nearest_indices(input, output_size, scales):
    # For each dim in output_size, compute the set of input indices used
    # to produce the upsampled output.
    indices = []
    num_spatial_dims = len(output_size)
    for d in range(num_spatial_dims):
        # Math matches aten/src/ATen/native/cpu/UpSampleKernel.cpp
        # Indices are computed as following:
        # scale = isize / osize
        # input_index = floor(output_index * scale)
        # Same as OpenCV INTER_NEAREST
        osize = output_size[d]
        output_indices = torch.arange(osize, dtype=input.dtype, device=input.device)
        isize = input.shape[-num_spatial_dims + d]
        scale = isize / (isize * scales[d]) if scales[d] is not None else isize / osize
        input_indices = (output_indices * scale).to(torch.int64)
        for _ in range(num_spatial_dims - 1 - d):
            input_indices = input_indices.unsqueeze(-1)
        indices.append(input_indices)
    return tuple(indices)


@register_decomposition(aten.upsample_nearest1d.default)
@aten.upsample_nearest1d.default.py_impl(DispatchKey.Autograd)
@pw_cast_for_opmath
def upsample_nearest1d(
    input: Tensor,
    output_size: List[int],
    scales: Optional[float] = None,
) -> Tensor:
    (l_indices,) = _compute_upsample_nearest_indices(input, output_size, (scales,))
    result = input[:, :, l_indices]
    return result


@register_decomposition(aten.upsample_nearest2d.default)
@aten.upsample_nearest2d.default.py_impl(DispatchKey.Autograd)
@pw_cast_for_opmath
def upsample_nearest2d(
    input: Tensor,
    output_size: List[int],
    scales_h: Optional[float] = None,
    scales_w: Optional[float] = None,
) -> Tensor:
    h_indices, w_indices = _compute_upsample_nearest_indices(
        input, output_size, (scales_h, scales_w)
    )
    result = input[:, :, h_indices, w_indices]

    # convert output to correct memory format, if necessary
    memory_format = utils.suggest_memory_format(input)

    # following "heuristic: only use channels_last path when it's faster than the contiguous path"
    _, n_channels, _, _ = input.shape
    if input.device.type == "cuda" and n_channels < 4:
        memory_format = torch.contiguous_format

    result = result.contiguous(memory_format=memory_format)

    return result


@register_decomposition(aten.upsample_nearest3d.default)
@aten.upsample_nearest3d.default.py_impl(DispatchKey.Autograd)
@pw_cast_for_opmath
def upsample_nearest3d(
    input: Tensor,
    output_size: List[int],
    scales_d: Optional[float] = None,
    scales_h: Optional[float] = None,
    scales_w: Optional[float] = None,
) -> Tensor:
    d_indices, h_indices, w_indices = _compute_upsample_nearest_indices(
        input, output_size, (scales_d, scales_h, scales_w)
    )
    result = input[:, :, d_indices, h_indices, w_indices]

    return result


@register_decomposition(aten.upsample_bilinear2d.vec)
@aten.upsample_bilinear2d.vec.py_impl(DispatchKey.CompositeImplicitAutograd)
@aten.upsample_bilinear2d.vec.py_impl(DispatchKey.Autograd)
def upsample_bilinear2d_vec(input, output_size, align_corners, scale_factors):
    osize = upsample_compute_output_size(input.size(), output_size, scale_factors)
    scale_h = get_scale_value(scale_factors, 0)
    scale_w = get_scale_value(scale_factors, 1)
    return upsample_bilinear2d(input, osize, align_corners, scale_h, scale_w)


@register_decomposition(aten.upsample_bilinear2d.default)
@aten.upsample_bilinear2d.default.py_impl(DispatchKey.Autograd)
@pw_cast_for_opmath
def upsample_bilinear2d(
    input: Tensor,
    output_size: List[int],
    align_corners: bool,
    scales_h: Optional[float] = None,
    scales_w: Optional[float] = None,
) -> Tensor:
    # get dimensions of original image
    n_batch, n_channels, in_h, in_w = input.shape

    out_h = output_size[0]
    out_w = output_size[1]

    # Calculate horizontal and vertical scaling factor
    # TODO: Figure out if scales_h/scales_w matters here
    if out_h > 1:
        if align_corners:
            h_scale_factor = (in_h - 1) / (out_h - 1)
        else:
            h_scale_factor = (
                in_h / (in_h * scales_h) if scales_h is not None else in_h / out_h
            )
    else:
        h_scale_factor = 0.0

    if out_w > 1:
        if align_corners:
            w_scale_factor = (in_w - 1) / (out_w - 1)
        else:
            w_scale_factor = (
                in_w / (in_w * scales_w) if scales_w is not None else in_w / out_w
            )
    else:
        w_scale_factor = 0.0

    i = torch.arange(out_h, dtype=input.dtype, device=input.device)
    j = torch.arange(out_w, dtype=input.dtype, device=input.device)

    if align_corners:
        x = h_scale_factor * i
        y = w_scale_factor * j
    else:
        x = (h_scale_factor * (i + 0.5) - 0.5).clamp(min=0.0)
        y = (w_scale_factor * (j + 0.5) - 0.5).clamp(min=0.0)

    x_floor = x.to(torch.int64)
    x_ceil = torch.ceil(x).clamp(max=in_h - 1).to(torch.int64)
    y_floor = y.to(torch.int64)
    y_ceil = torch.ceil(y).clamp(max=in_w - 1).to(torch.int64)

    x_view = x.unsqueeze(1)
    x_floor_view = x_floor.unsqueeze(1)
    x_ceil_view = x_ceil.unsqueeze(1)

    v1 = input[:, :, x_floor_view, y_floor]
    v2 = input[:, :, x_ceil_view, y_floor]
    v3 = input[:, :, x_floor_view, y_ceil]
    v4 = input[:, :, x_ceil_view, y_ceil]

    xscale2 = x_view - x_floor_view
    xscale1 = 1.0 - xscale2

    yscale2 = y - y_floor
    yscale1 = 1.0 - yscale2

    q1 = torch.mul(v1, xscale1) + torch.mul(v2, xscale2)
    q2 = torch.mul(v3, xscale1) + torch.mul(v4, xscale2)
    result = torch.mul(q1, yscale1) + torch.mul(q2, yscale2)

    # convert output to correct memory format, if necessary
    memory_format = utils.suggest_memory_format(input)

    # following "heuristic: only use channels_last path when it's faster than the contiguous path"
    if input.device.type == "cuda" and n_channels < 16:
        memory_format = torch.contiguous_format

    result = result.contiguous(memory_format=memory_format)

    return result


# We should be applying decompositions after all transformations
@register_decomposition(aten.is_same_size.default)
def is_same_size(a: Tensor, b: Tensor) -> bool:
    return a.shape == b.shape


@register_decomposition([aten._reshape_alias, aten._unsafe_view])
def _reshape_alias(x, shape, *args):
    return aten.view(x, shape)


@register_decomposition(aten.nll_loss_forward)
def nll_loss_forward(
    self: Tensor,
    target: Tensor,
    weight: Optional[Tensor],
    reduction: int,
    ignore_index: int,
) -> Tuple[Tensor, Tensor]:
    assert self.dim() > 0 and self.dim() <= 2, "input tensor should be 1D or 2D"
    assert (
        target.dim() <= 1
    ), "0D or 1D target tensor expected, multi-target not supported"

    no_batch_dim = self.dim() == 1 and target.dim() == 0
    assert no_batch_dim or (
        self.shape[0] == target.shape[0]
    ), f"size mismatch (got input: {self.shape}, target: {target.shape})"

    n_classes = self.shape[-1]

    assert weight is None or (
        weight.dim() == 1 and weight.numel() == n_classes
    ), f"weight tensor should be defined either for all {n_classes} classes or no classes but got weight tensor of shape: {weight.shape}"  # noqa: B950

    # self can be [N, C] or [C]
    # target can be [N] or []

    n_dims = self.dim()
    channel_dim = 1
    if n_dims < 2:
        channel_dim = 0

    if weight is not None:
        w = weight.unsqueeze(0) if n_dims > 1 else weight
        self = self * w

    target_ = target.unsqueeze(channel_dim)
    # target can be [N, 1] or [1]

    result = -torch.gather(self, channel_dim, target_).squeeze(channel_dim)

    if ignore_index >= 0:
        result = torch.where(target != ignore_index, result, 0)

    if reduction == Reduction.NONE.value and n_dims > 1:
        total_weight = self.new_full((), 0.0)
        return result, total_weight

    if weight is not None:
        w = weight.unsqueeze(0).expand(self.shape) if n_dims > 1 else weight
        wsum = torch.gather(w, channel_dim, target_).squeeze(channel_dim)
        if ignore_index >= 0:
            wsum = torch.where(target != ignore_index, wsum, 0)
        total_weight = wsum.sum()
    elif ignore_index >= 0:
        total_weight = (target != ignore_index).sum().to(self)
    else:
        total_weight = self.new_full((), 1.0 * result.numel())

    if reduction == Reduction.SUM.value:
        result = result.sum()
    elif reduction == Reduction.MEAN.value:
        if weight is None:
            result = result.sum() / total_weight if ignore_index >= 0 else result.mean()
        else:
            result = result.sum() / total_weight

    return result, total_weight


# These are adapted from aten/src/ATen/native/UpSample.h, wich is based on
# https://en.wikipedia.org/wiki/Bicubic_interpolation#Bicubic_convolution_algorithm
def _upsample_cubic_convolution1(x: Tensor, A: float) -> Tensor:
    return ((A + 2) * x - (A + 3)) * x * x + 1


def _upsample_cubic_convolution2(x: Tensor, A: float) -> Tensor:
    return ((A * x - 5 * A) * x + 8 * A) * x - 4 * A


def _upsample_get_cubic_coefficients(t: Tensor) -> TensorSequenceType:
    A = -0.75
    return (
        _upsample_cubic_convolution2(t + 1.0, A),
        _upsample_cubic_convolution1(t, A),
        _upsample_cubic_convolution1(1.0 - t, A),
        _upsample_cubic_convolution2(2.0 - t, A),
    )


def _upsample_cubic_interp1d(coeffs: TensorSequenceType, ts: Tensor) -> Tensor:
    coeffs2 = _upsample_get_cubic_coefficients(ts)
    return _sum_tensors(c1 * c2 for (c1, c2) in zip(coeffs, coeffs2))


# Need this instead of just sum() to keep mypy happy
def _sum_tensors(ts: Iterable[Tensor]) -> Tensor:
    return reduce(torch.add, ts)


@register_decomposition(aten.grid_sampler_2d)
@pw_cast_for_opmath
def grid_sampler_2d(
    a: Tensor,
    grid: Tensor,
    interpolation_mode: int = 0,
    padding_mode: int = 0,
    align_corners: bool = False,
) -> Tensor:
    utils.check(
        interpolation_mode in (0, 1, 2),
        lambda: f"Invalid interpolation mode {interpolation_mode}",
    )
    utils.check(
        padding_mode in (0, 1, 2), lambda: f"Invalid padding mode {padding_mode}"
    )

    def unnormalize(coords: Tensor, size: int) -> Tensor:
        # Rescale coordinates from [-1, 1] to:
        #   [0, size - 1] if align_corners is True
        #   [-.5, size -.5] if align_corners is False
        mul = (size * 0.5 - 0.5) if align_corners else (size * 0.5)
        ofs = size * 0.5 - 0.5
        return coords * mul + ofs

    # Reflects coordinates until they fall between low and high (inclusive).
    # The bounds are passed as twice their value so that half-integer values
    # can be represented as ints.
    def reflect_coordinates(coords: Tensor, twice_low: int, twice_high: int) -> Tensor:
        if twice_low == twice_high:
            return torch.zeros_like(coords)
        coords_min = twice_low / 2
        coords_span = (twice_high - twice_low) / 2
        coords2 = (coords - coords_min).abs()
        extra = torch.fmod(coords2, coords_span)
        flips = (coords2 / coords_span).floor().to(dtype=torch.int8)
        return torch.where(
            flips & 1 == 0, extra + coords_min, coords_span + coords_min - extra
        )

    def compute_coordinates(coords: Tensor, size: int) -> Tensor:
        if padding_mode == 0:  # Zero
            return coords
        elif padding_mode == 1:  # Borders
            return torch.clamp(coords, 0, size - 1)
        else:  # padding_mode == 2, Reflection
            if align_corners:
                coords_reflected = reflect_coordinates(coords, 0, 2 * (size - 1))
            else:
                coords_reflected = reflect_coordinates(coords, -1, 2 * size - 1)
            return torch.clamp(coords_reflected, 0, size - 1)

    def compute_source_index(coords: Tensor, size: int) -> Tensor:
        coords_un = unnormalize(coords, size)
        return compute_coordinates(coords_un, size)

    N, C, iH, iW = a.shape
    _, oH, oW, _ = grid.shape

    def in_bounds_cond(xs: Tensor, ys: Tensor) -> Tensor:
        return torch.logical_and(
            0 <= xs, torch.logical_and(xs < iW, torch.logical_and(0 <= ys, ys < iH))
        )

    N_idx = torch.arange(N, device=a.device).view(N, 1, 1, 1)
    C_idx = torch.arange(C, device=a.device).view(1, C, 1, 1)

    def clip(xs: Tensor, ys: Tensor, ws: Tensor) -> TensorSequenceType:
        cond = in_bounds_cond(xs, ys)
        # To clip to inside valid coordinates, we map the coordinates
        # to (x, y) = (0, 0) and also set the weight to 0
        # We also change the shape of the tensor to the appropriate one for
        # broadcasting with N_idx, C_idx for the purposes of advanced indexing
        return tuple(
            torch.where(cond, t, 0).view(N, 1, oH, oW)
            for t in (xs.to(dtype=torch.int64), ys.to(dtype=torch.int64), ws)
        )

    def get_summand(ix: Tensor, iy: Tensor, w) -> Tensor:
        # Perform clipping, index into input tensor and multiply by weight
        idx_x, idx_y, w_ = clip(ix, iy, w)
        return a[N_idx, C_idx, idx_y, idx_x] * w_

    x = grid[..., 0]
    y = grid[..., 1]

    if interpolation_mode == 0:  # Bilinear
        ix = compute_source_index(x, iW)
        iy = compute_source_index(y, iH)

        ix_nw, iy_nw = ix.floor(), iy.floor()
        ix_ne, iy_ne = ix_nw + 1, iy_nw
        ix_sw, iy_sw = ix_nw, iy_nw + 1
        ix_se, iy_se = ix_ne, iy_sw

        w_nw = (ix_se - ix) * (iy_se - iy)
        w_ne = (ix - ix_sw) * (iy_sw - iy)
        w_sw = (ix_ne - ix) * (iy - iy_ne)
        w_se = (ix - ix_nw) * (iy - iy_nw)

        return _sum_tensors(
            get_summand(ix, iy, w)
            for (ix, iy, w) in (
                (ix_nw, iy_nw, w_nw),
                (ix_ne, iy_ne, w_ne),
                (ix_sw, iy_sw, w_sw),
                (ix_se, iy_se, w_se),
            )
        )
    elif interpolation_mode == 1:  # Nearest
        ix = compute_source_index(x, iW)
        iy = compute_source_index(y, iH)

        ix_nearest = ix.round()
        iy_nearest = iy.round()

        return get_summand(ix_nearest, iy_nearest, 1)
    else:  # interpolation_mode == 2, Bicubic
        ix = unnormalize(x, iW)
        iy = unnormalize(y, iH)

        ix_nw = ix.floor()
        iy_nw = iy.floor()

        tx = ix - ix_nw
        ty = iy - iy_nw

        def get_value_bounded(ix: Tensor, iy: Tensor) -> Tensor:
            x = compute_coordinates(ix, iW)
            y = compute_coordinates(iy, iH)
            return get_summand(x, y, 1)

        def get_coeff(ofs: int) -> Tensor:
            iy_ofs = iy_nw + (ofs - 1)
            cs = (
                get_value_bounded(ix_nw - 1, iy_ofs),
                get_value_bounded(ix_nw, iy_ofs),
                get_value_bounded(ix_nw + 1, iy_ofs),
                get_value_bounded(ix_nw + 2, iy_ofs),
            )
            return _upsample_cubic_interp1d(cs, tx.unsqueeze(1))

        coeffs = tuple((get_coeff(ofs) for ofs in range(4)))
        return _upsample_cubic_interp1d(coeffs, ty.unsqueeze(1))


@register_decomposition(aten.mv)
@out_wrapper()
@pw_cast_for_opmath
def mv(self, vec):
    utils.check(
        self.dim() == 2 and vec.dim() == 1,
        lambda: f"matrix @ vector expected, got {self.dim()}, {vec.dim()}",
    )
    utils.check(
        self.size(1) == vec.size(0),
        lambda: f"size mismatch, got {self.size(0)}x{self.size(1)},{vec.size(0)}",
    )
    return (self * vec).sum(dim=1)


@register_decomposition(aten.dot)
@out_wrapper()
@pw_cast_for_opmath
def dot(self, other):
    if self.is_complex():
        if self.is_conj():
            if other.is_conj():
                return torch.dot(self.conj(), other.conj()).conj()
            else:
                return torch.vdot(self.conj(), other)
        elif other.is_conj():
            return torch.vdot(other.conj(), self)

    utils.check(
        self.dim() == 1 and other.dim() == 1,
        lambda: f"1D tensors expected, but got {self.dim()}D and {other.dim()}D tensors",
    )
    utils.check(
        self.dtype == other.dtype,
        lambda: f"dot : expected both vectors to have same dtype, but found {self.dtype} and {other.dtype}",
    )

    def numel_error():
        return (
            f"inconsistent tensor size, expected tensor [{self.numel()}] and src [{other.numel()}] to have the"
            f"same number of elements, but got {self.numel()} and {other.numel()} elements respectively"
        )

    utils.check(self.numel() == other.numel(), numel_error)

    return (self * other).sum()


@register_decomposition(aten.binary_cross_entropy_with_logits)
def binary_cross_entropy_with_logits(
    self, target, weight=None, pos_weight=None, reduction=Reduction.MEAN.value
):
    max_val = (-self).clamp_min(0)
    if pos_weight is not None:
        log_weight = (pos_weight - 1) * target + 1
        loss = (1 - target) * self + log_weight * (
            ((-max_val).exp() + (-self - max_val).exp()).log() + max_val
        )
    else:
        loss = (
            (1 - target) * self
            + max_val
            + ((-max_val).exp() + (-self - max_val).exp()).log()
        )

    if weight is not None:
        loss = loss * weight

    return apply_loss_reduction(loss, reduction)


def should_fold(tensor1: torch.Tensor, dim_tensor2: int) -> bool:
    dim_tensor1 = tensor1.ndim
    if dim_tensor1 >= 3 and (dim_tensor2 == 1 or dim_tensor2 == 2):
        t1_sizes_ptr = tensor1.shape
        t1_strides = tensor1.stride()
        if (
            dim_tensor1 == 3
            and dim_tensor2 == 2
            and t1_strides[-1] != 1
            and t1_strides[0] == t1_sizes_ptr[1] * t1_sizes_ptr[2]
        ):
            # First dim is slowest moving, and then the following two dims are
            # transposed. This can happen for example by permute(0, 2, 1).
            # First 2 dims could be folded to use mm but would require permutation
            # with actual data movement, which can be instead handled by BMM with each
            # GEMM transposed.
            # This can be generalized to a tensor with dim X + Y + Z where X, Y, and Z
            # dims are contiguous, Y dims and Z dims are transposed, and X, Y, Z > 0.
            # For example, this can happen by permute(0, 1, 5, 2, 3, 4), where X = 2,
            # Y = 3, and Z = 1.
            return False
        else:
            return True
    else:
        return False


@aten.matmul.default.py_impl(DispatchKey.CompositeImplicitAutograd)
def matmul(tensor1, tensor2):
    dim_tensor1 = tensor1.dim()
    dim_tensor2 = tensor2.dim()
    assert dim_tensor1 != 0 and dim_tensor2 != 0
    if dim_tensor1 == 1 and dim_tensor2 == 1:
        return torch.dot(tensor1, tensor2)
    elif dim_tensor1 == 2 and dim_tensor2 == 1:
        return torch.mv(tensor1, tensor2)
    elif dim_tensor1 == 1 and dim_tensor2 == 2:
        return torch.squeeze(torch.mm(torch.unsqueeze(tensor1, 0), tensor2), 0)
    elif dim_tensor1 == 2 and dim_tensor2 == 2:
        # if tensor1.shape[1] != tensor2.shape[0]:
        #     breakpoint()
        return torch.mm(tensor1, tensor2)
    elif should_fold(tensor1, dim_tensor2) or should_fold(tensor2, dim_tensor1):
        # NB: Much of this was written with Copilot! (although still had to fix a bunch of issues)

        # dim_tensor1 >=3 && (dim_tensor2 == 1 || dim_tensor2 == 2) ||
        # dim_tensor2 >=3 && (dim_tensor1 == 1 || dim_tensor1 == 2)
        # and some condition on the strides is fulfilled

        # optimization: use mm instead of bmm by folding the batch of the larger tensor
        # into its leading matrix dimension
        transpose = dim_tensor2 > dim_tensor1
        t1 = tensor2.mT if transpose else tensor1
        t2 = (
            tensor2 if not transpose else (tensor1.t() if dim_tensor1 == 2 else tensor1)
        )
        # Invariant: t1.dim() >= 3 && (t2.dim() == 1 || t2.dim() == 2)
        #            and t1 and t2 are matmul-compatible

        # Why not t1.view(-1, sizes_1[-1])?
        # If the last dim is 0, then view(-1, 0) won't work because the -1 becomes ambiguous.
        # This can happen in e.g. [3, 5, 0] @ [0, 0].
        sizes_1 = t1.shape
        output_shape = list(sizes_1[:-1])
        folded_dim1 = reduce(operator.mul, output_shape)

        # Readjust output_shape if we are multiplying by a matrix
        t2_is_matrix = t2.dim() == 2
        if t2_is_matrix:
            output_shape.append(t2.shape[1])
        t1_folded = t1.reshape(folded_dim1, sizes_1[-1])
        if t2_is_matrix:
            # FIXME This path always does an unnecessary copy when transpose == True as the returned
            # result from BLAS is already C-transposed
            output = t1_folded.mm(t2).view(output_shape)
            return output.mT.contiguous() if transpose else output
        else:
            return t1_folded.mv(t2).view(output_shape)

    elif dim_tensor1 >= 1 and dim_tensor2 >= 1:
        # We are multiplying b1 x n x m1 by x2 x m2 x p (where b1 can be a list);
        # we track m1 vs m2 separately even though they must match for nicer error messages
        n = tensor1.size(-2) if dim_tensor1 > 1 else 1
        m1 = tensor1.size(-1)
        batch_tensor1 = tensor1.shape[:-2]
        m2 = tensor2.size(-2) if dim_tensor2 > 1 else tensor2.size(-1)
        p = tensor2.size(-1) if dim_tensor2 > 1 else 1
        batch_tensor2: List[int] = []
        # TODO: handling of slice
        for i in range(dim_tensor2 - 2):
            batch_tensor2.append(tensor2.size(i))

        # expand the batch portion (i.e. cut off matrix dimensions and expand rest)
        expand_batch_portion = list(
            torch.broadcast_shapes(batch_tensor1, batch_tensor2)
        )

        tensor1_expand_size = expand_batch_portion + [n, m1]
        tensor2_expand_size = expand_batch_portion + [m2, p]

        expand_batch_product = prod(expand_batch_portion)

        # HACK: We need reshape with symint support
        tensor1_expanded = tensor1.expand(tensor1_expand_size).reshape(
            expand_batch_product, n, m1
        )
        tensor2_expanded = tensor2.expand(tensor2_expand_size).reshape(
            expand_batch_product, m2, p
        )

        output_shape = expand_batch_portion
        if dim_tensor1 > 1:
            output_shape.append(n)

        if dim_tensor2 > 1:
            output_shape.append(p)

        return tensor1_expanded.bmm(tensor2_expanded).view(output_shape)
    else:
        utils.check(False, lambda: "both arguments to matmul need to be at least 1D")


@register_decomposition(aten.upsample_bicubic2d.default)
@pw_cast_for_opmath
def upsample_bicubic2d_default(
    a: Tensor,
    output_size: Tuple[int, int],
    align_corners: bool,
    scale_h: Optional[float] = None,
    scale_w: Optional[float] = None,
) -> Tensor:
    N, C, iH, iW = a.shape
    oH, oW = output_size

    def compute_scale(in_size, out_size, align_corners, scale=None):
        if align_corners:
            return (in_size - 1) / (out_size - 1) if out_size > 1 else 0
        else:
            return 1 / scale if scale is not None and scale > 0 else in_size / out_size

    def compute_source_index(scale, dst_index, align_corners):
        if align_corners:
            return scale * dst_index
        else:
            return scale * (dst_index + 0.5) - 0.5

    height_scale = compute_scale(iH, oH, align_corners, scale_h)
    width_scale = compute_scale(iW, oW, align_corners, scale_w)

    N_idx = torch.arange(N, device=a.device).view(N, 1, 1, 1)
    C_idx = torch.arange(C, device=a.device).view(1, C, 1, 1)
    out_y = torch.arange(oH, device=a.device).view((1, 1, oH, 1))
    out_x = torch.arange(oW, device=a.device).view((1, 1, 1, oW))

    real_x = compute_source_index(width_scale, out_x, align_corners)
    in_x = real_x.floor()
    t_x = real_x - in_x
    ix = in_x.to(dtype=torch.int64)

    real_y = compute_source_index(height_scale, out_y, align_corners)
    in_y = real_y.floor()
    t_y = real_y - in_y
    iy = in_y.to(dtype=torch.int64)

    iys_ofs = (iy - 1, iy, iy + 1, iy + 2)
    ixs_ofs = (ix - 1, ix, ix + 1, ix + 2)

    def load_bounded(ys, xs):
        y_idx = torch.clamp(ys, 0, iH - 1)
        x_idx = torch.clamp(xs, 0, iW - 1)
        return a[N_idx, C_idx, y_idx, x_idx]

    def get_x_interp(y):
        coeffs_x = tuple((load_bounded(y, x_ofs) for x_ofs in ixs_ofs))
        return _upsample_cubic_interp1d(coeffs_x, t_x)

    coeffs_y = tuple((get_x_interp(y_ofs) for y_ofs in iys_ofs))
    result = _upsample_cubic_interp1d(coeffs_y, t_y)

    # convert output to correct memory format, if necessary
    memory_format = utils.suggest_memory_format(a)
    result = result.contiguous(memory_format=memory_format)
    return result


@register_decomposition(aten.upsample_bicubic2d.vec)
@aten.upsample_bicubic2d.vec.py_impl(DispatchKey.CompositeImplicitAutograd)
@aten.upsample_bicubic2d.vec.py_impl(DispatchKey.Autograd)
@out_wrapper()
@pw_cast_for_opmath
def upsample_bicubic2d_vec(
    a: Tensor,
    output_size: Optional[Tuple[int, int]],
    align_corners: bool,
    scale_factors: Optional[Tuple[float, float]] = None,
) -> Tensor:
    utils.check(
        bool(output_size) + bool(scale_factors) == 1,
        lambda: "Must specify exactly one of output_size and scale_factors.",
    )
    if output_size is None:
        assert scale_factors is not None
        output_size = cast(
            Tuple[int, int],
            tuple(
                sym_int(sym_float(w) * scale)
                for w, scale in zip(a.shape[2:], scale_factors)
            ),
        )
    scale_h, scale_w = scale_factors if scale_factors else (None, None)
    return upsample_bicubic2d_default(a, output_size, align_corners, scale_h, scale_w)

def register_inplace(aten_op, outplace_op):
    @register_decomposition(aten_op)
    def inplace_op(*args, **kwargs):
        out = outplace_op(*args, **kwargs)
        return args[0].copy_(out)

    return inplace_op

<<<<<<< HEAD
=======

>>>>>>> aed86ca7
register_inplace(aten.addbmm_, aten.addbmm)
register_inplace(aten.addmm_, aten.addmm)
register_inplace(aten.addmv_, aten.addmv)
register_inplace(aten.baddbmm_, aten.baddbmm)
register_inplace(aten.cumprod_, aten.cumprod)
register_inplace(aten.fill_, aten.fill)
register_inplace(aten.gelu_, aten.gelu)
register_inplace(aten.hardswish_, aten.hardswish)
register_inplace(aten.hardtanh_, aten.hardtanh)
register_inplace(aten.hardsigmoid_, aten.hardsigmoid)
register_inplace(aten.index_put_, aten.index_put)
register_inplace(aten.index_reduce_, aten.index_reduce)
register_inplace(aten.leaky_relu_, aten.leaky_relu)
register_inplace(aten.logit_, aten.logit)
register_inplace(aten.relu_, aten.relu)
register_inplace(aten.renorm_, aten.renorm)
register_inplace(aten.round_, aten.round)
register_inplace(aten.scatter_, aten.scatter)
register_inplace(aten.scatter_add_, aten.scatter_add)
register_inplace(aten.scatter_reduce_, aten.scatter_reduce)
register_inplace(aten.silu_, aten.silu)<|MERGE_RESOLUTION|>--- conflicted
+++ resolved
@@ -2764,10 +2764,7 @@
 
     return inplace_op
 
-<<<<<<< HEAD
-=======
-
->>>>>>> aed86ca7
+
 register_inplace(aten.addbmm_, aten.addbmm)
 register_inplace(aten.addmm_, aten.addmm)
 register_inplace(aten.addmv_, aten.addmv)
