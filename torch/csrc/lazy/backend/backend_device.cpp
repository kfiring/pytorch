#include <torch/csrc/lazy/backend/backend_device.h>

#include <c10/core/Device.h>
#include <c10/util/Exception.h>
#include <c10/util/Optional.h>
#include <c10/util/StringUtil.h>
#include <torch/csrc/lazy/backend/backend_interface.h>
#include <torch/csrc/lazy/core/tensor.h>

namespace torch {
namespace lazy {

// TODO(alanwaketan): Use the backend API to get the default device type.
// In the future, we should also get the default device ordinal.
BackendDevice::BackendDevice() : type_(std::make_shared<BackendDeviceType>()) {}

BackendDevice::BackendDevice(
    std::shared_ptr<BackendDeviceType>&& type,
    int64_t ordinal)
    : type_(std::move(type)), ordinal_(ordinal) {}

int8_t BackendDevice::type() const {
  TORCH_INTERNAL_ASSERT(type_);
  return type_->type;
}

std::string BackendDevice::toString() const {
  TORCH_INTERNAL_ASSERT(type_);
  return c10::str(type_->toString(), ordinal_);
}

int BackendDevice::compare(const BackendDevice& rhs) const {
  if (type() != rhs.type()) {
    return type() < rhs.type() ? -1 : +1;
  }
  return ordinal_ < rhs.ordinal_ ? -1 : (ordinal_ > rhs.ordinal_ ? +1 : 0);
}

std::ostream& operator<<(std::ostream& os, const BackendDevice& device) {
  os << device.toString();
  return os;
}

// TODO(whc) refactor this: we need to support non-zero default ordinal for
// torch/XLA.
BackendDevice atenDeviceToBackendDevice(const c10::Device& device) {
  TORCH_CHECK(device.type() == at::kLazy, device);
  int64_t ordinal = device.has_index() ? device.index() : 0;
  return BackendDevice(getBackend()->GetDefaultDeviceType(), ordinal);
}

// TODO(whc) refactor this: we need to support non 1 on 1 mapping for torch/XLA.
c10::Device backendDeviceToAtenDevice(const BackendDevice& device) {
  return c10::Device(at::kLazy, device.ordinal());
}

<<<<<<< HEAD
c10::optional<BackendDevice> GetBackendDevice(at::ITensorListRef tensors) {
  for (auto& tensor: tensors) {
=======
c10::optional<BackendDevice> GetBackendDevice(const at::TensorList tensors) {
  for (auto& tensor : tensors) {
>>>>>>> a1eeab63
    if (auto lt = TryGetLtcTensor(tensor)) {
      return lt->GetDevice();
    }
  }
  return c10::nullopt;
}

c10::optional<BackendDevice> GetBackendDevice(at::TensorList tensors) {
  return GetBackendDevice(at::ITensorListRef(tensors));
}

c10::optional<BackendDevice> GetBackendDevice(const at::Tensor& tensor) {
  if (auto lt = TryGetLtcTensor(tensor)) {
    return lt->GetDevice();
  }
  return c10::nullopt;
}

c10::optional<BackendDevice> GetBackendDevice(
    const c10::optional<c10::Device> device) {
  if (device) {
    return c10::make_optional(atenDeviceToBackendDevice(*device));
  }
  return c10::nullopt;
}

c10::optional<BackendDevice> GetBackendDevice() {
  return c10::nullopt;
}

} // namespace lazy
} // namespace torch<|MERGE_RESOLUTION|>--- conflicted
+++ resolved
@@ -54,13 +54,8 @@
   return c10::Device(at::kLazy, device.ordinal());
 }
 
-<<<<<<< HEAD
 c10::optional<BackendDevice> GetBackendDevice(at::ITensorListRef tensors) {
-  for (auto& tensor: tensors) {
-=======
-c10::optional<BackendDevice> GetBackendDevice(const at::TensorList tensors) {
   for (auto& tensor : tensors) {
->>>>>>> a1eeab63
     if (auto lt = TryGetLtcTensor(tensor)) {
       return lt->GetDevice();
     }
