#include <torch/csrc/distributed/c10d/NCCLUtils.hpp>
#include <torch/csrc/distributed/c10d/ProcessGroupNCCL.hpp>
#include <torch/csrc/distributed/c10d/UCCForNCCL.hpp>
#include <sstream>

#ifdef USE_C10D_NCCL

#include <exception>
#include <map>
#include <stdexcept>
#include <tuple>
#include <unordered_set>
#include <utility>

#include <ATen/cuda/CUDAContext.h>
#include <c10/core/DeviceType.h>
#include <c10/cuda/CUDAGraphsC10Utils.h>
#include <c10/cuda/CUDAGuard.h>
#include <c10/util/CallOnce.h>
#include <c10/util/Exception.h>
#include <c10/util/Logging.h>
#include <c10/util/Optional.h>
#include <c10/util/irange.h>
#include <torch/csrc/distributed/c10d/ParamCommsUtils.hpp>
#include <torch/csrc/distributed/c10d/TraceUtils.h>
#include <torch/csrc/distributed/c10d/Utils.hpp>

#include <torch/csrc/cuda/nccl.h>

namespace c10d {

constexpr const char* const kNCCLAbortedCommStoreKey = "NCCLABORTEDCOMM";

namespace {

#if defined(NCCL_MAJOR) && \
    ((NCCL_MAJOR > 2) || (NCCL_MAJOR == 2) && (NCCL_MINOR >= 10))
#define NCCL_HAS_AVG 1
#endif

// NCCL op mapping
const std::map<ReduceOp::RedOpType, ncclRedOp_t> ncclOp = {
    {ReduceOp::MIN, ncclMin},
    {ReduceOp::MAX, ncclMax},
    {ReduceOp::SUM, ncclSum},
    {ReduceOp::PRODUCT, ncclProd},
#ifdef NCCL_HAS_AVG
    {ReduceOp::AVG, ncclAvg},
#endif
};

// NCCL type typing
std::map<at::ScalarType, ncclDataType_t> ncclDataType = {
    {at::kChar, ncclInt8},
    {at::kByte, ncclUint8},
    {at::kFloat, ncclFloat},
    {at::kDouble, ncclDouble},
    {at::kInt, ncclInt32},
    {at::kLong, ncclInt64},
    {at::kHalf, ncclHalf},
    {at::kBool, ncclUint8},
#if HAS_NCCL_BF16_DATATYPE
    {at::kBFloat16, ncclBfloat16},
#endif
};

// Helper function that gets the data type and issues error if not supported
ncclDataType_t getNcclDataType(at::ScalarType type) {
  auto it = ncclDataType.find(type);
  TORCH_CHECK(
      it != ncclDataType.end(),
      "Input tensor data type is not supported for NCCL process group: ",
      type);
  return it->second;
}

#ifdef ENABLE_NCCL_PREMUL_SUM_SUPPORT
template <typename T, ncclDataType_t dataType>
ncclRedOpRAII unpackPreMulSum(
    const ReduceOp& reduceOp,
    const ncclComm_t& comm,
    int dev_in_group) {
  const auto* preMulSupplement =
      reinterpret_cast<NCCLPreMulSumSupplement*>(reduceOp.supplement_.get());
  ncclRedOp_t preMulSum;
  bool has_tensor = preMulSupplement->tensor_factor.defined();
  auto residence = has_tensor ? ncclScalarDevice : ncclScalarHostImmediate;
  T* ptr_factor =
      has_tensor ? preMulSupplement->tensor_factor.data_ptr<T>() : nullptr;
  T scalar_factor = T(preMulSupplement->double_factor);
  ncclRedOpCreatePreMulSum(
      &preMulSum,
      has_tensor ? ptr_factor : &scalar_factor,
      dataType,
      residence,
      comm);
  return ncclRedOpRAII(preMulSum, comm);
}
#endif

ncclRedOpRAII getNcclReduceOp(
    const ReduceOp& reduceOp,
    at::Tensor& input,
    const ncclDataType_t& dataType,
    const ncclComm_t& comm,
    int dev_in_group) {
  try {
    if (input.scalar_type() == at::kBool) {
      if (reduceOp == ReduceOp::SUM) {
        // For bool tensors, map sum to max, which both represent a bitwise or.
        // This is to prevent overflow issues with sum, since we use uint8 to
        // represent a bool (see ncclDataType mapping).
        return ncclMax;
      }
#ifdef NCCL_HAS_AVG
      if (reduceOp == ReduceOp::AVG) {
        TORCH_CHECK(false, "Cannot use ReduceOp.AVG with boolean inputs");
      }
#endif
    }
    if (reduceOp == ReduceOp::PREMUL_SUM) {
#ifdef ENABLE_NCCL_PREMUL_SUM_SUPPORT
      switch (dataType) {
        case ncclHalf:
          return unpackPreMulSum<at::Half, ncclHalf>(
              reduceOp, comm, dev_in_group);
        case ncclFloat:
          return unpackPreMulSum<float, ncclFloat>(
              reduceOp, comm, dev_in_group);
        case ncclDouble:
          return unpackPreMulSum<double, ncclDouble>(
              reduceOp, comm, dev_in_group);
        default:
          TORCH_CHECK(
              false, "PreMulSum Data type must be half, float, or double");
          ncclRedOp_t unused;
          return unused;
      }
#else
      TORCH_CHECK(false, "PreMulSum requires NCCL>=2.11.1");
#endif
    }
    return ncclOp.at(reduceOp);
  } catch (const std::out_of_range& e) {
    switch (reduceOp) {
      case ReduceOp::AVG:
        TORCH_CHECK(
            false,
            "AVG requires NCCL 2.10+. The current version is ",
            NCCL_MAJOR,
            ".",
            NCCL_MINOR);
        break;
      case ReduceOp::BAND:
        TORCH_CHECK(false, "Cannot use ReduceOp.BAND with NCCL");
        break;
      case ReduceOp::BOR:
        TORCH_CHECK(false, "Cannot use ReduceOp.BOR with NCCL");
        break;
      case ReduceOp::BXOR:
        TORCH_CHECK(false, "Cannot use ReduceOp.BXOR with NCCL");
        break;
      default:
        TORCH_CHECK(false, "Unhandled ReduceOp");
        break;
    }
  }
}

// Get the deviceList String from the list of devices
std::string getKeyFromDevices(const std::vector<at::Device>& devices) {
  std::string deviceList;
  for (auto& device : devices) {
    if (deviceList.empty()) {
      deviceList = std::to_string(device.index());
    } else {
      deviceList += "," + std::to_string(device.index());
    }
  }
  return deviceList;
}

std::string getKeySendRecv(int myRank, int peer) {
  int lowRank = myRank < peer ? myRank : peer;
  int highRank = myRank < peer ? peer : myRank;
  std::string sendRecvPair =
      std::to_string(lowRank) + ":" + std::to_string(highRank);
  return sendRecvPair;
}

// Get the list of devices from list of tensors
std::vector<at::Device> getDeviceList(const std::vector<at::Tensor>& tensors) {
  std::vector<at::Device> res;
  res.reserve(tensors.size());
  for (auto& tensor : tensors) {
    // tensors must all be on the same device, or all on distinct devices.
    // The line below assumes that constraint has already been enforced
    // (by check_gpu_tensors_same_device or
    // check_gpu_tensors_different_devices).
    if (res.size() == 0 || tensor.device() != res[0]) {
      res.push_back(tensor.device());
    }
  }
  return res;
}

// Return CUDA device with ordinal given by input rank.
at::Device getDeviceForRank(int rank) {
  TORCH_CHECK(rank >= 0, "Invalid rank ", rank);
  auto numGPUs = at::cuda::getNumGPUs();
  int16_t deviceIdx = static_cast<int16_t>(rank % numGPUs);
  return at::Device(at::DeviceType::CUDA, deviceIdx);
}

// [Sync Streams] Helper that lets the input ncclStreams to wait for the current
// stream. NCCL communications run on ncclStreams, but input tensors are
// allocated on different streams (i.e., current streams). Communications on
// ncclStreams cannot start before pending input tensor ops on current streams
// finish. Otherwise, ops on two streams might read/write same tensors
// concurrently.
//
// The synchronization above alone is not enough. We also need to make sure
// input tensors are not freed before their usages on ncclStreams finish. This
// can be achieved by calling c10::cuda::CUDACachingAllocator::recordStream,
// which remembers the usage stream (ncclStream), creates an event on the usage
// stream when GC attempts to free the input tensor, and delays GC until that
// event is done.
void syncStreams(
    const std::vector<at::Device>& devices,
    std::vector<at::cuda::CUDAEvent>& ncclEvents,
    std::vector<at::cuda::CUDAStream>& ncclStreams) {
  for (const auto i : c10::irange(devices.size())) {
    at::cuda::CUDAStream& ncclStream = ncclStreams[i];
    at::cuda::CUDAEvent& ncclEvent = ncclEvents[i];
    ncclEvent.record(at::cuda::getCurrentCUDAStream(devices[i].index()));
    ncclEvent.block(ncclStream);
  }
}

// Given a ncclUniqueId, convert it to a string representation that can be put
// in the store.
std::string buildNcclUniqueIdStr(const ncclUniqueId& ncclID) {
  const uint8_t* bytes = reinterpret_cast<const uint8_t*>(&ncclID);
  std::ostringstream oss;
  for (const auto i : c10::irange(NCCL_UNIQUE_ID_BYTES)) {
    oss << std::hex << static_cast<int>(bytes[i]);
  }
  return oss.str();
}

std::string getNcclAbortedCommStoreKey(const std::string ncclIdStr) {
  return std::string(kNCCLAbortedCommStoreKey) + ":" + ncclIdStr;
}

// Returns exception's what() given an exception_ptr instance.
std::string getExceptionMsgFromExceptionPtr(
    const std::exception_ptr& exceptionPtr) {
  TORCH_CHECK(exceptionPtr != nullptr);
  try {
    std::rethrow_exception(exceptionPtr);
  } catch (const std::exception& e) {
    return e.what();
  } catch (...) {
    return "Unknown exception type";
  }
}

inline void errorIfCapturingNonCapturableNCCL() {
  auto status = c10::cuda::currentStreamCaptureStatusMayInitCtx();
  // parentheses avoid some compiler warnings
  static const uint64_t min_version =
      (((uint64_t)2) << 32) + (((uint64_t)9) << 16) + ((uint64_t)6);
  static const uint64_t cur_version = torch::cuda::nccl::version();
  if (cur_version < min_version) {
    TORCH_CHECK(
        status == c10::cuda::CaptureStatus::None,
        "Capturing NCCL collectives is only allowed with NCCL >= 2.9.6");
  }
}

} // namespace

const int64_t ProcessGroupNCCL::kWatchdogThreadSleepMillis = 10000;
const int64_t ProcessGroupNCCL::kWorkCleanupThreadSleepMillis = 1000;
constexpr int64_t kWaitForAbortCommStoreKey = 1000;
constexpr int64_t kSynchronizeBusyWaitMillis = 10;
thread_local uint64_t ProcessGroupNCCL::ncclActiveGroupCounter_ = 0;

std::ostream& operator<<(
    std::ostream& output,
    const ProcessGroupNCCL::WorkNCCL& workNCCL) {
  std::string workInfo;
  if (workNCCL.outputs_) {
    workInfo = c10::str(
        "WorkNCCL(",
        "SeqNum=",
        workNCCL.seq_,
        ", OpType=",
        opTypeToString(workNCCL.opType_),
        ", TensorShape=",
        (*workNCCL.outputs_)[0].sizes(),
        ", Timeout(ms)=",
        workNCCL.opTimeout_.count(),
        ")");
  } else {
    workInfo = c10::str(
        "WorkNCCL(",
        "SeqNum=",
        workNCCL.seq_,
        ", OpType=",
        opTypeToString(workNCCL.opType_),
        ", Timeout(ms)=",
        workNCCL.opTimeout_.count(),
        ")");
  }
  return output << workInfo;
}

ProcessGroupNCCL::WorkNCCL::WorkNCCL(
    const std::vector<at::Device>& devices,
    int rank,
    OpType opType,
    uint64_t seq,
    const char* profilingTitle,
    const c10::optional<std::vector<at::Tensor>>& inputs,
    bool desyncDebug)
    : Work(rank, opType, profilingTitle, inputs),
      devices_(devices),
      workStartTime_(std::chrono::steady_clock::now()),
      seq_(seq) {
  // Creates the CUDA event wrappers
  // Note: The actual events are lazily created when first recorded to with
  // DEFAULT_FLAGS = cudaEventDisableTiming.
  if (desyncDebug) {
    ncclStartEvents_ =
        std::make_shared<std::vector<at::cuda::CUDAEvent>>(devices.size());
  }
  ncclEndEvents_ =
      std::make_shared<std::vector<at::cuda::CUDAEvent>>(devices.size());
  ncclComms_.resize(devices.size());
}

ProcessGroupNCCL::WorkNCCL::WorkNCCL(const WorkNCCL& w)
    : Work(w.rank_, w.opType_),
      std::enable_shared_from_this<WorkNCCL>(w),
      devices_(w.devices_),
      ncclStartEvents_(w.ncclStartEvents_),
      ncclEndEvents_(w.ncclEndEvents_),
      ncclComms_(w.ncclComms_),
      blockingWait_(w.blockingWait_),
      opTimeout_(w.opTimeout_),
      workStartTime_(w.workStartTime_),
      seq_(w.seq_),
      startTraceUpdated_(w.startTraceUpdated_),
      store_(w.store_) {
  exception_ = w.exception_;
}

ProcessGroupNCCL::WorkNCCL::~WorkNCCL() = default;

bool ProcessGroupNCCL::WorkNCCL::isCompleted() {
  checkAndSetException();
  return exception() || finishedGPUExecutionInternal();
}

bool ProcessGroupNCCL::WorkNCCL::isStarted() {
  checkAndSetException();
  return exception() || startedGPUExecutionInternal();
}

bool ProcessGroupNCCL::WorkNCCL::isSuccess() const {
  if (exception()) {
    // Already detected an exception.
    return false;
  }

  return !checkForNCCLErrors(ncclComms_) && finishedGPUExecutionInternal();
}

void ProcessGroupNCCL::WorkNCCL::checkAndSetException() {
  if (exception()) {
    // We already have an exception.
    return;
  }

  auto exception_ptr = checkForNCCLErrors(ncclComms_);
  std::unique_lock<std::mutex> lock(mutex_);
  exception_ = exception_ptr;
  if (exception_) {
    LOG(INFO) << "[Rank " << rank_ << "]"
              << " found async exception when checking for NCCL errors: "
              << getExceptionMsgFromExceptionPtr(exception_);
  }
}

void ProcessGroupNCCL::WorkNCCL::setException(
    std::exception_ptr exception_ptr) {
  std::unique_lock<std::mutex> lock(mutex_);
  exception_ = exception_ptr;
}

// Helper that checks if the NCCL kernels are completed on the GPUs
bool ProcessGroupNCCL::WorkNCCL::finishedGPUExecution() {
  checkAndSetException();
  return finishedGPUExecutionInternal();
}

bool ProcessGroupNCCL::WorkNCCL::startedGPUExecutionInternal() const {
  for (const auto i : c10::irange(devices_.size())) {
    // Checking the work's corresponding CUDA events' status
    if (!(*ncclStartEvents_)[i].query()) {
      return false;
    }
  }
  return true;
}

bool ProcessGroupNCCL::WorkNCCL::finishedGPUExecutionInternal() const {
  try {
    for (const auto i : c10::irange(devices_.size())) {
      // Checking the work's corresponding CUDA events' status
      if (!(*ncclEndEvents_)[i].query()) {
        return false;
      }
    }
  } catch (const std::exception& e) {
    if (std::string(e.what()).find("driver shutting down") ==
        std::string::npos) {
      throw;
    }
    LOG(INFO) << "[Rank " << rank_
              << "] Event query failed with exception: " << e.what();
  }
  return true;
}

void ProcessGroupNCCL::WorkNCCL::checkAndThrowException() {
  // Set the appropriate exception if found.
  checkAndSetException();

  // Throw an exception, only if we have a valid exception.
  if (exception()) {
    std::rethrow_exception(exception());
  }
}

void ProcessGroupNCCL::WorkNCCL::handleNCCLGuard(
    ErrorHandlingMode asyncErrorHandling) {
  std::lock_guard<std::mutex> lock(mutex_);
  if (exception_) {
    auto exceptionMsg = c10::str(
        "Some NCCL operations have failed or timed out. Due to the ",
        "asynchronous nature of CUDA kernels, subsequent GPU operations ",
        "might run on corrupted/incomplete data.");
    LOG(ERROR) << exceptionMsg;
    C10_LOG_API_USAGE_ONCE("ProcessGroupNCCL.WorkNCCL.handleNCCLGuard");
    if (asyncErrorHandling == TearDown) {
      auto tearDownMsg = c10::str(
          "To avoid data inconsistency, we are taking the entire process down.");
      LOG(ERROR) << tearDownMsg;
      std::rethrow_exception(exception_);
    }
  }
}

void ProcessGroupNCCL::WorkNCCL::synchronize() {
  // Call Synchronize without a timeout. We use this method to avoid adding a
  // timeout argument to the public synchronize API.
  synchronizeInternal(kNoTimeout);
}

void ProcessGroupNCCL::WorkNCCL::synchronizeStreams() {
  for (const auto i : c10::irange(devices_.size())) {
    auto currentStream = at::cuda::getCurrentCUDAStream(devices_[i].index());
    // Block the current stream on the NCCL stream
    (*ncclEndEvents_)[i].block(currentStream);
  }

  if (avoidRecordStreams_) {
    // TORCH_INTERNAL_ASSERT(outputs_->size() > 0);
    // TORCH_INTERNAL_ASSERT(stashed_for_allocator_safety_->size() > 0);
    stashed_for_allocator_safety_->clear();
  }
}

// Waiting on the work's corresponding CUDA events
void ProcessGroupNCCL::WorkNCCL::synchronizeInternal(
    std::chrono::milliseconds timeout) {
  synchronizeStreams();

  // In case of blocking, wait for the operation to complete.
  if (blockingWait_) {
    // Wait for the operation to complete.
    while (!isCompleted()) {
      if (timedOut()) {
        // When operation times out due to some errors that are not
        // detected by nccl communicators, ncclCommWatchdog can not check this
        // time out error and thus can not abort ncclComms accordingly.
        // So explicitly abort ncclComms here before throwing this timed out
        // exception to users, after this, ncclCommWatchdog can detect nccl
        // communicators are aborted and clean up devNCCLCommMap_ accordingly.
        // if throwing timed out exception without aborting nccl communicators
        // here, it was observed that CUDA GPU will have 100% utilization and
        // can not run new events successfully.

        std::stringstream ss;
        ss << *this;
        auto timeoutErrorMsg =
            c10::str("Work ", ss.str(), " timed out in call to wait().");
        for (const auto& ncclComm : ncclComms_) {
          ncclComm->ncclCommAbort(timeoutErrorMsg);
          const auto& storeKey = getNcclAbortedCommStoreKey(
              buildNcclUniqueIdStr(ncclComm->getNcclId()));
          auto rankStr = std::to_string(rank_);
          store_->set(storeKey, rankStr);
          LOG(INFO) << "[Rank " << rank_
                    << "] Wrote aborted communicator id to store: " << storeKey;
        }
        auto currentTimepoint = std::chrono::steady_clock::now();
        auto timeElapsed =
            std::chrono::duration_cast<std::chrono::milliseconds>(
                currentTimepoint - workStartTime_);
        std::string exceptionMsg = c10::str(
            "[Rank ",
            rank_,
            "] ",
            "Caught collective operation timeout: ",
            (*this),
            " ran for ",
            timeElapsed.count(),
            " milliseconds before timing out.");
        TORCH_CHECK(false, exceptionMsg);
      }
      // Check for errors and throw appropriate exception.
      checkAndThrowException();
      std::this_thread::sleep_for(
          std::chrono::milliseconds(kSynchronizeBusyWaitMillis));
    }
    checkAndThrowException();
  }

  // Device synchronize only after we've completed timeout checks.
  if (!barrierTensors_.empty()) {
    // If we use the work to do barrier, we should block here
    for (auto& device : devices_) {
      at::cuda::CUDAGuard gpuGuard(device);
      AT_CUDA_CHECK(cudaDeviceSynchronize());
    }
  }
}

// Same as calling synchronize().
bool ProcessGroupNCCL::WorkNCCL::wait(std::chrono::milliseconds timeout) {
  RECORD_PARAM_COMMS(
      static_cast<int>(this->seq_), // seq
      0, // process group ptr
      rank_, // rank
      "wait", // colName
      0, // inSize
      0, // outSize
      at::kByte, // dType
      std::vector<int64_t>(), // inSplitSizes
      std::vector<int64_t>()); // outSplitSizes
  synchronizeInternal(timeout);
  // Always return true, because abort API is not implemented.
  return true;
}

void ProcessGroupNCCL::WorkNCCL::abort() {
  TORCH_CHECK(false, "ProcessGroupNCCL::WorkNCCL::abort not implemented.");
}

bool ProcessGroupNCCL::WorkNCCL::timedOut() {
  auto currentTimepoint = std::chrono::steady_clock::now();
  return (
      std::chrono::duration_cast<std::chrono::milliseconds>(
          currentTimepoint - workStartTime_) >= opTimeout_);
}

ProcessGroupNCCL::CoalescedWorkNCCL::CoalescedWorkNCCL(
    std::vector<ProcessGroupNCCL::WorkNCCL> works,
    int rank,
    OpType opType)
    : Work(rank, opType, nullptr), works_(std::move(works)) {}

ProcessGroupNCCL::CoalescedWorkNCCL::~CoalescedWorkNCCL() = default;

c10::intrusive_ptr<ProcessGroupNCCL::CoalescedWorkNCCL> ProcessGroupNCCL::
    initCoalescedWork(
        const std::vector<c10::intrusive_ptr<Work>>& works,
        int rank,
        OpType opType) {
  std::vector<ProcessGroupNCCL::WorkNCCL> ncclWorks;
  ncclWorks.reserve(works.size());
  for (auto& work : works) {
    ncclWorks.push_back(*static_cast<ProcessGroupNCCL::WorkNCCL*>(work.get()));
  }
  return c10::make_intrusive<ProcessGroupNCCL::CoalescedWorkNCCL>(
      ncclWorks, rank, opType);
}

// Same as calling synchronize().
bool ProcessGroupNCCL::CoalescedWorkNCCL::wait(
    std::chrono::milliseconds timeout) {
  for (auto& w : works_) {
    w.wait(timeout);
  }
  // Always return true, because abort API is not implemented.
  return true;
}

ProcessGroupNCCL::ProcessGroupNCCL(
    const c10::intrusive_ptr<Store>& store,
    int rank,
    int size,
    c10::intrusive_ptr<Options> options)
    : Backend(rank, size),
      store_(store),
      options_(options),
      ncclCommCounter_(0),
      traceKeyStart_(getTraceStartKey("NCCL", rank)),
      traceKeyEnd_(getTraceEndKey("NCCL", rank)),
      terminateProcessGroup_(false) {
  TORCH_CHECK(
      at::cuda::getNumGPUs() != 0,
      "ProcessGroupNCCL is only supported with GPUs, no GPUs found!");
  blockingWait_ = parseEnvVarFlag(NCCL_BLOCKING_WAIT);
  asyncErrorHandling_ = static_cast<ErrorHandlingMode>(
      parseEnvVarIntDefault(NCCL_ASYNC_ERROR_HANDLING, 0));
  desyncDebug_ = parseEnvVarFlag(NCCL_DESYNC_DEBUG) ||
      (dist_debug_level_ >= DebugLevel::Detail);
  avoidRecordStreams_ = parseEnvVarFlag(NCCL_AVOID_RECORD_STREAMS);

  if (blockingWait_) {
    if (asyncErrorHandling_ != NoHandling || desyncDebug_) {
      LOG(INFO) << "[Rank " << rank_ << "] NCCL_BLOCKING_WAIT and "
                << "NCCL_ASYNC_ERROR_HANDLING|NCCL_DESYNC_DEBUG"
                << "should not both be enabled. "
                << "Only NCCL_BLOCKING_WAIT is being used in this process.";
      asyncErrorHandling_ = NoHandling;
      desyncDebug_ = false;
    }
  } else {
    if (desyncDebug_ && asyncErrorHandling_ == NoHandling) {
      LOG(INFO) << "[Rank " << rank_
                << "] NCCL_DESYNC_DEBUG and NCCL_ASYNC_ERROR_HANDLING "
                << "must both be enabled. "
                << "Enabling NCCL_ASYNC_ERROR_HANDLING.";
      asyncErrorHandling_ = TearDown;
    }
  }

  if (parseEnvVarFlag(ENABLE_NCCL_HEALTH_CHECK)) {
    // Perform health check by initializing dummy communicators and destroying
    // them. This will help indicate any NCCL-related issues prior to the first
    // collective.
    // Run it in a separate thread and wait on CV to handle timeouts, since
    // majority of getNCCLComm failures are hangs.
    runHealthCheck();
  }

#ifdef ENABLE_NCCL_ERROR_CHECKING
  ncclCommWatchdogThread_ =
      std::thread(&ProcessGroupNCCL::ncclCommWatchdog, this);
#endif

  if (asyncErrorHandling_ != NoHandling) {
    workCleanupThread_ = std::thread(&ProcessGroupNCCL::workCleanupLoop, this);
  }

  init();
  const std::string OFF = "OFF";
  const char* torch_distributed_debug =
      parseEnvVarString("TORCH_DISTRIBUTED_DEBUG", OFF.c_str());
  const char* nccl_debug = parseEnvVarString("NCCL_DEBUG", OFF.c_str());
  LOG(INFO) << "[Rank " << rank_
            << "] ProcessGroupNCCL initialized with following options:"
            << "\nNCCL_ASYNC_ERROR_HANDLING: " << asyncErrorHandling_
            << "\nNCCL_DESYNC_DEBUG: " << desyncDebug_
            << "\nNCCL_BLOCKING_WAIT: " << blockingWait_
            << "\nTIMEOUT(ms): " << options_->timeout.count()
            << "\nUSE_HIGH_PRIORITY_STREAM: "
            << options_->is_high_priority_stream
            << "\n TORCH_DISTRIBUTED_DEBUG: "
            << std::string(torch_distributed_debug)
            << "\n NCCL_DEBUG: " << std::string(nccl_debug);

  RECORD_PARAM_COMMS(
      0, // seq
      reinterpret_cast<std::intptr_t>(this), // process group ptr
      rank, // rank
      "init", // colName
      0, // inSize
      0, // outSize
      at::kByte, // dType
      std::vector<int64_t>(), // inSplitSizes
      std::vector<int64_t>()); // outSplitSizes

#ifdef USE_NCCL_WITH_UCC
  static c10::once_flag initialize_ucc_lib_flag;
  c10::call_once(initialize_ucc_lib_flag, [&] {
    uccLib_ = loadTorchUCC();
    if (uccLib_ != nullptr) {
      LOG(INFO) << "[Rank " << rank_ << "] torch_ucc.so loaded";
    }
  });

  if (uccLib_ != nullptr) {
    LOG(INFO) << "[Rank " << rank_ << "] torch_ucc.so loaded";
    typedef c10::intrusive_ptr<Backend> fn(
        const c10::intrusive_ptr<Store>& store, int rank, int size);
    auto createProcessGroupUCC =
        reinterpret_cast<fn*>(uccLib_->sym("createProcessGroupUCC"));
    if (createProcessGroupUCC != nullptr) {
      uccPG_ = createProcessGroupUCC(store, rank_, size_);
      LOG(INFO) << "[Rank " << rank_ << "] ProcessGroupUCC created.";
    }
  }
#endif
}

void ProcessGroupNCCL::runHealthCheck() {
  // Run health check in a separate thread and wait on CV to handle timeouts,
  // since majority of getNCCLComm failures are hangs.

  struct HealthCheckData {
    std::mutex healthCheckMutex;
    std::condition_variable healthCheckCv;
    bool healthCheckSuccess = false;
    std::exception_ptr healthCheckException;
  };

  HealthCheckData healthCheckData;
  auto t = std::thread([&healthCheckData, this]() {
    try {
      std::vector<at::Device> rankDevice = {getDeviceForRank(rank_)};
      const auto key = getKeyFromDevices(rankDevice);
      // OpType does not matter, only need to set to not go through send/recv
      // path.
      getNCCLComm(key, rankDevice, OpType::ALLREDUCE);
      // Now destroy the communicators and remove them from cache so we don't
      // use destroyed communicators.
      destroyNCCLComms(key);
      // Notify main thread the health check is complete.
      {
        std::lock_guard<std::mutex> lk(healthCheckData.healthCheckMutex);
        healthCheckData.healthCheckSuccess = true;
      }
      healthCheckData.healthCheckCv.notify_one();
    } catch (const std::exception& e) {
      // Populate exception ptr.
      healthCheckData.healthCheckException = std::current_exception();
      // Unblock waiting main thread which will report exception.
      healthCheckData.healthCheckCv.notify_one();
    } // Unknown exceptions will just cause the program to terminate.
  });
  // We don't need to join the thread, just need to verify health check via the
  // CV. Hence we detach the thread here.
  t.detach(); // NOLINT
  LOG(INFO) << "[Rank " << rank_ << "]"
            << " will wait up to " << options_->timeout.count()
            << " msec for NCCL health check to complete.";
  std::unique_lock<std::mutex> lock(healthCheckData.healthCheckMutex);
  healthCheckData.healthCheckCv.wait_for(
      lock, options_->timeout, [&healthCheckData]() {
        return healthCheckData.healthCheckSuccess;
      });

  if (healthCheckData.healthCheckException) {
    std::rethrow_exception(healthCheckData.healthCheckException);
  }
  // If there is no exception, the likely culprit is a timeout/hang which is how
  // most communicator init issues manifest themselves.
  TORCH_CHECK(
      healthCheckData.healthCheckSuccess,
      "ProcessGroupNCCL: Health check failure: Failed to initialize NCCL communicator on rank ",
      rank_);
}

void ProcessGroupNCCL::setSequenceNumberForGroup() {}

uint64_t ProcessGroupNCCL::getSequenceNumberForGroup() {
  return seq_;
}

void ProcessGroupNCCL::abort(c10::optional<std::string> abortReason) {
  std::lock_guard<std::mutex> lock(mutex_);
  for (auto& it : devNCCLCommMap_) {
    auto& ncclComms = it.second;

    for (const auto& ncclComm : ncclComms) {
      ncclComm->ncclCommAbort(abortReason);
    }
  }
}

ProcessGroupNCCL::~ProcessGroupNCCL() {
  terminateProcessGroup_.store(true);

  watchdogCV_.notify_one();
#ifdef ENABLE_NCCL_ERROR_CHECKING
  ncclCommWatchdogThread_.join();
#endif

  if (asyncErrorHandling_ != NoHandling) {
    workMetaListCV_.notify_one();
    workCleanupThread_.join();
  }

  // Abort all NCCL Communicators on Process Group Destruction
  std::string abortReason = c10::str("Process Group destroyed on rank ", rank_);
  abort(abortReason);
}

void ProcessGroupNCCL::abortTimedOutCollectives(
    std::unordered_set<std::string>& abortedCommIds) {
  std::unique_lock<std::mutex> lock(workMetaListMutex_);
  for (auto& work : workMetaList_) {
    work.checkAndSetException();
    // Aborting NCCL Communicators due to errors is already handled above.
    if (work.exception()) {
      continue;
    }

    // Check for Timeouts in the WorkNCCL Operations, and abort all
    // communicators accordingly.
    if (work.timedOut()) {
      auto currentTimepoint = std::chrono::steady_clock::now();
      auto timeElapsed = std::chrono::duration_cast<std::chrono::milliseconds>(
          currentTimepoint - work.workStartTime_);
      std::string exceptionMsg = c10::str(
          "[Rank ",
          rank_,
          "] ",
          "Watchdog caught collective operation timeout: ",
          work,
          " ran for ",
          timeElapsed.count(),
          " milliseconds before timing out.");
      if (desyncDebug_) {
        exceptionMsg += retrieveDesyncReport(store_, "NCCL", rank_, size_);
      }
      LOG(ERROR) << exceptionMsg;
      std::exception_ptr exception_ptr =
          std::make_exception_ptr(std::runtime_error(exceptionMsg));
      work.setException(exception_ptr);
      for (const auto& ncclComm : work.ncclComms_) {
        ncclComm->ncclCommAbort(exceptionMsg);
        abortedCommIds.emplace(buildNcclUniqueIdStr(ncclComm->getNcclId()));
      }
    }
  }
}

void ProcessGroupNCCL::ncclCommWatchdog() {
  try {
    LOG(INFO) << "[Rank " << rank_ << "] NCCL watchdog thread started!";
    ncclCommWatchdogInternal();
    LOG(INFO) << "[Rank " << rank_
              << "] NCCL watchdog thread terminated normally";
  } catch (std::exception& e) {
    LOG(INFO) << "[Rank " << rank_
              << "] NCCL watchdog thread terminated with exception: "
              << e.what();
  } catch (...) {
    LOG(INFO) << "[Rank " << rank_
              << "] NCCL watchdog thread terminated with unknown exception";
  }
}

void ProcessGroupNCCL::ncclCommWatchdogInternal() {
  while (!terminateProcessGroup_.load()) {
    std::unordered_set<std::string> abortedCommIds;
    std::unordered_set<std::string> allCommIds;

    {
      // Loop through the cache of communicators for NCCL errors.
      std::lock_guard<std::mutex> lock(mutex_);
      for (auto& it : devNCCLCommMap_) {
        auto& ncclComms = it.second;

        for (const auto& ncclComm : ncclComms) {
          allCommIds.emplace(buildNcclUniqueIdStr(ncclComm->getNcclId()));
        }
        std::exception_ptr ncclErrorException = checkForNCCLErrors(ncclComms);
        if (ncclErrorException) {
          auto exceptionMsg =
              getExceptionMsgFromExceptionPtr(ncclErrorException);
          LOG(INFO)
              << "[Rank " << rank_
              << "] Received NCCL errors for communicators in the cache: \n"
              << "NCCL error: \n"
              << exceptionMsg;

          if (blockingWait_ || asyncErrorHandling_ != NoHandling) {
            LOG(INFO) << "[Rank " << rank_
                      << "] Aborting communicators that received errors";
            // We abort NCCL communicators that have received errors from this
            // thread, and exceptions are set on the corresponding work objects.
            // The workCleanupThread will then loop through the unfinished
            // collectives and throw exceptions if an exception has been set on
            // any of the work objects from this thread.
            for (const auto& ncclComm : ncclComms) {
              // We are aborting remaining communicators due to an error in
              // at least one of these communicators, so propagate that reason
              // for better debugability.
              ncclComm->ncclCommAbort(exceptionMsg);
              // Note that we don't remove the aborted communicators from the
              // cache. The reason is that if we do remove the communicator
              // from the cache, it is possible that a new collective operation
              // calls `ncclCommInitRank` to create a new communicator whereas
              // other ranks might have failed/timed out and didn't enter
              // `ncclCommInitRank`. As a result, when there is a failure on
              // a communicator the application receives an exception and its
              // their responsibility to destroy the process group and recreate
              // it to recover from errors.
              abortedCommIds.emplace(
                  buildNcclUniqueIdStr(ncclComm->getNcclId()));
            }
          }
        }
      }
    }

    if (asyncErrorHandling_ != NoHandling) {
      abortTimedOutCollectives(abortedCommIds);
    }

    if (blockingWait_) {
      // When we abort a communicator on one rank, it is likely that might cause
      // other ranks to hang indefinitely. As a result, whenever we abort a
      // communicator, we write its ID to the store. The watchdog on other ranks
      // then monitor the store, find an aborted communicator ID and abort their
      // respective communicator as well.

      // Record the aborted communicators locally and in the store.
      for (const auto& abortedCommId : abortedCommIds) {
        abortedComms_.emplace(abortedCommId);
        const auto& storeKey = getNcclAbortedCommStoreKey(abortedCommId);
        auto rankStr = std::to_string(rank_);
        store_->set(storeKey, rankStr);
        LOG(INFO) << "[Rank " << rank_
                  << "] Watchdog wrote aborted communicator id to store: "
                  << storeKey;
      }

      // Check for any communicators in the store and abort them if needed.
      for (const auto& commId : allCommIds) {
        if (abortedComms_.find(commId) == abortedComms_.end()) {
          // Check if we need to abort them if not already aborted (shouldn't
          // wait more than the watchdog sleep time.).
          const auto& storeKey = getNcclAbortedCommStoreKey(commId);
          try {
            store_->wait(
                {storeKey},
                std::chrono::milliseconds(kWaitForAbortCommStoreKey));
            auto val = store_->get(storeKey);
            std::string rank(reinterpret_cast<char*>(val.data()), val.size());
            std::stringstream ss;
            ss << "[Rank " << rank_ << "] Found key in store: " << storeKey
               << ", from rank: " << rank
               << ". This means that rank has aborted its NCCL communicators previously and is not in a healthy state."
               << ". Aborting appropriate communicators";
            std::string abortReason = ss.str();
            LOG(WARNING) << abortReason;

            // Now abort the appropriate communicators.
            std::lock_guard<std::mutex> lock(mutex_);
            auto it = ncclIdToCommMap_.find(commId);
            TORCH_INTERNAL_ASSERT(it != ncclIdToCommMap_.end());
            for (const auto& ncclComm : it->second) {
              // The reason we are aborting is because some other ranks have
              // aborted their communicators originally, so propagate that
              // reason.
              ncclComm->ncclCommAbort(abortReason);
            }
            abortedComms_.emplace(commId);
            LOG(INFO) << "[Rank " << rank_
                      << "] Aborted communicators for key in store: "
                      << storeKey;
          } catch (std::exception& e) {
            VLOG(1) << "Did not find key in store: " << storeKey
                    << ", error: " << e.what();
          }
        }
      }
    }

    std::unique_lock<std::mutex> lock(watchdogCVMutex_);
    watchdogCV_.wait_for(
        lock,
        std::chrono::milliseconds(kWatchdogThreadSleepMillis),
        [&]() -> bool { return terminateProcessGroup_.load(); });
  }
}

<<<<<<< HEAD
void ProcessGroupNCCL::workCleanupLoop() {
  bool done = false;
  while (!terminateProcessGroup_.load() || !done) {
    std::list<WorkNCCL> doneWorks;
    {
      std::unique_lock<std::mutex> lock(workMetaListMutex_);
      // We busy-poll the work vector every kWatchdogThreadSleepMillis
      // milliseconds as long as the atomic is True.
      workMetaListCV_.wait_for(
          lock,
          std::chrono::milliseconds(kWorkCleanupThreadSleepMillis),
          [&]() -> bool { return terminateProcessGroup_.load(); });

      for (auto it = workMetaList_.begin(); it != workMetaList_.end();
           /* no increment*/) {
        auto& work = *it;

        if (desyncDebug_ && !work.exception()) {
          if (!work.startTraceUpdated_ && work.isStarted() &&
              !terminateProcessGroup_.load() && !storeError_) {
            work.startTraceUpdated_ = true;
            storeError_ = !c10d::traceUpdate(
                store_,
                traceKeyStart_,
                work.seq_,
                opTypeToString(work.opType_));
=======
    for (auto it = workMetaList_.begin(); it != workMetaList_.end();
         /* no increment*/) {
      auto& work = *it;
      work.checkAndSetException();
      bool timedOut = work.checkTimeout();

      // If work hits an exception (either an error or timeout)
      if (work.exception()) {
        // Abort work and corresponding communicators
        work.abort();
        // PG level abort, which would abort all other communicators on this
        // rank
        abort();
        // Report desync state in case of timeout
        if (desyncDebug_ && timedOut) {
          try {
            auto desyncMsg = retrieveDesyncReport(store_, "NCCL", rank_, size_);
            LOG(ERROR) << desyncMsg;
          } catch (const std::exception& e) {
            LOG(ERROR) << "Failed to retrieve NCCL_DESYNC_DEBUG report. "
                       << " Please file an issue. Error: " << e.what();
          } catch (...) {
            LOG(ERROR)
                << "Failed to rerieve NCCL_DESYNC_DEBUG report with unknown error."
                << " Please file an issue.";
>>>>>>> 28621208
          }
        }

        if (work.isCompleted()) {
          if (desyncDebug_ && !work.exception()) {
            // To close the window between the check of work.isStarted() and
            // the check of work.isCompleted().
            if (!work.startTraceUpdated_ && !terminateProcessGroup_.load() &&
                !storeError_) {
              storeError_ = !c10d::traceUpdate(
                  store_,
                  traceKeyStart_,
                  work.seq_,
                  opTypeToString(work.opType_));
            }
            if (!terminateProcessGroup_.load() && !storeError_) {
              storeError_ = !c10d::traceUpdate(
                  store_,
                  traceKeyEnd_,
                  work.seq_,
                  opTypeToString(work.opType_));
            }
          }
          // Handle Exceptions on failed GPU operations and remove completed
          // workNCCL objects from work vector.
          if (!terminateProcessGroup_.load()) {
            work.handleNCCLGuard(asyncErrorHandling_);
          }
          doneWorks.push_back(std::move(*it));
          it = workMetaList_.erase(it);
        } else {
          // Increment the iterator if the current WorkNCCL object is not
          // completed.
          ++it;
        }
      }
      done = workMetaList_.empty();
    }
    doneWorks.clear();
  }
}

std::exception_ptr ProcessGroupNCCL::WorkNCCL::checkForNCCLErrors(
    const std::vector<std::shared_ptr<NCCLComm>>& ncclComms) const {
  return checkForNCCLErrorsInternal(ncclComms);
}

std::exception_ptr ProcessGroupNCCL::checkForNCCLErrors(
    const std::vector<std::shared_ptr<NCCLComm>>& ncclComms) {
  return checkForNCCLErrorsInternal(ncclComms);
}

std::exception_ptr ProcessGroupNCCL::checkForNCCLErrorsInternal(
    const std::vector<std::shared_ptr<NCCLComm>>& ncclComms) {
  for (const auto& ncclComm : ncclComms) {
    // Prioritize commFailureReason over checkForNcclError() result if
    // commFailureReason is set.
    auto commFailureReason = ncclComm->getNcclCommFailureReason();
    if (commFailureReason != c10::nullopt) {
      return std::make_exception_ptr(std::runtime_error(c10::str(
          "NCCL communicator encountered error set by ProcessGroupNCCL: ",
          *commFailureReason)));
    }
    ncclResult_t ncclAsyncErr = ncclComm->checkForNcclError();
    if (ncclAsyncErr != ncclSuccess) {
      return std::make_exception_ptr(std::runtime_error(
          "NCCL error: " + ncclGetErrorWithVersion(ncclAsyncErr) + "\n" +
          getNcclErrorDetailStr(ncclAsyncErr)));
    }
  }

  return nullptr;
}

void ProcessGroupNCCL::broadcastUniqueNCCLID(
    ncclUniqueId* ncclID,
    bool isSingleP2POp,
    const std::string& p2pKey,
    int p2pRank) {
  // For collective operations:
  // For every NCCL communicator that we create we need to broadcast
  // a unique ID from rank 0 to all other ranks. This broadcast is
  // done by rank 0 setting a key in the store and all other ranks
  // retrieving the contents of that key. A single process group
  // may create multiple NCCL communicators, so we use a sequence
  // number to differentiate between them.
  // For single point-to-point operations:
  // The sequence number will only be increased on 2 out of all the
  // processes in a Process Group. So all following collective
  // operations will see different sequence numbers which will cause
  // runtime errors. To avoid that, use the src:target pair instead
  // of sequence number for p2p communications.

  std::string storeKey;
  if (!isSingleP2POp) {
    storeKey = std::to_string(ncclCommCounter_++);
  } else {
    storeKey = p2pKey;
  }
  if (rank_ == 0 || (isSingleP2POp && p2pRank == 0)) {
    auto vec = std::vector<uint8_t>(
        reinterpret_cast<uint8_t*>(ncclID),
        reinterpret_cast<uint8_t*>(ncclID) + NCCL_UNIQUE_ID_BYTES);
    store_->set(storeKey, vec);
  } else {
    try {
      auto vec = store_->get(storeKey);
      TORCH_CHECK(vec.size() == NCCL_UNIQUE_ID_BYTES);
      std::memcpy(ncclID, vec.data(), vec.size());
    } catch (const std::exception& e) {
      std::string exceptionMsg = c10::str(
          "[",
          rank_,
          "] is setting up NCCL communicator and "
          "retrieving ncclUniqueId from [0] via c10d key-value store by key '",
          storeKey,
          "', but store->get('",
          storeKey,
          "') got error: ");
      TORCH_CHECK(
          false,
          exceptionMsg + e.what() +
              ". This may indicate a possible application crash on rank 0 or a network set up issue.");
    } catch (...) {
      TORCH_CHECK(
          false,
          c10::str(
              "Unknown exception while [",
              rank_,
              "] is setting up NCCL communicator and "
              "retrieving ncclUniqueId from [0] via c10d key-value store by key '",
              storeKey,
              "'",
              ". This may indicate a possible application crash on rank 0 or a network set up issue."));
    }
  }
}

void ProcessGroupNCCL::destroyNCCLComms(const std::string& devNCCLCommMapKey) {
  std::lock_guard<std::mutex> lock(mutex_);
  if (devNCCLCommMap_.find(devNCCLCommMapKey) == devNCCLCommMap_.end()) {
    TORCH_INTERNAL_ASSERT(
        false,
        "Expected to find key ",
        devNCCLCommMapKey,
        " in NCCL communicator map.");
  }
  std::vector<std::shared_ptr<NCCLComm>>& ncclComms =
      devNCCLCommMap_[devNCCLCommMapKey];
  // Loop through communicators and call ncclCommAbort.
  for (const auto& comm : ncclComms) {
    // ncclCommDestroy(comm->getNcclComm()) results in segfault when PG is being
    // destroyed, so using ncclCommAbort here.
    comm->ncclCommAbort();
  }
  // Remove communicators from the cache.
  devNCCLCommMap_.erase(devNCCLCommMapKey);
  // Clear used device indices.
  usedDeviceIdxs_.clear();
}

std::vector<std::shared_ptr<NCCLComm>>& ProcessGroupNCCL::getNCCLComm(
    const std::string& devicesKey,
    const std::vector<at::Device>& devices,
    OpType opType,
    int p2pRank,
    bool isSendRecvSelf) {
  // Sanity check
  if (devicesKey.empty()) {
    TORCH_CHECK(
        false,
        "Not able to create/get the NCCL Communicator since "
        "the GPU devices are not known");
  }

  for (auto& device : devices) {
    usedDeviceIdxs_.insert(device.index());
  }

  {
    std::lock_guard<std::mutex> lock(mutex_);
    if (devNCCLCommMap_.find(devicesKey) != devNCCLCommMap_.end()) {
      // Reuse the cached communicator if there is one.
      return devNCCLCommMap_[devicesKey];
    }
  }

  // NCCL communicator not cached, create a new entry
  std::vector<std::shared_ptr<NCCLComm>> ncclComms;
  ncclComms.resize(devices.size());

  // Create the unique NCCL ID and broadcast it
  ncclUniqueId ncclID;

  // For batch_isend_irecv, ncclGroupStart() would be called upfront
  bool batchP2P = ncclActiveGroupCounter_ > 0;
  bool singleP2POp = isP2POp(opType, batchP2P);
  // For point-to-point communication, lower rank of the two will get unique id.
  if (rank_ == 0 || (singleP2POp && p2pRank == 0)) {
    C10D_NCCL_CHECK(ncclGetUniqueId(&ncclID), c10::nullopt);
  }

  // For point-to-point communication on the same process, don't need broadcast.
  if (!isSendRecvSelf) {
    // Broadcast so that each process can have a unique NCCL ID
    broadcastUniqueNCCLID(&ncclID, singleP2POp, devicesKey, p2pRank);
  }

  at::cuda::OptionalCUDAGuard gpuGuard;

  std::vector<at::cuda::CUDAStream> streamVal;
  streamVal.reserve(devices.size());

  // [Group Start/End Note] This is used to ensure that nccl communicator will
  // be created before communication primitives are called. Let's look at this
  // example: Using the batch_isend_irecv to send a tensor to a target process.
  // On the sender side, the corresponding underlying NCCL calls will look like
  //   ncclGroupStart() // This is in batch_isend_irecv
  //   ncclGroupStart() // This is [Note 1]
  //   ncclCommInitRank() // Inside NCCLComm::create
  //   ncclSend()
  //   ncclGroupEnd() // This is [Note 2]
  //   ncclGroupEnd() // This is in batch_isend_irecv
  // With this pattern, the nccl communicator will be created in the last
  // ncclGroupEnd which means when ncclSend is processed, the passed
  // communicator argument is NULL which will lead to runtime error. So we need
  // to "close" all active nccl groups to ensure nccl communicator is actually
  // created before encountering any communication calls. This is why we need
  // the following for loop.
  for (const auto i : c10::irange(ncclActiveGroupCounter_)) {
    (void)i;
    C10D_NCCL_CHECK(ncclGroupEnd(), c10::nullopt);
  }

  // [Note 1] Create the NCCL communicators for each GPU
  C10D_NCCL_CHECK(ncclGroupStart(), c10::nullopt);

  for (const auto i : c10::irange(devices.size())) {
    // GPU world size and GPU rank
    int numRanks, rank;

    if (!singleP2POp) {
      // Collective, all-to-all, or batch P2P
      numRanks = getSize() * devices.size();
      rank = getRank() * devices.size() + i;
    } else if (isSendRecvSelf) {
      // Same process send and recv.
      numRanks = 1;
      rank = 0;
    } else {
      // For single point-to-point operation, there are only 2 processes
      // involved so the GPU rank is either 0 or 1.
      numRanks = 2;
      rank = p2pRank;
    }
    // Get the device index
    int deviceIndex = devices[i].index();

    gpuGuard.set_index(deviceIndex);
    ncclComms[i] = NCCLComm::create(numRanks, rank, ncclID);

    // Creates the NCCL streams
    streamVal.push_back(
        at::cuda::getStreamFromPool(options_->is_high_priority_stream));
  }

  // [Note 2 ]
  C10D_NCCL_CHECK(ncclGroupEnd(), c10::nullopt);

  // At this point NCCL should have been initialized, hence we can accurately
  // get the env value even if NCCL sets it by reading from nccl.conf file
  if (getRank() == 0) {
    LOG(INFO) << "NCCL_DEBUG: " << parse_env("NCCL_DEBUG");
  }

  // See [Group Start/End Note]
  for (const auto i : c10::irange(ncclActiveGroupCounter_)) {
    (void)i;
    C10D_NCCL_CHECK(ncclGroupStart(), c10::nullopt);
  }

  ncclStreams_.emplace(devicesKey, std::move(streamVal));

  // Note: these events are created with the (default) cudaEventDisableTiming
  // flag This flag provides the best performance when used with
  // cudaStreamWaitEvent() and cudaEventQuery(). Since we here don't measure the
  // performance using cudaEvent, this should be set.
  ncclEvents_.emplace(
      std::piecewise_construct,
      std::make_tuple(devicesKey),
      std::make_tuple(devices.size()));

  // Hold the lock before modifying the cache.
  std::lock_guard<std::mutex> lock(mutex_);

  // Record the communicators based on ncclUniqueId.
  ncclIdToCommMap_.emplace(buildNcclUniqueIdStr(ncclID), ncclComms);

  // Move the NCCL resource to cache
  devNCCLCommMap_.emplace(devicesKey, std::move(ncclComms));
  return devNCCLCommMap_[devicesKey];
}

namespace {

// Check validity of tensor
void check_gpu_single_tensor(const at::Tensor& tensor) {
  if (!tensor.is_cuda() || tensor.is_sparse()) {
    TORCH_CHECK(false, "Tensors must be CUDA and dense");
  }
  if (!tensor.is_contiguous(tensor.suggest_memory_format())) {
    TORCH_CHECK(false, "Tensors must be contiguous");
  }
}

// Checks that all `tensors' have the same type and shape and reside on distinct
// GPUs.
// TODO: test_c10d_nccl.py should consider adding tests for the error conditions
// here, ie, that deliberately pass invalid tensors and check the right
// exception is thrown.
void check_gpu_tensors_different_devices(
    const std::vector<at::Tensor>& tensors) {
  if (tensors.size() == 0) {
    TORCH_CHECK(false, "Tensor list must be nonempty");
  }
  if (tensors.size() > static_cast<size_t>(at::cuda::getNumGPUs())) {
    TORCH_CHECK(
        false,
        "Tensor list mustn't be larger than the number of available GPUs");
  }

  const auto& first = tensors.front();

  // Set for ensuring that tensors are on separate devices.
  std::unordered_set<decltype(first.get_device())> usedDevices;
  usedDevices.reserve(tensors.size());

  for (const auto& t : tensors) {
    if (!t.is_cuda() || t.is_sparse()) {
      TORCH_CHECK(false, "Tensors must be CUDA and dense");
    }
    if (t.scalar_type() != first.scalar_type()) {
      TORCH_CHECK(false, "Tensors must have identical type");
    }
    if (t.sizes() != first.sizes()) {
      TORCH_CHECK(false, "Tensors must have identical size");
    }
    if (t.strides() != first.strides()) {
      TORCH_CHECK(false, "Tensors must have identical strides");
    }
    if (!t.is_contiguous(t.suggest_memory_format())) {
      TORCH_CHECK(false, "Tensors must be contiguous");
    }
    const auto inserted = usedDevices.insert(t.get_device()).second;
    if (!inserted) {
      TORCH_CHECK(false, "Tensors must be on distinct GPU devices");
    }
  }
}

// Checks that all `tensors' have the same type and shape and reside on the same
// GPU.
// TODO: test_c10d_nccl.py should consider adding tests for the error conditions
// here, ie, that deliberately pass invalid tensors and check the right
// exception is thrown. The "Expected list of tensors on the same device"
// condition may be a challenge because the test would need to pass tensors on
// different devices in the same process.
int64_t check_gpu_tensors_same_device(const std::vector<at::Tensor>& tensors) {
  if (tensors.size() == 0) {
    TORCH_CHECK(false, "Tensor list must be nonempty");
  }

  const auto& first = tensors.front();

  int64_t total_numel = 0;
  for (const auto& t : tensors) {
    if (!t.is_cuda() || t.is_sparse()) {
      TORCH_CHECK(false, "Tensors must be CUDA and dense");
    }
    if (t.scalar_type() != first.scalar_type()) {
      TORCH_CHECK(false, "Tensors must have identical type");
    }
    if (!t.is_non_overlapping_and_dense()) {
      TORCH_CHECK(false, "Tensors must be non-overlapping and dense");
    }
    // If we're in this function, the user called a _coalesced collective
    // on a set of tensors with potentially different sizes and strides.
    // Therefore, we don't check for matching sizes and strides,
    // but we do double-check tensors are on the same device.
    TORCH_CHECK(
        t.get_device() == tensors[0].get_device(),
        "Expected list of tensors on the same device");
    total_numel += t.numel();
  }

  return total_numel;
}

bool check_same_size(const std::vector<at::Tensor>& input_tensors) {
  for (const auto& input_tensor : input_tensors) {
    if (!input_tensors[0].is_same_size(input_tensor)) {
      return false;
    }
  }
  return true;
}

// Flatten each list in `tensor_lists' for a gather or scatter operation, and
// ensure compatibility with the corresponding tensor in `other'.
std::vector<at::Tensor> flatten_for_scatter_gather(
    std::vector<std::vector<at::Tensor>>& tensor_lists,
    std::vector<at::Tensor>& other,
    size_t world_size) {
  if (tensor_lists.size() != other.size()) {
    TORCH_CHECK(
        false,
        "Tensor list operands to scatter/gather must have the same length");
  }
  const auto num_devices = tensor_lists.size();

  std::vector<at::Tensor> flattened;
  flattened.resize(num_devices);

  for (const auto i : c10::irange(size_t{}, num_devices)) {
    if (tensor_lists[i].size() != world_size * num_devices) {
      TORCH_CHECK(
          false,
          "Tensor list input to scatter/gather must match number of collective"
          " participants");
    }

    // Only check device match for the first tensor in the list; the call to
    // newLikeFlat() below will check the rest.
    if (tensor_lists[i].front().get_device() != other[i].get_device()) {
      TORCH_CHECK(
          false,
          "Corresponding input/output tensors to scatter/gather must all reside"
          " on the same device");
    }

    for (const auto& t : tensor_lists[i]) {
      if (t.numel() != other[i].numel()) {
        TORCH_CHECK(
            false,
            "All tensor operands to scatter/gather must have the same number of elements");
      }
    }
    // Flatten the tensors (from all ranks) into a single big tensor.
    flattened[i] = newLikeFlat(tensor_lists, i);
  }
  return flattened;
}

} // namespace

c10::intrusive_ptr<ProcessGroupNCCL::WorkNCCL> ProcessGroupNCCL::initWork(
    std::vector<at::Device> devices,
    int rank,
    OpType opType,
    const char* profilingTitle,
    const c10::optional<std::vector<at::Tensor>>& inputs) {
  return c10::make_intrusive<ProcessGroupNCCL::WorkNCCL>(
      devices, rank, opType, seq_, profilingTitle, inputs, desyncDebug_);
}

std::vector<at::Tensor> ProcessGroupNCCL::WorkNCCL::result() {
  return *outputs_;
}

c10::intrusive_ptr<c10::ivalue::Future> ProcessGroupNCCL::WorkNCCL::
    getFuture() {
  return future_;
}

void ProcessGroupNCCL::workEnqueue(
    c10::intrusive_ptr<ProcessGroupNCCL::WorkNCCL> work) {
  if (!terminateProcessGroup_.load()) {
    std::lock_guard<std::mutex> lock(workMetaListMutex_);
    // Avoid view tensors to be processed in cleanup thread.
    // View tensors' destruction invokes autograd_meta, which
    // needs to be destructed in user thread. Otherwise will
    // get deadlock. Here we enqueue work without outputs_.
    workMetaList_.emplace_back(*work);
  }
}

ProcessGroupNCCL::Options::Options(bool is_high_priority_stream)
    : Backend::Options(NCCL_BACKEND_NAME),
      is_high_priority_stream(is_high_priority_stream) {}

void ProcessGroupNCCL::startCoalescing() {
  coalescedDevices_.clear();
  coalescing_active_ = true;
  groupStart();
}

void ProcessGroupNCCL::endCoalescing(
    std::vector<c10::intrusive_ptr<Work>>& reqs) {
  groupEnd();
  if (reqs.size() != coalescedDevices_.size()) {
    TORCH_CHECK(false, "Number of requests do not match number of collectives");
  }

  int batch_idx = 0;
  for (const auto& req : reqs) {
    auto ncclWork = static_cast<ProcessGroupNCCL::WorkNCCL*>(req.get());
    // @lint-ignore CLANGTIDY
    std::vector<at::Device> devices = coalescedDevices_[batch_idx];
    const auto key = getKeyFromDevices(devices);
    auto& ncclStreams = ncclStreams_[key];
    for (const auto i : c10::irange(devices.size())) {
      (*ncclWork->ncclEndEvents_)[i].record(ncclStreams[i]);
    }
    batch_idx += 1;
  }
  coalescing_active_ = false;
}

template <typename Fn, typename PreProcess, typename PostProcess>
c10::intrusive_ptr<Work> ProcessGroupNCCL::collective(
    std::vector<at::Tensor>& inputs,
    std::vector<at::Tensor>& outputs,
    Fn fn,
    PreProcess pre,
    PostProcess post,
    OpType opType,
    const char* profilingTitle) {
  errorIfCapturingNonCapturableNCCL();

  // Bump collective counter
  seq_++;

  // Currently, the API permits two scenarios where inputs.size() and
  // outputs.size() are > 0.
  // 1. If the call was a _coalesced call, all inputs must be on the same
  // device.
  //    The group of nccl calls applies the collective separately to each input,
  //    but the group as a whole should be efficient, and might even execute as
  //    a single fused kernel.
  // 2. If the call was a _multigpu call, all inputs must be on different
  // devices.
  //    The nccl group applies the collective across them (eg, if the collective
  //    is an allreduce, the output on each device contains contributions summed
  //    across `inputs' tensors).
  const auto devices = getDeviceList(inputs);
  const bool inputs_same_dev = (devices.size() == 1);
  const auto key = getKeyFromDevices(devices);
  auto& ncclComms = getNCCLComm(key, devices, opType);

  if (coalescing_active_) {
    coalescedDevices_.push_back(devices);
  }

  // Used many times below, so we stash the unordered_map lookup
  auto& ncclStreams = ncclStreams_[key];

  // First let NCCL streams wait for input tensors allocation streams
  syncStreams(devices, ncclEvents_[key], ncclStreams);

  // Work itself will create the CUDA events on all GPUs of tensors
  bool can_profile = outputs.size() == 1;
  auto work = initWork(
      devices,
      rank_,
      opType,
      can_profile ? profilingTitle : nullptr,
      can_profile ? c10::optional<std::vector<at::Tensor>>(inputs)
                  : c10::nullopt);

  // Store references to outputs to be used by WorkNCCL::result and operator<<.
  work->outputs_ = std::make_shared<std::vector<at::Tensor>>(outputs);

  if (avoidRecordStreams_) {
    work->stashed_for_allocator_safety_ =
        std::make_shared<std::vector<at::Tensor>>(inputs);
  }

  at::cuda::OptionalCUDAGuard gpuGuard;

  // Start event should only be recorded before the ncclGroupStart()
  if (desyncDebug_) {
    for (const auto i : c10::irange(devices.size())) {
      at::cuda::CUDAStream& ncclStream = ncclStreams[i];
      (*work->ncclStartEvents_)[i].record(ncclStream);
    }
  }

  pre(ncclStreams, work);

  {
    torch::cuda::nccl::AutoNcclGroup nccl_group_guard;
    for (const auto i : c10::irange(inputs.size())) {
      if (!inputs_same_dev || (inputs_same_dev && i == 0)) {
        gpuGuard.set_index(devices[i].index());
      }
      decltype(i) stream_comm_i = (inputs_same_dev ? 0 : i);
      auto& ncclStream = ncclStreams[stream_comm_i];
      auto& ncclComm = ncclComms[stream_comm_i];
      // Both `inputs' and `outputs' are created on a worker stream and used in
      // different ncclStreams.  Hence, both must record the ncclStream to
      // prevent being freed before the collective finishes.
      //
      // We only record `inputs' here, and leave recording `outputs' to `fn' for
      // operations where `inputs' and `outputs' are not the same.
      //
      // See [Sync Streams].
      if (!avoidRecordStreams_) {
        c10::cuda::CUDACachingAllocator::recordStream(
            inputs[i].storage().data_ptr(), ncclStream);
      }
      C10D_NCCL_CHECK(
          fn(inputs[i], outputs[i], ncclComm->getNcclComm(), ncclStream),
          ncclComm->getNcclCommFailureReason());
    }
  }

  post(ncclStreams);

  // End event should only be recorded after the ncclGroupEnd()
  for (const auto i : c10::irange(devices.size())) {
    at::cuda::CUDAStream& ncclStream = ncclStreams[i];
    if (!coalescing_active_) {
      (*work->ncclEndEvents_)[i].record(ncclStream);
    }
    work->ncclComms_[i] = ncclComms[i];
  }

  {
    c10::cuda::CUDAMultiStreamGuard streamGuard(ncclStreams);
    work->future_ = c10::make_intrusive<at::ivalue::Future>(
        c10::ListType::create(c10::TensorType::get()), devices);

    // Add a callback that runs profiling end callbacks. wrapCallback() in CUDA
    // future blocks the stream this callback runs on the corresponding
    // ncclEndEvents_ ensuring appropriate synchronization.
    if (work->recordFunctionEndCallback_) {
      work->future_->addCallback([work](at::ivalue::Future& /* unused */) {
        work->recordFunctionEndCallback_();
      });
    }
    work->future_->markCompleted(at::IValue(*work->outputs_));
  }

  // Set appropriate work parameters.
  work->blockingWait_ = blockingWait_;
  work->avoidRecordStreams_ = avoidRecordStreams_;
  work->opTimeout_ = options_->timeout;
  work->store_ = store_;

  if (asyncErrorHandling_ != NoHandling) {
    workEnqueue(work);
  }

  return work;
}

template <typename Fn, typename PreProcess, typename PostProcess>
c10::intrusive_ptr<Work> ProcessGroupNCCL::pointToPoint(
    std::vector<at::Tensor>& tensors,
    Fn fn,
    int peer,
    OpType opType,
    PreProcess pre,
    PostProcess post,
    const char* profilingTitle) {
  // avoidRecordStreams_ note:
  // send, recv, and irecv should be ok with avoidRecordStreams,
  // However, for isend, I don't think the API requires the user
  // to wait() on the returned handle, so ProcessGroupNCCL can't know
  // when it's safe to release the input back to the allocator,
  // and the present call has no way to know it's not an isend.
  // Therefore, we warn and fall back to the typical recordStream logic:
  TORCH_WARN_ONCE(
      !avoidRecordStreams_,
      "NCCL_AVOID_RECORD_STREAMS=1 has no effect for point-to-point "
      "collectives.");

  const auto devices = getDeviceList(tensors);
  std::string key;
  int p2pRank = 0, p2pTargetRank = 0;
  bool isSendRecvSelf = false;
  // For batch_isend_irecv, ncclGroupStart() would be called upfront
  bool batchP2P = ncclActiveGroupCounter_ > 0;
  if (batchP2P) {
    // For batch P2P, we need to treat it like a collective when selecting
    // communicator, because other ranks can call into this batch other than my
    // rank and my peer
    key = getKeyFromDevices(devices);
    p2pRank = rank_;
    p2pTargetRank = peer;
  } else {
    // For single P2P, preserve the old two-rank behavior (to avoid perf diff)
    key = getKeySendRecv(rank_, peer);
    p2pRank = rank_ <= peer ? 0 : 1;
    isSendRecvSelf = rank_ == peer;
    p2pTargetRank = isSendRecvSelf ? 0 : 1 - p2pRank;
  }
  auto& ncclComms = getNCCLComm(key, devices, opType, p2pRank, isSendRecvSelf);

  if (coalescing_active_) {
    coalescedDevices_.push_back(devices);
  }

  // First let NCCL streams wait for input tensors allocation streams
  syncStreams(devices, ncclEvents_[key], ncclStreams_[key]);

  // Work itself will create the CUDA events on all GPUs of tensors
  bool can_profile = tensors.size() == 1;
  auto work = initWork(
      devices,
      rank_,
      opType,
      can_profile ? profilingTitle : nullptr,
      can_profile ? c10::optional<std::vector<at::Tensor>>(tensors)
                  : c10::nullopt);

  // Store references to outputs to be used by WorkNCCL::result and operator<<.
  // Note that these outputs are only valid for recv(), as send() does not
  // modify the inputs but we still create these outputs for use cases such as
  // profiling.
  work->outputs_ = std::make_shared<std::vector<at::Tensor>>(tensors);

  at::cuda::OptionalCUDAGuard gpuGuard;

  // Start event should only be recorded before the ncclGroupStart()
  if (desyncDebug_) {
    for (const auto i : c10::irange(tensors.size())) {
      at::cuda::CUDAStream& ncclStream = ncclStreams_[key][i];
      (*work->ncclStartEvents_)[i].record(ncclStream);
    }
  }

  pre(ncclStreams_[key], work);

  for (const auto i : c10::irange(tensors.size())) {
    gpuGuard.set_index(devices[i].index());
    at::cuda::CUDAStream& ncclStream = ncclStreams_[key][i];

    // Both send tensor and recv tensor are created on a worker stream and used
    // in different ncclStreams.  Hence, both must record the ncclStream to
    // prevent being freed before the collective finishes.
    //
    // See [Sync Streams].
    c10::cuda::CUDACachingAllocator::recordStream(
        tensors[i].storage().data_ptr(), ncclStream);
  }

  {
    torch::cuda::nccl::AutoNcclGroup nccl_group_guard;
    for (const auto i : c10::irange(tensors.size())) {
      gpuGuard.set_index(devices[i].index());
      at::cuda::CUDAStream& ncclStream = ncclStreams_[key][i];
      C10D_NCCL_CHECK(
          fn(tensors[i],
             ncclComms[i]->getNcclComm(),
             ncclStream,
             p2pTargetRank),
          ncclComms[i]->getNcclCommFailureReason());
    }
  }

  post(ncclStreams_[key]);

  // End event should only be recorded after the ncclGroupEnd()
  for (const auto i : c10::irange(tensors.size())) {
    at::cuda::CUDAStream& ncclStream = ncclStreams_[key][i];
    if (!coalescing_active_) {
      (*work->ncclEndEvents_)[i].record(ncclStream);
    }
    work->ncclComms_[i] = ncclComms[i];
    work->blockingWait_ = blockingWait_;
    work->opTimeout_ = options_->timeout;
    work->store_ = store_;
  }

  // Future only needs to be created and marked completed with outputs for
  // recv(), but still create future for use cases such as profiling even for
  // send().
  {
    c10::cuda::CUDAMultiStreamGuard streamGuard(ncclStreams_[key]);
    work->future_ = c10::make_intrusive<at::ivalue::Future>(
        c10::ListType::create(c10::TensorType::get()), devices);
    work->future_->markCompleted(at::IValue(*work->outputs_));
  }

  // Add a callback that runs profiling end callbacks. wrapCallback() in CUDA
  // future blocks the stream this callback runs on the corresponding
  // ncclEndEvents_ ensuring appropriate synchronization.
  if (work->recordFunctionEndCallback_) {
    work->future_->addCallback([work](at::ivalue::Future& /* unused */) {
      work->recordFunctionEndCallback_();
    });
  }

  return work;
}

template <typename Fn>
c10::intrusive_ptr<Work> ProcessGroupNCCL::collective(
    std::vector<at::Tensor>& inputs,
    std::vector<at::Tensor>& outputs,
    Fn fn,
    OpType opType,
    const char* profilingTitle) {
  return collective(
      inputs,
      outputs,
      fn,
      [](std::vector<at::cuda::CUDAStream>&,
         c10::intrusive_ptr<ProcessGroupNCCL::WorkNCCL>& work) {},
      [](std::vector<at::cuda::CUDAStream>&) {},
      opType,
      profilingTitle);
}

template <typename Fn>
c10::intrusive_ptr<Work> ProcessGroupNCCL::pointToPoint(
    std::vector<at::Tensor>& tensor,
    Fn fn,
    int peer,
    OpType opType,
    const char* profilingTitle) {
  return pointToPoint(
      tensor,
      fn,
      peer,
      opType,
      [](std::vector<at::cuda::CUDAStream>&,
         c10::intrusive_ptr<ProcessGroupNCCL::WorkNCCL>& work) {},
      [](std::vector<at::cuda::CUDAStream>&) {},
      profilingTitle);
}

c10::intrusive_ptr<Work> ProcessGroupNCCL::allreduce_impl(
    std::vector<at::Tensor>& tensors,
    const AllreduceOptions& opts) {
  int dev_in_group = 0;
  return collective(
      tensors,
      tensors,
      [&](at::Tensor& input,
          at::Tensor& output,
          ncclComm_t comm,
          at::cuda::CUDAStream& stream) {
        auto ncclDataType = getNcclDataType(input.scalar_type());
        auto ncclReduceOp = getNcclReduceOp(
            opts.reduceOp, input, ncclDataType, comm, dev_in_group++);
        return ncclAllReduce(
            input.data_ptr(),
            output.data_ptr(),
            input.numel(),
            ncclDataType,
            ncclReduceOp,
            comm,
            stream.stream());
      },
      OpType::ALLREDUCE,
      "nccl:all_reduce");
}

c10::intrusive_ptr<Work> ProcessGroupNCCL::allreduce(
    std::vector<at::Tensor>& tensors,
    const AllreduceOptions& opts) {
  check_gpu_tensors_different_devices(tensors);

  // @lint-ignore CLANGTIDY
  auto tensor = tensors.back();
  RECORD_PARAM_COMMS_DATA(
      static_cast<int>(
          this->getSequenceNumberForGroup() + 1), // seq + 1 to match collective
      reinterpret_cast<std::intptr_t>(this), // process group ptr
      tensors, // inputTensors
      tensors, // outputTensors
      rank_, // rank
      "allreduce", // colName
      tensor.numel(), // inSize
      tensor.numel(), // outSize
      tensor.scalar_type(), // dType
      std::vector<int64_t>(), // inSplitSizes
      std::vector<int64_t>()); // outSplitSizes

  // avoidRecordStreams_ note: collective() will stash tensors.
  return allreduce_impl(tensors, opts);
}

c10::intrusive_ptr<Work> ProcessGroupNCCL::allreduce_coalesced(
    std::vector<at::Tensor>& tensors,
    const AllreduceCoalescedOptions& opts) {
  auto total_numel = check_gpu_tensors_same_device(tensors);

  // @lint-ignore CLANGTIDY
  RECORD_PARAM_COMMS_DATA(
      static_cast<int>(
          this->getSequenceNumberForGroup() + 1), // seq + 1 to match collective
      reinterpret_cast<std::intptr_t>(this), // process group ptr
      tensors, // inputTensors
      tensors, // outputTensors
      rank_, // rank
      "allreduce_coalesced", // colName
      total_numel, // inSize
      total_numel, // outSize
      tensors[0].scalar_type(), // dType
      // I'm not sure what in,outSplitSizes mean here.
      std::vector<int64_t>(), // inSplitSizes
      std::vector<int64_t>()); // outSplitSizes

  // avoidRecordStreams_ note: collective() will stash tensors.
  return allreduce_impl(tensors, opts);
}

c10::intrusive_ptr<Work> ProcessGroupNCCL::broadcast(
    std::vector<at::Tensor>& tensors,
    const BroadcastOptions& opts) {
  check_gpu_tensors_different_devices(tensors);

  // @lint-ignore CLANGTIDY
  auto tensor = tensors.back();

  RECORD_PARAM_COMMS_DATA(
      static_cast<int>(
          this->getSequenceNumberForGroup() + 1), // seq + 1 to match collective
      reinterpret_cast<std::intptr_t>(this), // process group ptr
      tensors, // inputTensors
      tensors, // outputTensors
      rank_, // rank
      "broadcast", // colName
      tensor.numel(), // inSize
      tensor.numel(), // outSize
      tensor.scalar_type(), // dType
      std::vector<int64_t>(), // inSplitSizes
      std::vector<int64_t>()); // outSplitSizes

  // avoidRecordStreams_ note: collective() will stash tensors.
  return collective(
      tensors,
      tensors,
      [&](at::Tensor& input,
          at::Tensor& output,
          ncclComm_t comm,
          at::cuda::CUDAStream& stream) {
        const auto root = opts.rootRank * tensors.size() + opts.rootTensor;
        return ncclBcast(
            input.data_ptr(),
            input.numel(),
            getNcclDataType(input.scalar_type()),
            root,
            comm,
            stream.stream());
      },
      OpType::BROADCAST,
      "nccl:broadcast");
}

// _broadcast_oop adds an out-of-place broadcast in PGNCCL
// Custom collectives may be implemented by coalescing broadcast operations
// One use-case is implementing a vector all_gather (all_gather_v)
// where unevenly sized inputs are gathered among participating ranks
// Since all_gather provides an out-of-place API, an all_gather_v
// semantic implemented inside pg_nccl.all_gather also needs to support
// out-of-place, for which an out-of-place broadcast is required to be added
c10::intrusive_ptr<Work> ProcessGroupNCCL::_broadcast_oop(
    std::vector<at::Tensor>& outputTensors,
    std::vector<at::Tensor>& inputTensors,
    const BroadcastOptions& opts) {
  check_gpu_tensors_different_devices(outputTensors);
  check_gpu_tensors_different_devices(inputTensors);

  // @lint-ignore CLANGTIDY
  auto tensor = outputTensors.back();
  // @lint-ignore CLANGTIDY
  auto in_tensor = inputTensors.back();
  if (tensor.numel() != in_tensor.numel()) {
    TORCH_CHECK(
        false,
        "Tensor input and output of _broadcast_oop must have the same number of elements ");
  }
  RECORD_PARAM_COMMS_DATA(
      static_cast<int>(
          this->getSequenceNumberForGroup() +
          1), // seq + 1 to match collective increment.
      reinterpret_cast<std::intptr_t>(this), // process group ptr
      inputTensors, // inputTensors
      outputTensors, // outputTensors
      rank_, // rank
      "_broadcast_oop", // colName
      tensor.numel(), // inSize
      tensor.numel(), // outSize
      tensor.scalar_type(), // dType
      std::vector<int64_t>(), // inSplitSizes
      std::vector<int64_t>()); // outSplitSizes

  return collective(
      inputTensors,
      outputTensors,
      [&](at::Tensor& input,
          at::Tensor& output,
          ncclComm_t comm,
          at::cuda::CUDAStream& stream) {
        const auto root = opts.rootRank * inputTensors.size() + opts.rootTensor;
        return ncclBroadcast(
            input.data_ptr(),
            output.data_ptr(),
            input.numel(),
            getNcclDataType(input.scalar_type()),
            root,
            comm,
            stream.stream());
      },
      OpType::BROADCAST,
      "nccl:_broadcast_oop");
}

c10::intrusive_ptr<Work> ProcessGroupNCCL::reduce(
    std::vector<at::Tensor>& tensors,
    const ReduceOptions& opts) {
  check_gpu_tensors_different_devices(tensors);
  // @lint-ignore CLANGTIDY
  auto tensor = tensors.back();
  RECORD_PARAM_COMMS_DATA(
      static_cast<int>(
          this->getSequenceNumberForGroup() + 1), // seq + 1 to match collective
      reinterpret_cast<std::intptr_t>(this),
      tensors, // inputTensors
      tensors, // outputTensors
      rank_, // rank
      "reduce", // colName
      tensor.numel(), // inSize
      tensor.numel(), // outSize
      tensor.scalar_type(), // dType
      std::vector<int64_t>(), // inSplitSizes
      std::vector<int64_t>()); // outSplitSizes

  int dev_in_group = 0;
  // avoidRecordStreams_ note: collective() will stash tensors.
  return collective(
      tensors,
      tensors,
      [&](at::Tensor& input,
          at::Tensor& output,
          ncclComm_t comm,
          at::cuda::CUDAStream& stream) {
        const auto root = opts.rootRank * tensors.size() + opts.rootTensor;
        auto ncclDataType = getNcclDataType(input.scalar_type());
        auto ncclReduceOp = getNcclReduceOp(
            opts.reduceOp, input, ncclDataType, comm, dev_in_group++);
        return ncclReduce(
            input.data_ptr(),
            output.data_ptr(),
            input.numel(),
            ncclDataType,
            ncclReduceOp,
            root,
            comm,
            stream.stream());
      },
      OpType::REDUCE,
      "nccl:reduce");
}

// _reduce_oop exposes an out-of-place reduce from PGNCCL
// Custom collectives may be implemented by coalescing reduce operations
// One use-case is implementing a vector reduce_scatter (reduce_scatter_v)
// where inputs are reduced and scattered unevenly among participating ranks
// Since reduce_scatter provides an out-of-place API, a reduce_scatter_v
// semantic implemented inside pg_nccl.reduce_scatter also needs to support
// out-of-place, for which an out-of-place reduce is required to be added
c10::intrusive_ptr<Work> ProcessGroupNCCL::_reduce_oop(
    std::vector<at::Tensor>& outputTensors,
    std::vector<at::Tensor>& inputTensors,
    const ReduceOptions& opts) {
  check_gpu_tensors_different_devices(outputTensors);
  check_gpu_tensors_different_devices(inputTensors);
  // @lint-ignore CLANGTIDY
  auto tensor = outputTensors.back();
  // @lint-ignore CLANGTIDY
  auto in_tensor = inputTensors.back();
  if (tensor.numel() != in_tensor.numel()) {
    TORCH_CHECK(
        false,
        "Tensor input and output of _reduce_oop must have the same number of elements ");
  }
  RECORD_PARAM_COMMS_DATA(
      static_cast<int>(
          this->getSequenceNumberForGroup() + 1), // seq + 1 to match collective
      reinterpret_cast<std::intptr_t>(this), // process group ptr
      inputTensors, // inputTensors
      outputTensors, // outputTensors
      rank_, // rank
      "_reduce_oop", // colName
      tensor.numel(), // inSize
      tensor.numel(), // outSize
      tensor.scalar_type(), // dType
      std::vector<int64_t>(), // inSplitSizes
      std::vector<int64_t>()); // outSplitSizes

  int dev_in_group{0};
  return collective(
      inputTensors,
      outputTensors,
      [&](at::Tensor& input,
          at::Tensor& output,
          ncclComm_t comm,
          at::cuda::CUDAStream& stream) {
        const auto root = opts.rootRank * inputTensors.size() + opts.rootTensor;
        const auto ncclDataType = getNcclDataType(input.scalar_type());
        const auto ncclReduceOp = getNcclReduceOp(
            opts.reduceOp, input, ncclDataType, comm, dev_in_group++);
        return ncclReduce(
            input.data_ptr(),
            output.data_ptr(),
            input.numel(),
            ncclDataType,
            ncclReduceOp,
            (int)root,
            comm,
            stream.stream());
      },
      OpType::REDUCE,
      "nccl:_reduce_oop");
}

c10::intrusive_ptr<Work> ProcessGroupNCCL::allgather(
    std::vector<std::vector<at::Tensor>>& outputTensors,
    std::vector<at::Tensor>& inputTensors,
    const AllgatherOptions& opts) {
  check_gpu_tensors_different_devices(inputTensors);
  // @lint-ignore CLANGTIDY
  bool same_size = check_same_size(outputTensors.back());

  if (same_size) {
    auto outputFlattened =
        flatten_for_scatter_gather(outputTensors, inputTensors, size_);
    check_gpu_tensors_different_devices(outputFlattened);

    // @lint-ignore CLANGTIDY
    auto tensor = inputTensors.back();
    RECORD_PARAM_COMMS_DATA(
        static_cast<int>(
            this->getSequenceNumberForGroup() +
            1), // seq + 1 to match collective
        reinterpret_cast<std::intptr_t>(this), // process group ptr
        inputTensors, // inputTensors
        outputTensors, // outputTensors
        rank_, // rank
        "all_gather", // colName
        tensor.numel(), // inSize
        tensor.numel() * // outSize
            this->getSize(), // dType
        tensor.scalar_type(),
        std::vector<int64_t>(), // inSplitSizes
        std::vector<int64_t>()); // outSplitSize

    return collective(
        inputTensors,
        outputFlattened,
        [&](at::Tensor& input,
            at::Tensor& output,
            ncclComm_t comm,
            at::cuda::CUDAStream& stream) {
          if (!avoidRecordStreams_) {
            c10::cuda::CUDACachingAllocator::recordStream(
                output.storage().data_ptr(), stream);
          }
          return ncclAllGather(
              input.data_ptr(),
              output.data_ptr(),
              input.numel(),
              getNcclDataType(input.scalar_type()),
              comm,
              stream.stream());
        },
        [](std::vector<at::cuda::CUDAStream>& ncclStreams,
           c10::intrusive_ptr<ProcessGroupNCCL::WorkNCCL>& work) {
          // avoidRecordStreams_ note: We actually don't need to stash anything
          // here.
          //  - inputTensors is stashed onto work->stashed_for_allocator_safety_
          //    in collective().
          //  - outputFlattened is stashed onto work->outputs_ in collective().
          //  - User-facing outputTensors should be held by the user until after
          //    waiting on work_, or the call makes no sense.
          // So all participating tensors are accounted for, and won't be
          // released back to their allocation streams until after work_ is
          // waited on.
        },
        [&](std::vector<at::cuda::CUDAStream>& ncclStreams) {
          // Copy the flattened output tensors to the outputs.
          for (const auto i : c10::irange(outputTensors.size())) {
            at::cuda::CUDAStreamGuard guard(ncclStreams[i]);
            for (const auto j : c10::irange(outputTensors[0].size())) {
              // See [Sync Streams].
              if (!avoidRecordStreams_) {
                c10::cuda::CUDACachingAllocator::recordStream(
                    outputTensors[i][j].storage().data_ptr(), ncclStreams[i]);
              }
              outputTensors[i][j].copy_(outputFlattened[i][j], true);
            }
          }
        },
        OpType::ALLGATHER,
        "nccl:all_gather");
  } else {
    const auto num_devices = outputTensors.size();
    const auto num_reduces = outputTensors[0].size();
    std::vector<c10::intrusive_ptr<Work>> works;
    startCoalescing();
    for (const auto i : c10::irange(num_reduces)) {
      std::vector<at::Tensor> inputs_multi_dev(num_devices);
      std::vector<at::Tensor> outputs_multi_dev(num_devices);
      for (const auto j : c10::irange(num_devices)) {
        // @lint-ignore CLANGTIDY
        outputs_multi_dev[j] = outputTensors[j][i];
        inputs_multi_dev[j] =
            // @lint-ignore CLANGTIDY
            i == (rank_ * num_devices + j) ? inputTensors[j]
                                           : outputs_multi_dev[j];
      }
      auto broadcastOpts = BroadcastOptions{
          static_cast<int64_t>(i / num_devices),
          static_cast<int64_t>(i % num_devices),
          opts.timeout};
      auto work =
          _broadcast_oop(outputs_multi_dev, inputs_multi_dev, broadcastOpts);
      works.push_back(work);
    }
    endCoalescing(works);
    return initCoalescedWork(works, rank_, OpType::BROADCAST);
  }
}

c10::intrusive_ptr<Work> ProcessGroupNCCL::allgather_coalesced(
    std::vector<std::vector<at::Tensor>>& /* unused */,
    std::vector<at::Tensor>& /* unused */,
    const AllgatherOptions& /* unused */) {
  TORCH_CHECK(false, "ProcessGroupNCCL does not support allgather_coalesced");
}

c10::intrusive_ptr<Work> ProcessGroupNCCL::reduce_scatter(
    std::vector<at::Tensor>& outputTensors,
    std::vector<std::vector<at::Tensor>>& inputTensors,
    const ReduceScatterOptions& opts) {
  check_gpu_tensors_different_devices(outputTensors);
  // @lint-ignore CLANGTIDY
  bool same_size = check_same_size(inputTensors.back());

  if (same_size) {
    // @lint-ignore CLANGTIDY
    auto tensor = outputTensors.back();

    int dev_in_group{0};
    auto inputFlattened =
        flatten_for_scatter_gather(inputTensors, outputTensors, size_);
    check_gpu_tensors_different_devices(inputFlattened);

    RECORD_PARAM_COMMS_DATA(
        static_cast<int>(
            this->getSequenceNumberForGroup() +
            1), // seq + 1 to match collective
        reinterpret_cast<std::intptr_t>(this), // process group ptr
        inputTensors, // inputTensors
        outputTensors, // outputTensors
        rank_, // rank
        "reduce_scatter", // colName
        tensor.numel() * this->getSize(), // inSize
        tensor.numel(), // outSize
        tensor.scalar_type(), // dType
        std::vector<int64_t>(), // inSplitSizes
        std::vector<int64_t>()); // outSplitSizes

    return collective(
        inputFlattened,
        outputTensors,
        [&](at::Tensor& input,
            at::Tensor& output,
            ncclComm_t comm,
            at::cuda::CUDAStream& stream) {
          if (!avoidRecordStreams_) {
            c10::cuda::CUDACachingAllocator::recordStream(
                output.storage().data_ptr(), stream);
          }
          const auto ncclDataType = getNcclDataType(input.scalar_type());
          const auto ncclReduceOp = getNcclReduceOp(
              opts.reduceOp, input, ncclDataType, comm, dev_in_group++);
          return ncclReduceScatter(
              input.data_ptr(),
              output.data_ptr(),
              output.numel(),
              ncclDataType,
              ncclReduceOp,
              comm,
              stream.stream());
        },
        [&](std::vector<at::cuda::CUDAStream>& ncclStreams,
            c10::intrusive_ptr<ProcessGroupNCCL::WorkNCCL>& work) {
          if (avoidRecordStreams_) {
            // We only need to stash inputTensors.
            //  - inputFlattened is stashed onto
            //  work->stashed_for_allocator_safety_
            //    in collective().
            //  - User-facing outputTensors is stashed onto work->outputs_ in
            //  collective(),
            //    and should also be held by the user until after waiting on
            //    work_.
            auto& v = work->stashed_for_allocator_safety_;
            for (const auto i : c10::irange(inputTensors.size())) {
              v->insert(
                  v->end(), inputTensors[i].begin(), inputTensors[i].end());
            }
          }

          // Copy the input tensors to the flattened inputs.
          for (const auto i : c10::irange(inputTensors.size())) {
            at::cuda::CUDAStreamGuard guard(ncclStreams[i]);
            for (const auto j : c10::irange(inputTensors[0].size())) {
              // See [Sync Streams].
              if (!avoidRecordStreams_) {
                c10::cuda::CUDACachingAllocator::recordStream(
                    inputTensors[i][j].storage().data_ptr(), ncclStreams[i]);
              }
              inputFlattened[i][j].copy_(inputTensors[i][j], true);
            }
          }
        },
        [&](std::vector<at::cuda::CUDAStream>&) {},
        OpType::REDUCE_SCATTER,
        "nccl:reduce_scatter");
  } else {
    const auto num_devices = inputTensors.size();
    const auto num_reduces = inputTensors[0].size();
    std::vector<c10::intrusive_ptr<Work>> works;
    startCoalescing();
    for (const auto i : c10::irange(num_reduces)) {
      std::vector<at::Tensor> inputs_multi_dev(num_devices);
      std::vector<at::Tensor> outputs_multi_dev(num_devices);
      for (const auto j : c10::irange(num_devices)) {
        // @lint-ignore CLANGTIDY
        inputs_multi_dev[j] = inputTensors[j][i];
        outputs_multi_dev[j] =
            // @lint-ignore CLANGTIDY
            i == (rank_ * num_devices + j) ? outputTensors[j]
                                           : inputs_multi_dev[j];
      }
      auto reduceOpts = ReduceOptions{
          opts.reduceOp,
          static_cast<int64_t>(i / num_devices),
          static_cast<int64_t>(i % num_devices),
          opts.timeout};
      auto work = _reduce_oop(outputs_multi_dev, inputs_multi_dev, reduceOpts);
      works.push_back(work);
    }
    endCoalescing(works);
    return initCoalescedWork(works, rank_, OpType::REDUCE);
  }
}

c10::intrusive_ptr<Work> ProcessGroupNCCL::_reduce_scatter_base(
    at::Tensor& outputTensor,
    at::Tensor& inputTensor,
    const ReduceScatterOptions& opts) {
  if (inputTensor.dtype() != outputTensor.dtype()) {
    TORCH_CHECK(
        false, "input tensor must be the same type as the output tensor.");
  }

  if (inputTensor.numel() != outputTensor.numel() * size_) {
    TORCH_CHECK(
        false,
        "input tensor must be the same size as output size times world size");
  }

  // @lint-ignore CLANGTIDY
  const auto& tensor = outputTensor;

  RECORD_PARAM_COMMS_DATA(
      static_cast<int>(
          this->getSequenceNumberForGroup() + 1), // seq + 1 to match collective
      reinterpret_cast<std::intptr_t>(this), // process group ptr
      inputTensor, // inputTensor
      outputTensor, // outputTensor
      rank_, // rank
      "_reduce_scatter_base", // colName
      tensor.numel() * // inSize
          this->getSize(),
      tensor.numel(), // outSize
      tensor.scalar_type(), // dtype
      std::vector<int64_t>(), // inSplitSizes
      std::vector<int64_t>()); // outSplitSizes

  auto inputs = std::vector<at::Tensor>{inputTensor};
  auto outputs = std::vector<at::Tensor>{outputTensor};

  int dev_in_group = 0;
  // avoidRecordStreams_ note: collective() will stash inputs and outputs.
  return collective(
      inputs,
      outputs,
      [&](at::Tensor& input,
          at::Tensor& output,
          ncclComm_t comm,
          at::cuda::CUDAStream& stream) {
        if (!avoidRecordStreams_) {
          c10::cuda::CUDACachingAllocator::recordStream(
              output.storage().data_ptr(), stream);
        }
        auto ncclDataType = getNcclDataType(input.scalar_type());
        auto ncclReduceOp = getNcclReduceOp(
            opts.reduceOp, input, ncclDataType, comm, dev_in_group++);
        return ncclReduceScatter(
            input.data_ptr(),
            output.data_ptr(),
            output.numel(),
            ncclDataType,
            ncclReduceOp,
            comm,
            stream.stream());
      },
      [](std::vector<at::cuda::CUDAStream>&,
         c10::intrusive_ptr<ProcessGroupNCCL::WorkNCCL>& work) {},
      [](std::vector<at::cuda::CUDAStream>&) {},
      OpType::_REDUCE_SCATTER_BASE,
      "nccl:_reduce_scatter_base");
}

c10::intrusive_ptr<Work> ProcessGroupNCCL::barrier(const BarrierOptions& opts) {
  RECORD_PARAM_COMMS(
      static_cast<int>(
          this->getSequenceNumberForGroup() + 1), // seq + 1 to match collective
      reinterpret_cast<std::intptr_t>(this), // process group ptr
      rank_, // rank
      "barrier", // colName
      0, // inSize
      0, // outSize
      at::kByte, // dType
      std::vector<int64_t>(), // inSplitSizes
      std::vector<int64_t>()); // outSplitSizes

  std::vector<at::Device> devices;

  // Use user defined GPU device ids if provided
  if (!opts.device_ids.empty()) {
    for (auto device : opts.device_ids) {
      devices.emplace_back(at::DeviceType::CUDA, device);
    }
  } else if (usedDeviceIdxs_.empty()) {
    // This means there is not yet a NCCL collective being called
    // Here we have to use the best guesses and will use a single GPU to call
    // allreduce to achieve barrier.
    // In case the multiple processes fall into the same node, we use rank to
    // ensure that each process is on a different GPU
    auto numGPUs = at::cuda::getNumGPUs();
    int16_t deviceIdx = static_cast<int16_t>(rank_ % numGPUs);
    LOG(INFO) << c10::str(
        "Rank ",
        this->getRank(),
        " using GPU ",
        deviceIdx,
        " to perform barrier as devices used by this process are currently unknown. ",
        "This can potentially cause a hang if this rank to GPU mapping is incorrect.",
        "Specify device_ids in barrier() to force use of a particular device.");
    devices.emplace_back(getDeviceForRank(rank_));
  } else {
    for (auto usedDeviceIdx : usedDeviceIdxs_) {
      devices.emplace_back(at::DeviceType::CUDA, usedDeviceIdx);
    }
  }

  std::vector<at::Tensor> barrierTensors;
  barrierTensors.reserve(devices.size());

  at::cuda::OptionalCUDAGuard gpuGuard;
  for (auto& device : devices) {
    gpuGuard.set_index(device.index());
    barrierTensors.push_back(at::empty(
        {1},
        at::TensorOptions().device(at::DeviceType::CUDA).dtype(at::kByte)));
  }

  // All reduce to achieve the barrier
  auto work = allreduce(barrierTensors);

  // Work will take over barrierTensors
  auto ncclWork = dynamic_cast<ProcessGroupNCCL::WorkNCCL*>(work.get());
  TORCH_CHECK(ncclWork);
  ncclWork->barrierTensors_ = std::move(barrierTensors);

  return work;
}

#ifdef ENABLE_NCCL_P2P_SUPPORT
c10::intrusive_ptr<Work> ProcessGroupNCCL::alltoall_base(
    at::Tensor& outputTensor,
    at::Tensor& inputTensor,
    std::vector<int64_t>& outputSplitSizes,
    std::vector<int64_t>& inputSplitSizes,
    const AllToAllOptions& /* unused */) {
  check_gpu_single_tensor(outputTensor);
  check_gpu_single_tensor(inputTensor);
  if (outputSplitSizes.size() == 0 && inputSplitSizes.size() == 0) {
    std::vector<at::Tensor> inputTensors = {inputTensor};
    std::vector<at::Tensor> outputTensors = {outputTensor};

    RECORD_PARAM_COMMS_DATA(
        static_cast<int>(
            this->getSequenceNumberForGroup() +
            1), // seq + 1 to match collective
        reinterpret_cast<std::intptr_t>(this), // process group ptr
        inputTensor, // inputTensor
        outputTensor, // outputTensor
        rank_, // rank
        "all_to_all", // colName
        inputTensor.numel(), // inSize
        outputTensor.numel(), // outSize
        inputTensor.scalar_type(), // dType
        std::vector<int64_t>(), // inSplitSizes
        std::vector<int64_t>()); // outSplitSizes

    // avoidRecordStreams_ note: collective() will stash inputTensors and
    // outputTensors.
    return collective(
        inputTensors,
        outputTensors,
        [&](at::Tensor& input,
            at::Tensor& output,
            ncclComm_t comm,
            at::cuda::CUDAStream& stream) {
          // See [Sync Streams].
          if (!avoidRecordStreams_) {
            c10::cuda::CUDACachingAllocator::recordStream(
                output.storage().data_ptr(), stream);
          }
          torch::cuda::nccl::all2all_single_equal_split(
              input, output, this->getSize(), comm, stream);
          return ncclSuccess;
        },
        OpType::ALLTOALL_BASE,
        "nccl:all_to_all");
  } else {
    c10d::checkSplitSizes(inputSplitSizes, inputTensor, size_);
    c10d::checkSplitSizes(outputSplitSizes, outputTensor, size_);
    std::vector<at::Tensor> inputTensors = {inputTensor};
    std::vector<at::Tensor> outputTensors = {outputTensor};

    RECORD_PARAM_COMMS_DATA(
        static_cast<int>(
            this->getSequenceNumberForGroup() +
            1), // seq + 1 to match collective
        reinterpret_cast<std::intptr_t>(this), // process group ptr
        inputTensor, // inputTensor
        outputTensor, // outputTensor
        rank_, // rank
        "all_to_allv", // colName
        inputTensor.numel(), // inSize
        outputTensor.numel(), // outSize
        inputTensor.scalar_type(), // dType
        inputSplitSizes, // inSplitSizes
        outputSplitSizes); // outSplitSizes

    // avoidRecordStreams_ note: collective() will stash inputTensors and
    // outputTensors.
    return collective(
        inputTensors,
        outputTensors,
        [&](at::Tensor& input,
            at::Tensor& output,
            ncclComm_t comm,
            at::cuda::CUDAStream& stream) {
          std::vector<size_t> send_lengths(size_);
          std::vector<size_t> recv_lengths(size_);
          std::vector<size_t> send_offsets(size_);
          std::vector<size_t> recv_offsets(size_);
          c10d::computeLengthsAndOffsets(
              inputSplitSizes, input, &send_lengths, &send_offsets);
          c10d::computeLengthsAndOffsets(
              outputSplitSizes, output, &recv_lengths, &recv_offsets);
          // See [Sync Streams].
          if (!avoidRecordStreams_) {
            c10::cuda::CUDACachingAllocator::recordStream(
                output.storage().data_ptr(), stream);
          }
          torch::cuda::nccl::all2all_single_unequal_split(
              input.data_ptr(),
              send_lengths.data(),
              send_offsets.data(),
              output.data_ptr(),
              recv_lengths.data(),
              recv_offsets.data(),
              input.element_size(),
              input.scalar_type(),
              comm,
              stream);
          return ncclSuccess;
        },
        OpType::ALLTOALL_BASE,
        "nccl:all_to_all");
  }
}

c10::intrusive_ptr<Work> ProcessGroupNCCL::alltoall(
    std::vector<at::Tensor>& outputTensors,
    std::vector<at::Tensor>& inputTensors,
    const AllToAllOptions& /* unused */) {
  auto device = outputTensors[0].device();
  for (const auto r : c10::irange(outputTensors.size())) {
    check_gpu_single_tensor(outputTensors[r]);
    check_gpu_single_tensor(inputTensors[r]);
    TORCH_CHECK(
        device == outputTensors[r].device() &&
            device == inputTensors[r].device(),
        "Tensors must be on the same device")
  }
  std::vector<at::Tensor> inputTensor0 = {inputTensors[0]};
  std::vector<at::Tensor> outputTensor0 = {outputTensors[0]};
  return collective(
      inputTensor0,
      outputTensor0,
      [&](at::Tensor& /* unused */,
          at::Tensor& /* unused */,
          ncclComm_t comm,
          at::cuda::CUDAStream& stream) {
        torch::cuda::nccl::all2all(outputTensors, inputTensors, comm, stream);
        return ncclSuccess;
      },
      [&](std::vector<at::cuda::CUDAStream>&,
          c10::intrusive_ptr<ProcessGroupNCCL::WorkNCCL>& work) {
        if (avoidRecordStreams_) {
          // inputTensor0 and outputTensor0 are stashed redundantly by
          // collective(), but that's ok.
          auto& v = work->stashed_for_allocator_safety_;
          v->insert(v->end(), inputTensors.begin(), inputTensors.end());
          v->insert(v->end(), outputTensors.begin(), outputTensors.end());
        }
      },
      [](std::vector<at::cuda::CUDAStream>&) {},
      OpType::ALLTOALL);
}

c10::intrusive_ptr<Work> ProcessGroupNCCL::send(
    std::vector<at::Tensor>& tensors,
    int dstRank,
    int /* unused */) {
  check_gpu_tensors_different_devices(tensors);
  auto ret = pointToPoint(
      tensors,
      [&](at::Tensor& input,
          ncclComm_t comm,
          at::cuda::CUDAStream& stream,
          int dst) {
        torch::cuda::nccl::send(input, comm, stream, dst);
        return ncclSuccess;
      },
      dstRank,
      OpType::SEND,
      "nccl:send");
  return ret;
}

c10::intrusive_ptr<Work> ProcessGroupNCCL::recv(
    std::vector<at::Tensor>& tensors,
    int srcRank,
    int /* unused */) {
  check_gpu_tensors_different_devices(tensors);
  auto ret = pointToPoint(
      tensors,
      [&](at::Tensor& output,
          ncclComm_t comm,
          at::cuda::CUDAStream& stream,
          int src) {
        torch::cuda::nccl::recv(output, comm, stream, src);
        return ncclSuccess;
      },
      srcRank,
      OpType::RECV,
      "nccl:recv");
  return ret;
}
#else
c10::intrusive_ptr<Work> ProcessGroupNCCL::alltoall_base(
    at::Tensor& /* unused */,
    at::Tensor& /* unused */,
    std::vector<int64_t>& /* unused */,
    std::vector<int64_t>& /* unused */,
    const AllToAllOptions& /* unused */) {
  TORCH_CHECK(
      false,
      "ProcessGroupNCCL only supports alltoall* for NCCL lib version >= 2.7.0");
}

c10::intrusive_ptr<Work> ProcessGroupNCCL::alltoall(
    std::vector<at::Tensor>& /* unused */,
    std::vector<at::Tensor>& /* unused */,
    const AllToAllOptions& /* unused */) {
  TORCH_CHECK(
      false,
      "ProcessGroupNCCL only supports alltoall* for NCCL lib version >= 2.7.0");
}

c10::intrusive_ptr<Work> ProcessGroupNCCL::send(
    std::vector<at::Tensor>& /* unused */,
    int /* unused */,
    int /* unused */) {
  TORCH_CHECK(
      false,
      "ProcessGroupNCCL only supports send for NCCL lib version >= 2.7.0");
}

c10::intrusive_ptr<Work> ProcessGroupNCCL::recv(
    std::vector<at::Tensor>& /* unused */,
    int /* unused */,
    int /* unused */) {
  TORCH_CHECK(
      false,
      "ProcessGroupNCCL only supports recv for NCCL lib version >= 2.7.0");
}
#endif

void ProcessGroupNCCL::groupStart() {
#if defined(NCCL_MAJOR) && (NCCL_MAJOR >= 2)
  C10D_NCCL_CHECK(ncclGroupStart(), c10::nullopt);
#endif
  ++ncclActiveGroupCounter_;
}

void ProcessGroupNCCL::groupEnd() {
#if defined(NCCL_MAJOR) && (NCCL_MAJOR >= 2)
  C10D_NCCL_CHECK(ncclGroupEnd(), c10::nullopt);
#endif
  --ncclActiveGroupCounter_;
}

c10::intrusive_ptr<Work> ProcessGroupNCCL::gather(
    std::vector<std::vector<at::Tensor>>& outputTensors,
    std::vector<at::Tensor>& inputTensors,
    const GatherOptions& opts) {
  static auto invalidArgument = [](const std::string& msg) {
    TORCH_CHECK(false, "ProcessGroupNCCL::gather: " + msg);
  };

  assertRootRank(invalidArgument, opts.rootRank, size_);
  check_gpu_tensors_different_devices(inputTensors);
  assertSingleElementInput(invalidArgument, inputTensors);

  // @lint-ignore CLANGTIDY
  auto tensor = inputTensors.back();

  std::vector<at::Tensor> outputs;

  if (getRank() == opts.rootRank) {
    if (outputTensors.size() != 1) {
      std::stringstream ss;
      ss << "requires a single-element output list containing a list with "
         << getSize() << " tensors.";
      invalidArgument(ss.str());
    } else if (outputTensors[0].size() != static_cast<size_t>(getSize())) {
      std::stringstream ss;
      ss << "Incorrect output list size " << outputTensors[0].size()
         << ". Output list size should be " << getSize()
         << ", same as size of the process group.";
      invalidArgument(ss.str());
    }

    const auto& options = inputTensors[0].options();
    const auto& sizes = inputTensors[0].sizes();
    assertTypeAndSizesMatch(invalidArgument, outputTensors[0], options, sizes);
    outputs = outputTensors[0];
  } else {
    // if not in the root rank, initialize outputs as empty list
    if (outputTensors.size() != 0) {
      invalidArgument("requires empty output on non-root");
    }
    outputs = {};
    // append a empty tensor to the list, we don't use it but the
    // `collective` template function requires it to invoke its function
    outputs.emplace_back();
  }

  RECORD_PARAM_COMMS_DATA(
      static_cast<int>(
          this->getSequenceNumberForGroup() + 1), // seq + 1 to match collective
      reinterpret_cast<std::intptr_t>(this), // process group ptr
      inputTensors, // inputTensors
      outputTensors, // outputTensors
      rank_, // rank
      "gather", // colName
      tensor.numel(), // inSize
      tensor.numel() * this->getSize(), // outSize
      tensor.scalar_type(), // dType
      std::vector<int64_t>(), // inSplitSizes
      std::vector<int64_t>()); // outSplitSize

  // avoidRecordStreams_ note: collective() will stash inputTensors and
  // outputs, which == outputTensors[0] on the root rank where it matters.
  return collective(
      inputTensors,
      outputs,
      [&](at::Tensor& /* unused */,
          at::Tensor& /* unused */,
          ncclComm_t comm,
          at::cuda::CUDAStream& stream) {
        const auto root = opts.rootRank;
        if (getRank() == root) {
          if (!avoidRecordStreams_) {
            for (auto output : outputs) {
              c10::cuda::CUDACachingAllocator::recordStream(
                  output.storage().data_ptr(), stream);
            }
          }
        }
        torch::cuda::nccl::gather(inputTensors[0], outputs, comm, stream, root);
        return ncclSuccess;
      },
      OpType::GATHER,
      "nccl:gather");
}

c10::intrusive_ptr<Work> ProcessGroupNCCL::scatter(
    std::vector<at::Tensor>& outputTensors,
    std::vector<std::vector<at::Tensor>>& inputTensors,
    const ScatterOptions& opts) {
  static auto invalidArgument = [](const std::string& msg) {
    TORCH_CHECK(false, "ProcessGroupNCCL::scatter: " + msg);
  };

  assertRootRank(invalidArgument, opts.rootRank, size_);
  check_gpu_tensors_different_devices(outputTensors);
  assertSingleElementInput(invalidArgument, outputTensors);

  // @lint-ignore CLANGTIDY
  auto tensor = outputTensors.back();

  std::vector<at::Tensor> inputs;

  if (getRank() == opts.rootRank) {
    if (inputTensors.size() != 1) {
      std::stringstream ss;
      ss << "requires a single-element input list containing a list with "
         << getSize() << " tensors.";
      invalidArgument(ss.str());
    } else if (inputTensors[0].size() != static_cast<size_t>(getSize())) {
      std::stringstream ss;
      ss << "Incorrect input list size " << inputTensors[0].size()
         << ". Input list size should be " << getSize()
         << ", same as size of the process group.";
      invalidArgument(ss.str());
    }

    const auto& options = outputTensors[0].options();
    const auto& sizes = outputTensors[0].sizes();
    assertTypeAndSizesMatch(invalidArgument, inputTensors[0], options, sizes);
    inputs = inputTensors[0];
  } else {
    // if not in the root rank, initialize inputTensors as empty place holder
    // with an empty list
    if (inputTensors.size() != 0) {
      invalidArgument("requires empty input on non-root");
    }
    inputs = {};
    // append a empty tensor to the list, we don't use it but the
    // `collective` template function requires it to invoke its function
    inputs.emplace_back();
  }

  RECORD_PARAM_COMMS_DATA(
      static_cast<int>(
          this->getSequenceNumberForGroup() + 1), // seq + 1 to match collective
      reinterpret_cast<std::intptr_t>(this), // process group ptr
      inputTensors, // inputTensors
      outputTensors, // outputTensors
      rank_, // rank
      "scatter", // colName
      tensor.numel(), // inSize
      tensor.numel() * this->getSize(), // outSize
      tensor.scalar_type(), // dType
      std::vector<int64_t>(), // inSplitSizes
      std::vector<int64_t>()); // outSplitSize

  // avoidRecordStreams_ note: collective() will stash outputTensors and
  // inputs, which == inputTensors[0] on the root rank where it matters.
  return collective(
      outputTensors,
      inputs,
      [&](at::Tensor& /* unused */,
          at::Tensor& /* unused */,
          ncclComm_t comm,
          at::cuda::CUDAStream& stream) {
        const auto root = opts.rootRank;
        if (getRank() == root) {
          if (!avoidRecordStreams_) {
            for (auto input : inputs) {
              c10::cuda::CUDACachingAllocator::recordStream(
                  input.storage().data_ptr(), stream);
            }
          }
        }
        torch::cuda::nccl::scatter(
            inputs, outputTensors[0], comm, stream, root);
        return ncclSuccess;
      },
      OpType::SCATTER,
      "nccl:scatter");
}

c10::intrusive_ptr<Work> ProcessGroupNCCL::recvAnysource(
    std::vector<at::Tensor>& /* unused */,
    int /* unused */) {
  TORCH_CHECK(false, "ProcessGroupNCCL does not support recvAnysource");
}

c10::intrusive_ptr<Work> ProcessGroupNCCL::_allgather_base(
    at::Tensor& output_tensor,
    at::Tensor& input_tensor,
    const AllgatherOptions& /*unused */) {
  check_gpu_single_tensor(input_tensor);
  check_gpu_single_tensor(output_tensor);

  if (input_tensor.dtype() != output_tensor.dtype()) {
    TORCH_CHECK(false, "output tensor must have the same type as input tensor");
  }

  if (input_tensor.numel() * size_ != output_tensor.numel()) {
    TORCH_CHECK(
        false,
        "output tensor size must be equal to world_size times input tensor size");
  }

  // just a wrapper to fit the collective interface
  auto inputs = std::vector<at::Tensor>{input_tensor};
  auto outputs = std::vector<at::Tensor>{output_tensor};

  // avoidRecordStreams_ note: collective() will stash inputs and outputs.
  return collective(
      inputs,
      outputs,
      [&](at::Tensor& input,
          at::Tensor& output,
          ncclComm_t comm,
          at::cuda::CUDAStream& stream) {
        if (!avoidRecordStreams_) {
          c10::cuda::CUDACachingAllocator::recordStream(
              output.storage().data_ptr(), stream);
        }
        return ncclAllGather(
            input.data_ptr(),
            output.data_ptr(),
            input.numel(),
            getNcclDataType(input.scalar_type()),
            comm,
            stream.stream());
      },
      [&](std::vector<at::cuda::CUDAStream>&,
          c10::intrusive_ptr<ProcessGroupNCCL::WorkNCCL>& work) {},
      [&](std::vector<at::cuda::CUDAStream>&) {},
      OpType::_ALLGATHER_BASE,
      "nccl:_all_gather_base");
}

#ifdef USE_NCCL_WITH_UCC
std::shared_ptr<at::DynamicLibrary> ProcessGroupNCCL::uccLib_ = nullptr;
#endif

bool ProcessGroupNCCL::isUCCAvailable() const {
#ifdef USE_NCCL_WITH_UCC
  return (uccPG_ != nullptr);
#else
  return false;
#endif
}

} // namespace c10d

#endif // USE_C10D_NCCL<|MERGE_RESOLUTION|>--- conflicted
+++ resolved
@@ -280,9 +280,7 @@
 
 } // namespace
 
-const int64_t ProcessGroupNCCL::kWatchdogThreadSleepMillis = 10000;
-const int64_t ProcessGroupNCCL::kWorkCleanupThreadSleepMillis = 1000;
-constexpr int64_t kWaitForAbortCommStoreKey = 1000;
+const int64_t ProcessGroupNCCL::kWatchdogThreadSleepMillis = 1000;
 constexpr int64_t kSynchronizeBusyWaitMillis = 10;
 thread_local uint64_t ProcessGroupNCCL::ncclActiveGroupCounter_ = 0;
 
@@ -434,27 +432,48 @@
   return true;
 }
 
-void ProcessGroupNCCL::WorkNCCL::checkAndThrowException() {
-  // Set the appropriate exception if found.
-  checkAndSetException();
-
-  // Throw an exception, only if we have a valid exception.
-  if (exception()) {
-    std::rethrow_exception(exception());
-  }
-}
-
-void ProcessGroupNCCL::WorkNCCL::handleNCCLGuard(
-    ErrorHandlingMode asyncErrorHandling) {
-  std::lock_guard<std::mutex> lock(mutex_);
+bool ProcessGroupNCCL::WorkNCCL::checkTimeout() {
+  auto currentTimepoint = std::chrono::steady_clock::now();
+  auto timeElapsed = std::chrono::duration_cast<std::chrono::milliseconds>(
+      currentTimepoint - workStartTime_);
+
+  if (timeElapsed < opTimeout_)
+    return false;
+
+  // Timed out
+
+  // There is already an error, we don't override it
+  if (exception())
+    return true;
+
+  std::string exceptionMsg = c10::str(
+      "[Rank ",
+      rank_,
+      "] ",
+      "Watchdog caught collective operation timeout: ",
+      *this,
+      " ran for ",
+      timeElapsed.count(),
+      " milliseconds before timing out.");
+
+  LOG(ERROR) << exceptionMsg;
+  std::exception_ptr exception_ptr =
+      std::make_exception_ptr(std::runtime_error(exceptionMsg));
+  setException(exception_ptr);
+  return true;
+}
+
+void ProcessGroupNCCL::WorkNCCL::handleException(
+    ErrorHandlingMode errorHandling) {
   if (exception_) {
     auto exceptionMsg = c10::str(
         "Some NCCL operations have failed or timed out. Due to the ",
         "asynchronous nature of CUDA kernels, subsequent GPU operations ",
         "might run on corrupted/incomplete data.");
     LOG(ERROR) << exceptionMsg;
-    C10_LOG_API_USAGE_ONCE("ProcessGroupNCCL.WorkNCCL.handleNCCLGuard");
-    if (asyncErrorHandling == TearDown) {
+    C10_LOG_API_USAGE_ONCE("ProcessGroupNCCL.WorkNCCL.handleException");
+
+    if (errorHandling == TearDown) {
       auto tearDownMsg = c10::str(
           "To avoid data inconsistency, we are taking the entire process down.");
       LOG(ERROR) << tearDownMsg;
@@ -477,8 +496,6 @@
   }
 
   if (avoidRecordStreams_) {
-    // TORCH_INTERNAL_ASSERT(outputs_->size() > 0);
-    // TORCH_INTERNAL_ASSERT(stashed_for_allocator_safety_->size() > 0);
     stashed_for_allocator_safety_->clear();
   }
 }
@@ -490,53 +507,34 @@
 
   // In case of blocking, wait for the operation to complete.
   if (blockingWait_) {
-    // Wait for the operation to complete.
     while (!isCompleted()) {
-      if (timedOut()) {
-        // When operation times out due to some errors that are not
-        // detected by nccl communicators, ncclCommWatchdog can not check this
-        // time out error and thus can not abort ncclComms accordingly.
-        // So explicitly abort ncclComms here before throwing this timed out
-        // exception to users, after this, ncclCommWatchdog can detect nccl
-        // communicators are aborted and clean up devNCCLCommMap_ accordingly.
-        // if throwing timed out exception without aborting nccl communicators
-        // here, it was observed that CUDA GPU will have 100% utilization and
-        // can not run new events successfully.
-
-        std::stringstream ss;
-        ss << *this;
-        auto timeoutErrorMsg =
-            c10::str("Work ", ss.str(), " timed out in call to wait().");
-        for (const auto& ncclComm : ncclComms_) {
-          ncclComm->ncclCommAbort(timeoutErrorMsg);
-          const auto& storeKey = getNcclAbortedCommStoreKey(
-              buildNcclUniqueIdStr(ncclComm->getNcclId()));
-          auto rankStr = std::to_string(rank_);
-          store_->set(storeKey, rankStr);
-          LOG(INFO) << "[Rank " << rank_
-                    << "] Wrote aborted communicator id to store: " << storeKey;
-        }
-        auto currentTimepoint = std::chrono::steady_clock::now();
-        auto timeElapsed =
-            std::chrono::duration_cast<std::chrono::milliseconds>(
-                currentTimepoint - workStartTime_);
+      bool timedOut = checkTimeout();
+      // Explicitly abort ncclComms here before throwing this timed out
+      // exception to users.
+      // If throwing timed out excepiton without aborting nccl communicators
+      // here, it was observed that CUDA GPU will have 100% utilization and
+      // can not run new events successfully.
+      if (timedOut) {
         std::string exceptionMsg = c10::str(
             "[Rank ",
             rank_,
-            "] ",
-            "Caught collective operation timeout: ",
+            "] Work ",
             (*this),
-            " ran for ",
-            timeElapsed.count(),
-            " milliseconds before timing out.");
-        TORCH_CHECK(false, exceptionMsg);
+            " timed out in blocking wait (NCCL_BLOCKING_WAIT=1).");
+        LOG(ERROR) << exceptionMsg;
+        break;
       }
-      // Check for errors and throw appropriate exception.
-      checkAndThrowException();
+      // Yield
       std::this_thread::sleep_for(
           std::chrono::milliseconds(kSynchronizeBusyWaitMillis));
     }
-    checkAndThrowException();
+    // exception() includes timeout and error during blocking wait
+    if (exception()) {
+      // Abort NCCL communicators
+      abort();
+      // Throw exception (from main thread here)
+      handleException(TearDown);
+    }
   }
 
   // Device synchronize only after we've completed timeout checks.
@@ -567,14 +565,10 @@
 }
 
 void ProcessGroupNCCL::WorkNCCL::abort() {
-  TORCH_CHECK(false, "ProcessGroupNCCL::WorkNCCL::abort not implemented.");
-}
-
-bool ProcessGroupNCCL::WorkNCCL::timedOut() {
-  auto currentTimepoint = std::chrono::steady_clock::now();
-  return (
-      std::chrono::duration_cast<std::chrono::milliseconds>(
-          currentTimepoint - workStartTime_) >= opTimeout_);
+  // Abort all communicators of this work
+  for (const auto& ncclComm : ncclComms_) {
+    ncclComm->ncclCommAbort();
+  }
 }
 
 ProcessGroupNCCL::CoalescedWorkNCCL::CoalescedWorkNCCL(
@@ -626,10 +620,10 @@
       "ProcessGroupNCCL is only supported with GPUs, no GPUs found!");
   blockingWait_ = parseEnvVarFlag(NCCL_BLOCKING_WAIT);
   asyncErrorHandling_ = static_cast<ErrorHandlingMode>(
-      parseEnvVarIntDefault(NCCL_ASYNC_ERROR_HANDLING, 0));
+      parseEnvVarIntDefault(NCCL_ASYNC_ERROR_HANDLING, 1 /*TearDown*/));
   desyncDebug_ = parseEnvVarFlag(NCCL_DESYNC_DEBUG) ||
       (dist_debug_level_ >= DebugLevel::Detail);
-  avoidRecordStreams_ = parseEnvVarFlag(NCCL_AVOID_RECORD_STREAMS);
+  avoidRecordStreams_ = parseEnvVarFlag(TORCH_NCCL_AVOID_RECORD_STREAMS);
 
   if (blockingWait_) {
     if (asyncErrorHandling_ != NoHandling || desyncDebug_) {
@@ -663,10 +657,6 @@
   ncclCommWatchdogThread_ =
       std::thread(&ProcessGroupNCCL::ncclCommWatchdog, this);
 #endif
-
-  if (asyncErrorHandling_ != NoHandling) {
-    workCleanupThread_ = std::thread(&ProcessGroupNCCL::workCleanupLoop, this);
-  }
 
   init();
   const std::string OFF = "OFF";
@@ -777,251 +767,116 @@
       rank_);
 }
 
-void ProcessGroupNCCL::setSequenceNumberForGroup() {}
+void ProcessGroupNCCL::setSequenceNumberForGroup() {
+} // NCCL just starts sequence numbers at 0.
 
 uint64_t ProcessGroupNCCL::getSequenceNumberForGroup() {
   return seq_;
 }
 
+// Abort all communicators on this rank
 void ProcessGroupNCCL::abort(c10::optional<std::string> abortReason) {
   std::lock_guard<std::mutex> lock(mutex_);
+  // The process may control multiple devices, loop through the communicators on
+  // each device
   for (auto& it : devNCCLCommMap_) {
+    auto& devName = it.first;
     auto& ncclComms = it.second;
 
     for (const auto& ncclComm : ncclComms) {
       ncclComm->ncclCommAbort(abortReason);
     }
+    // Note that we don't remove the aborted communicators from the
+    // cache. The reason is that if we do remove the communicator
+    // from the cache, it is possible that a new collective operation
+    // calls `ncclCommInitRank` to create a new communicator whereas
+    // other ranks might have failed/timed out and didn't enter
+    // `ncclCommInitRank`. As a result, when there is a failure on
+    // a communicator the application receives an exception and its
+    // their responsibility to destroy the process group and recreate
+    // it to recover from errors.
+
+    LOG(INFO) << "[Rank " << rank_ << "] Destroyed " << ncclComms.size()
+              << "communicators on CUDA device " << devName;
   }
 }
 
 ProcessGroupNCCL::~ProcessGroupNCCL() {
   terminateProcessGroup_.store(true);
 
-  watchdogCV_.notify_one();
+  workMetaListCV_.notify_one();
 #ifdef ENABLE_NCCL_ERROR_CHECKING
   ncclCommWatchdogThread_.join();
 #endif
 
-  if (asyncErrorHandling_ != NoHandling) {
-    workMetaListCV_.notify_one();
-    workCleanupThread_.join();
-  }
-
   // Abort all NCCL Communicators on Process Group Destruction
   std::string abortReason = c10::str("Process Group destroyed on rank ", rank_);
   abort(abortReason);
 }
 
-void ProcessGroupNCCL::abortTimedOutCollectives(
-    std::unordered_set<std::string>& abortedCommIds) {
-  std::unique_lock<std::mutex> lock(workMetaListMutex_);
-  for (auto& work : workMetaList_) {
-    work.checkAndSetException();
-    // Aborting NCCL Communicators due to errors is already handled above.
-    if (work.exception()) {
-      continue;
-    }
-
-    // Check for Timeouts in the WorkNCCL Operations, and abort all
-    // communicators accordingly.
-    if (work.timedOut()) {
-      auto currentTimepoint = std::chrono::steady_clock::now();
-      auto timeElapsed = std::chrono::duration_cast<std::chrono::milliseconds>(
-          currentTimepoint - work.workStartTime_);
-      std::string exceptionMsg = c10::str(
-          "[Rank ",
-          rank_,
-          "] ",
-          "Watchdog caught collective operation timeout: ",
-          work,
-          " ran for ",
-          timeElapsed.count(),
-          " milliseconds before timing out.");
-      if (desyncDebug_) {
-        exceptionMsg += retrieveDesyncReport(store_, "NCCL", rank_, size_);
-      }
-      LOG(ERROR) << exceptionMsg;
-      std::exception_ptr exception_ptr =
-          std::make_exception_ptr(std::runtime_error(exceptionMsg));
-      work.setException(exception_ptr);
-      for (const auto& ncclComm : work.ncclComms_) {
-        ncclComm->ncclCommAbort(exceptionMsg);
-        abortedCommIds.emplace(buildNcclUniqueIdStr(ncclComm->getNcclId()));
-      }
-    }
-  }
-}
-
 void ProcessGroupNCCL::ncclCommWatchdog() {
   try {
     LOG(INFO) << "[Rank " << rank_ << "] NCCL watchdog thread started!";
-    ncclCommWatchdogInternal();
+    workCleanupLoop();
     LOG(INFO) << "[Rank " << rank_
               << "] NCCL watchdog thread terminated normally";
   } catch (std::exception& e) {
-    LOG(INFO) << "[Rank " << rank_
-              << "] NCCL watchdog thread terminated with exception: "
-              << e.what();
+    // Append error message reported from workCleanupLoop
+    const auto exitMsg = c10::str(
+        "[Rank ",
+        rank_,
+        "] NCCL watchdog thread terminated with exception: ",
+        e.what());
+    LOG(ERROR) << exitMsg;
+    watchDogException_ = std::make_exception_ptr(std::runtime_error(exitMsg));
+    std::rethrow_exception(watchDogException_);
   } catch (...) {
-    LOG(INFO) << "[Rank " << rank_
-              << "] NCCL watchdog thread terminated with unknown exception";
-  }
-}
-
-void ProcessGroupNCCL::ncclCommWatchdogInternal() {
-  while (!terminateProcessGroup_.load()) {
-    std::unordered_set<std::string> abortedCommIds;
-    std::unordered_set<std::string> allCommIds;
-
-    {
-      // Loop through the cache of communicators for NCCL errors.
-      std::lock_guard<std::mutex> lock(mutex_);
-      for (auto& it : devNCCLCommMap_) {
-        auto& ncclComms = it.second;
-
-        for (const auto& ncclComm : ncclComms) {
-          allCommIds.emplace(buildNcclUniqueIdStr(ncclComm->getNcclId()));
-        }
-        std::exception_ptr ncclErrorException = checkForNCCLErrors(ncclComms);
-        if (ncclErrorException) {
-          auto exceptionMsg =
-              getExceptionMsgFromExceptionPtr(ncclErrorException);
-          LOG(INFO)
-              << "[Rank " << rank_
-              << "] Received NCCL errors for communicators in the cache: \n"
-              << "NCCL error: \n"
-              << exceptionMsg;
-
-          if (blockingWait_ || asyncErrorHandling_ != NoHandling) {
-            LOG(INFO) << "[Rank " << rank_
-                      << "] Aborting communicators that received errors";
-            // We abort NCCL communicators that have received errors from this
-            // thread, and exceptions are set on the corresponding work objects.
-            // The workCleanupThread will then loop through the unfinished
-            // collectives and throw exceptions if an exception has been set on
-            // any of the work objects from this thread.
-            for (const auto& ncclComm : ncclComms) {
-              // We are aborting remaining communicators due to an error in
-              // at least one of these communicators, so propagate that reason
-              // for better debugability.
-              ncclComm->ncclCommAbort(exceptionMsg);
-              // Note that we don't remove the aborted communicators from the
-              // cache. The reason is that if we do remove the communicator
-              // from the cache, it is possible that a new collective operation
-              // calls `ncclCommInitRank` to create a new communicator whereas
-              // other ranks might have failed/timed out and didn't enter
-              // `ncclCommInitRank`. As a result, when there is a failure on
-              // a communicator the application receives an exception and its
-              // their responsibility to destroy the process group and recreate
-              // it to recover from errors.
-              abortedCommIds.emplace(
-                  buildNcclUniqueIdStr(ncclComm->getNcclId()));
-            }
-          }
-        }
-      }
-    }
-
-    if (asyncErrorHandling_ != NoHandling) {
-      abortTimedOutCollectives(abortedCommIds);
-    }
-
-    if (blockingWait_) {
-      // When we abort a communicator on one rank, it is likely that might cause
-      // other ranks to hang indefinitely. As a result, whenever we abort a
-      // communicator, we write its ID to the store. The watchdog on other ranks
-      // then monitor the store, find an aborted communicator ID and abort their
-      // respective communicator as well.
-
-      // Record the aborted communicators locally and in the store.
-      for (const auto& abortedCommId : abortedCommIds) {
-        abortedComms_.emplace(abortedCommId);
-        const auto& storeKey = getNcclAbortedCommStoreKey(abortedCommId);
-        auto rankStr = std::to_string(rank_);
-        store_->set(storeKey, rankStr);
-        LOG(INFO) << "[Rank " << rank_
-                  << "] Watchdog wrote aborted communicator id to store: "
-                  << storeKey;
-      }
-
-      // Check for any communicators in the store and abort them if needed.
-      for (const auto& commId : allCommIds) {
-        if (abortedComms_.find(commId) == abortedComms_.end()) {
-          // Check if we need to abort them if not already aborted (shouldn't
-          // wait more than the watchdog sleep time.).
-          const auto& storeKey = getNcclAbortedCommStoreKey(commId);
-          try {
-            store_->wait(
-                {storeKey},
-                std::chrono::milliseconds(kWaitForAbortCommStoreKey));
-            auto val = store_->get(storeKey);
-            std::string rank(reinterpret_cast<char*>(val.data()), val.size());
-            std::stringstream ss;
-            ss << "[Rank " << rank_ << "] Found key in store: " << storeKey
-               << ", from rank: " << rank
-               << ". This means that rank has aborted its NCCL communicators previously and is not in a healthy state."
-               << ". Aborting appropriate communicators";
-            std::string abortReason = ss.str();
-            LOG(WARNING) << abortReason;
-
-            // Now abort the appropriate communicators.
-            std::lock_guard<std::mutex> lock(mutex_);
-            auto it = ncclIdToCommMap_.find(commId);
-            TORCH_INTERNAL_ASSERT(it != ncclIdToCommMap_.end());
-            for (const auto& ncclComm : it->second) {
-              // The reason we are aborting is because some other ranks have
-              // aborted their communicators originally, so propagate that
-              // reason.
-              ncclComm->ncclCommAbort(abortReason);
-            }
-            abortedComms_.emplace(commId);
-            LOG(INFO) << "[Rank " << rank_
-                      << "] Aborted communicators for key in store: "
-                      << storeKey;
-          } catch (std::exception& e) {
-            VLOG(1) << "Did not find key in store: " << storeKey
-                    << ", error: " << e.what();
-          }
-        }
-      }
-    }
-
-    std::unique_lock<std::mutex> lock(watchdogCVMutex_);
-    watchdogCV_.wait_for(
+    const auto exitMsg = c10::str(
+        "[Rank ",
+        rank_,
+        "] NCCL watchdog thread terminated with exception: unknown");
+    LOG(ERROR) << exitMsg;
+    watchDogException_ = std::make_exception_ptr(std::runtime_error(exitMsg));
+    std::rethrow_exception(watchDogException_);
+  }
+}
+
+void ProcessGroupNCCL::logWorkStart(WorkNCCL& work) {
+  if (work.startTraceUpdated_)
+    return;
+
+  if (terminateProcessGroup_.load() || storeError_)
+    return;
+
+  work.startTraceUpdated_ = true;
+  storeError_ = !c10d::traceUpdate(
+      store_, traceKeyStart_, work.seq_, opTypeToString(work.opType_));
+}
+
+void ProcessGroupNCCL::logWorkEnd(WorkNCCL& work) {
+  if (terminateProcessGroup_.load() || storeError_)
+    return;
+
+  // In case the start of the work hasn't been logged
+  if (!work.startTraceUpdated_) {
+    logWorkStart(work);
+  }
+
+  storeError_ = !c10d::traceUpdate(
+      store_, traceKeyEnd_, work.seq_, opTypeToString(work.opType_));
+}
+
+void ProcessGroupNCCL::workCleanupLoop() {
+  bool done = false;
+  while (!done || !terminateProcessGroup_.load()) {
+    std::unique_lock<std::mutex> lock(workMetaListMutex_);
+    // We busy-poll the work vector every kWatchdogThreadSleepMillis
+    // milliseconds as long as the atomic is True.
+    workMetaListCV_.wait_for(
         lock,
         std::chrono::milliseconds(kWatchdogThreadSleepMillis),
         [&]() -> bool { return terminateProcessGroup_.load(); });
-  }
-}
-
-<<<<<<< HEAD
-void ProcessGroupNCCL::workCleanupLoop() {
-  bool done = false;
-  while (!terminateProcessGroup_.load() || !done) {
-    std::list<WorkNCCL> doneWorks;
-    {
-      std::unique_lock<std::mutex> lock(workMetaListMutex_);
-      // We busy-poll the work vector every kWatchdogThreadSleepMillis
-      // milliseconds as long as the atomic is True.
-      workMetaListCV_.wait_for(
-          lock,
-          std::chrono::milliseconds(kWorkCleanupThreadSleepMillis),
-          [&]() -> bool { return terminateProcessGroup_.load(); });
-
-      for (auto it = workMetaList_.begin(); it != workMetaList_.end();
-           /* no increment*/) {
-        auto& work = *it;
-
-        if (desyncDebug_ && !work.exception()) {
-          if (!work.startTraceUpdated_ && work.isStarted() &&
-              !terminateProcessGroup_.load() && !storeError_) {
-            work.startTraceUpdated_ = true;
-            storeError_ = !c10d::traceUpdate(
-                store_,
-                traceKeyStart_,
-                work.seq_,
-                opTypeToString(work.opType_));
-=======
+
     for (auto it = workMetaList_.begin(); it != workMetaList_.end();
          /* no increment*/) {
       auto& work = *it;
@@ -1047,46 +902,32 @@
             LOG(ERROR)
                 << "Failed to rerieve NCCL_DESYNC_DEBUG report with unknown error."
                 << " Please file an issue.";
->>>>>>> 28621208
           }
         }
-
+        // Throw exception
+        work.handleException(asyncErrorHandling_);
+      }
+
+      // Work status logging for desync debug
+      if (desyncDebug_) {
+        if (work.isStarted()) {
+          logWorkStart(work);
+        }
         if (work.isCompleted()) {
-          if (desyncDebug_ && !work.exception()) {
-            // To close the window between the check of work.isStarted() and
-            // the check of work.isCompleted().
-            if (!work.startTraceUpdated_ && !terminateProcessGroup_.load() &&
-                !storeError_) {
-              storeError_ = !c10d::traceUpdate(
-                  store_,
-                  traceKeyStart_,
-                  work.seq_,
-                  opTypeToString(work.opType_));
-            }
-            if (!terminateProcessGroup_.load() && !storeError_) {
-              storeError_ = !c10d::traceUpdate(
-                  store_,
-                  traceKeyEnd_,
-                  work.seq_,
-                  opTypeToString(work.opType_));
-            }
-          }
-          // Handle Exceptions on failed GPU operations and remove completed
-          // workNCCL objects from work vector.
-          if (!terminateProcessGroup_.load()) {
-            work.handleNCCLGuard(asyncErrorHandling_);
-          }
-          doneWorks.push_back(std::move(*it));
-          it = workMetaList_.erase(it);
-        } else {
-          // Increment the iterator if the current WorkNCCL object is not
-          // completed.
-          ++it;
+          logWorkEnd(work);
         }
       }
-      done = workMetaList_.empty();
-    }
-    doneWorks.clear();
+
+      // Clean up completed work
+      if (work.isCompleted()) {
+        it = workMetaList_.erase(it);
+      } else {
+        // Increment the iterator if the current WorkNCCL object is not
+        // completed.
+        ++it;
+      }
+    }
+    done = workMetaList_.empty();
   }
 }
 
@@ -1697,9 +1538,7 @@
   work->opTimeout_ = options_->timeout;
   work->store_ = store_;
 
-  if (asyncErrorHandling_ != NoHandling) {
-    workEnqueue(work);
-  }
+  workEnqueue(work);
 
   return work;
 }
@@ -1721,7 +1560,7 @@
   // and the present call has no way to know it's not an isend.
   // Therefore, we warn and fall back to the typical recordStream logic:
   TORCH_WARN_ONCE(
-      !avoidRecordStreams_,
+      avoidRecordStreams_,
       "NCCL_AVOID_RECORD_STREAMS=1 has no effect for point-to-point "
       "collectives.");
 
