--- conflicted
+++ resolved
@@ -1869,8 +1869,6 @@
         self.assertEqual(value.grad, value_ref.grad.to(value.grad.dtype),
                          atol=grad_v_ref_atol, rtol=grad_v_ref_rtol)
 
-<<<<<<< HEAD
-
     @unittest.skipIf(not PLATFORM_SUPPORTS_FUSED_SDPA or not SM80OrLater, "Does not support SDPA or pre-SM80 hardware")
     @parametrize("batch_size", [1, 8])
     @parametrize("seq_len_q", [512, 1024, 2048])
@@ -1989,42 +1987,6 @@
         self.assertEqual(value.grad, value_ref.grad.to(value.grad.dtype),
                          atol=grad_v_ref_atol, rtol=grad_v_ref_rtol)
 
-
-
-    @parametrize("kernel", [SDPBackend.MATH, SDPBackend.FLASH_ATTENTION, SDPBackend.EFFICIENT_ATTENTION])
-    @parametrize("device", ["cpu", "cuda"] if TEST_CUDA else ["cpu"])
-    def test_invalid_inputs_different_datatypes(self, kernel: SDPBackend, device: str):
-        with sdp_kernel(**self.backend_map[kernel]):
-            # Different datatypes
-            shape = (1, 4, 8, 16)
-            query = torch.randn(shape, dtype=torch.float32, device=device)
-            key = torch.randn(shape, dtype=torch.float16, device=device)
-            value = torch.randn(shape, dtype=torch.float16, device=device)
-            self.assertRaises(RuntimeError, lambda: F.scaled_dot_product_attention(query, key, value))
-
-    @parametrize("kernel", [SDPBackend.MATH, SDPBackend.FLASH_ATTENTION, SDPBackend.EFFICIENT_ATTENTION])
-    @parametrize("device", ["cpu", "cuda"] if TEST_CUDA else ["cpu"])
-    def test_invalid_inputs_different_devices(self, kernel: SDPBackend, device: str):
-        # Different devices
-        shape = (1, 4, 8, 16)
-        if device == "cuda":
-            query = torch.randn(shape, dtype=torch.float32, device=device)
-            key = torch.randn(shape, dtype=torch.float16, device='cpu')
-            value = torch.randn(shape, dtype=torch.float16, device='cpu')
-            self.assertRaises(RuntimeError, lambda: F.scaled_dot_product_attention(query, key, value))
-
-    @parametrize("kernel", [SDPBackend.MATH, SDPBackend.FLASH_ATTENTION, SDPBackend.EFFICIENT_ATTENTION])
-    @parametrize("device", ["cpu", "cuda"] if TEST_CUDA else ["cpu"])
-    def test_invalid_inputs_1_dimensional_inputs(self, kernel: SDPBackend, device: str):
-        with sdp_kernel(**self.backend_map[kernel]):
-            # 1 dimensional input
-            shape = (1, 4)
-            query = torch.randn(4, dtype=torch.float16, device=device)
-            key = torch.randn(shape, dtype=torch.float16, device=device)
-            value = torch.randn(shape, dtype=torch.float16, device=device)
-            self.assertRaises(RuntimeError, lambda: F.scaled_dot_product_attention(query, key, value))
-=======
->>>>>>> 9609aeef
 
     @unittest.skipIf(not PLATFORM_SUPPORTS_FUSED_SDPA, "Fused SDPA was not built for this system")
     @parametrize("fused_kernel", [SDPBackend.FLASH_ATTENTION, SDPBackend.EFFICIENT_ATTENTION])
