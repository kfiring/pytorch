# Owner(s): ["module: dynamo"]
"""
PYTEST_DONT_REWRITE (prevents pytest from rewriting assertions, which interferes
with test_export_persist_assert)
"""
import functools
import inspect
import math
import operator
import unittest
from enum import Enum
from typing import Dict, List, Sequence
from unittest.mock import patch

import torch
import torch._dynamo
import torch._dynamo.test_case
import torch._dynamo.testing
from functorch.experimental.control_flow import cond
from torch._dynamo import config
from torch._export import dynamic_dim
from torch._export.constraints import constrain_as_size, constrain_as_value
from torch.fx.experimental.proxy_tensor import make_fx
from torch.fx.experimental.symbolic_shapes import ConstraintViolationError
from torch.testing._internal import common_utils
from torch.testing._internal.common_utils import skipIfRocm


class ExportTests(torch._dynamo.test_case.TestCase):
    # TODO(voz): Refactor to a shared test function.
    # The tests in this file are a little redundant,
    # They all take a func, run it with eager, then export it, then compare
    def test_export(self):
        def pre_attention_state_ops(input, mems, state):
            lc_key = state[0]
            lc_val = state[1]
            bar = []
            for i in range(0, 4):
                bar2 = []
                for j in range(0, 3):
                    bar2.append(
                        lc_key + lc_val + torch.tensor([0.1, 0.25, 0.4, 0.5, 0.1])
                    )
                bar.append(bar2)

            return bar

        def func():
            mems = torch.tensor([[[1.8364, 0.2724, -1.4917, -0.4367, 0.8640]]])
            state = [
                torch.tensor([[[1.0517, 0.3848, -0.6472, 0.0823, 0.9116]]]),
                torch.tensor([[[1.0517, 0.3848, -0.6472, 0.0823, 0.9116]]]),
            ]
            i = torch.tensor(
                [
                    [0.0313, -0.1487, -0.3846, -0.5321],
                    [-1.7073, 1.3331, -0.0890, -1.4935],
                    [-0.8314, -0.1862, -0.5935, 1.5232],
                ]
            )
            return pre_attention_state_ops(i, mems, state)

        opt_func = torch._dynamo.optimize("eager", nopython=True, dynamic=True)(func)
        real_result = opt_func()

        torch._dynamo.reset()

        exported = torch._dynamo.export(func)
        out_graph = exported[0]

        dynamo_result = out_graph()
        self.assertTrue(torch._dynamo.utils.same(real_result, dynamo_result))

    def test_export_mismatched_out(self):
        def func(x):
            y = x + 1
            return ([x, x], (y, y))

        opt_func = torch._dynamo.optimize("eager", nopython=True, dynamic=True)(func)
        real_result = opt_func(torch.tensor([[[1.3737, 0.1]]]))

        torch._dynamo.reset()

        exported = torch._dynamo.export(func, torch.tensor([[[1.3737, 0.1]]]))
        out_graph = exported[0]

        dynamo_result = out_graph(torch.tensor([[[1.3737, 0.1]]]))

        self.assertTrue(torch._dynamo.utils.same(real_result, dynamo_result))

    def test_export_shape_control_flow_1(self):
        def func(x):
            if x.shape[0] > 10:
                return x.cos()
            return x.sin()

        opt_func = torch._dynamo.optimize("eager")(func)
        real_result = opt_func(torch.ones(6, 4))

        torch._dynamo.reset()

        exported = torch._dynamo.export(func, torch.ones(6, 4))
        out_graph, out_guards = exported

        dynamo_result = out_graph(torch.ones(6, 4))

        from torch._guards import GuardSource

        self.assertTrue(torch._dynamo.utils.same(real_result, dynamo_result))
        hit = False
        for guard in out_guards:
            if guard.source == GuardSource.SHAPE_ENV:
                hit = True
                self.assertTrue("L['x'].size()[0] <= 10" in guard.code_list)

        self.assertTrue(hit)

    def test_export_control_flow_with_getattr(self):
        class Animal(Enum):
            COW = "moo"

        class MyModule(torch.nn.Module):
            def __init__(self, a):
                super().__init__()
                self.a = a

            def forward(self, x):
                if self.a == Animal.COW.value:
                    return x * x
                else:
                    raise ValueError("bad")

        module = MyModule("moo")
        input = (torch.ones(4, 3),)
        resA = module(*input)
        graph, _ = torch._dynamo.export(module, *input)
        resB = graph(*input)
        self.assertTrue(torch._dynamo.utils.same(resA, resB))

    def test_export_graph_bypass(self):
        inp = [
            torch.tensor([0.1, 0.1]),
            torch.tensor([0.2, 0.2]),
            torch.tensor([0.3, 0.3]),
        ]

        def func(x):
            first = x[2]
            second = x[2]
            return first * second

        opt_func = torch._dynamo.optimize("eager", nopython=True, dynamic=True)(func)
        real_result = opt_func(inp)

        torch._dynamo.reset()

        exported = torch._dynamo.export(func, inp)
        out_graph = exported[0]

        dynamo_result = out_graph(inp)

        self.assertTrue(torch._dynamo.utils.same(real_result, dynamo_result))

    def test_list_unpack(self):
        inp = [
            torch.tensor([0.1, 0.1]),
            torch.tensor([0.2, 0.2]),
            torch.tensor([0.3, 0.3]),
        ]

        def func(x):
            first = x[2]
            second = x[2]
            return x[0], first * second, x[1], x[2]

        opt_func = torch._dynamo.optimize("eager", nopython=True, dynamic=True)(func)
        real_result = opt_func(inp)

        torch._dynamo.reset()

        exported = torch._dynamo.export(func, inp)
        out_graph = exported[0]

        dynamo_result = out_graph(inp)

        self.assertTrue(torch._dynamo.utils.same(real_result, dynamo_result))

    def test_export_with_shallow_list_copy_wo_side_effects(self):
        def f(x):
            y = x.copy()
            return y[0] + y[1]

        inp = [torch.tensor([1.3, 3.77, 0.1]), torch.tensor([8.7, 6.23, 9.9])]
        gm, _ = torch._dynamo.export(f, inp, aten_graph=True, tracing_mode="symbolic")
        self.assertTrue(torch._dynamo.utils.same(gm(inp), f(inp)))

    def test_export_with_shallow_list_copy_with_side_effects(self):
        def f(x):
            y = x.copy()
            x[0] = x[1]
            y.append(torch.tensor([[100]]))
            return x[0] + x[1], y[0] + y[1], y[2]

        inp = [torch.tensor([1.3, 3.77, 0.1]), torch.tensor([8.7, 6.23, 9.9])]
        gm, _ = torch._dynamo.export(f, inp, aten_graph=True, tracing_mode="symbolic")
        res = gm(inp)
        ref = f(inp)
        self.assertTrue(torch._dynamo.utils.same(res, ref))
        self.assertEqual(res[0], res[1])

    def test_export_mismatched_out_2(self):
        def func(x):
            y = x + 1
            return ([x, x], (y, y))

        opt_func = torch._dynamo.optimize("eager", nopython=True, dynamic=True)(func)
        real_result = opt_func(torch.tensor([[[1.3737, 0.1]]]))

        torch._dynamo.reset()

        exported = torch._dynamo.export(func, torch.tensor([[[1.3737, 0.1]]]))
        out_graph = exported[0]

        dynamo_result = out_graph(torch.tensor([[[1.3737, 0.1]]]))

        self.assertTrue(torch._dynamo.utils.same(real_result, dynamo_result))

    def test_export_graph_with_list(self):
        inp = [
            torch.tensor([0.1, 0.1]),
            torch.tensor([0.2, 0.2]),
            torch.tensor([0.3, 0.3]),
            torch.tensor([0.4, 0.4]),
        ]

        def func(x):
            first = x[2]
            second = x[2]
            return first * second, x

        opt_func = torch._dynamo.optimize("eager", nopython=True, dynamic=True)(func)
        real_result = opt_func(inp)

        torch._dynamo.reset()

        exported = torch._dynamo.export(func, inp)
        out_graph = exported[0]

        dynamo_result = out_graph(inp)

        self.assertTrue(torch._dynamo.utils.same(real_result, dynamo_result))

    def test_export_graph_with_complex_reorder(self):
        inp = [
            torch.tensor([0.1, 0.1]),
            torch.tensor([0.2, 0.2]),
            torch.tensor([0.3, 0.3]),
            torch.tensor([0.4, 0.4]),
        ]

        def func(x):
            first = x[0]
            second = x[1]
            third = x[2]
            return third, first, second, first * second, first * third

        opt_func = torch._dynamo.optimize("eager", nopython=True, dynamic=True)(func)
        real_result = opt_func(inp)

        torch._dynamo.reset()

        exported = torch._dynamo.export(func, inp)
        out_graph = exported[0]

        dynamo_result = out_graph(inp)

        self.assertTrue(torch._dynamo.utils.same(real_result, dynamo_result))

    def test_dupes(self):
        inp = torch.tensor([0.1, 0.1])

        def func(x):
            y = x + 1
            return y, y

        opt_func = torch._dynamo.optimize("eager", nopython=True, dynamic=True)(func)
        real_result = opt_func(inp)

        torch._dynamo.reset()

        exported = torch._dynamo.export(func, inp)
        out_graph = exported[0]

        dynamo_result = out_graph(inp)

        self.assertTrue(torch._dynamo.utils.same(real_result, dynamo_result))

    def test_dupes_2(self):
        inp = torch.tensor([0.1, 0.1])

        def func(x):
            y = x + 1
            return y, y

        opt_func = torch._dynamo.optimize("eager", nopython=True, dynamic=True)(func)
        real_result = opt_func(inp)

        torch._dynamo.reset()

        exported = torch._dynamo.export(func, inp)
        out_graph = exported[0]

        dynamo_result = out_graph(inp)

        self.assertTrue(torch._dynamo.utils.same(real_result, dynamo_result))

    def test_dupes_and_bypass(self):
        inp = torch.tensor([0.1, 0.1])
        inp2 = torch.tensor([0.4, 0.4])
        inps = [inp, inp2]

        def func(x, z):
            y = x + 1
            return y, y, z

        opt_func = torch._dynamo.optimize("eager", nopython=True, dynamic=True)(func)
        real_result = opt_func(*inps)

        torch._dynamo.reset()

        exported = torch._dynamo.export(func, *inps)
        out_graph = exported[0]

        dynamo_result = out_graph(*inps)

        self.assertTrue(torch._dynamo.utils.same(real_result, dynamo_result))

    def test_dupes_and_bypass_with_non_tensor_arg(self):
        inp = torch.tensor([0.1, 0.1])
        inp2 = torch.tensor([0.1, 0.1])
        inp3 = 4
        inps = [inp, inp2, inp3]

        def func(x, z, k):
            y = x + k
            return y, y, z

        opt_func = torch._dynamo.optimize("eager", nopython=True, dynamic=True)(func)
        real_result = opt_func(*inps)

        torch._dynamo.reset()

        exported = torch._dynamo.export(func, *inps)
        out_graph = exported[0]

        dynamo_result = out_graph(*inps)

        self.assertTrue(torch._dynamo.utils.same(real_result, dynamo_result))

    def test_dupes_and_bypass_reorder_with_non_tensor_arg(self):
        inp = torch.tensor([0.1, 0.1])
        inp2 = torch.tensor([0.1, 0.1])
        inp3 = 4
        inps = [inp, inp2, inp3]

        def func(x, z, k):
            y = x + k
            return z, y, y

        opt_func = torch._dynamo.optimize("eager", nopython=True, dynamic=True)(func)
        real_result = opt_func(*inps)

        torch._dynamo.reset()

        exported = torch._dynamo.export(func, *inps)
        out_graph = exported[0]

        dynamo_result = out_graph(*inps)

        self.assertTrue(torch._dynamo.utils.same(real_result, dynamo_result))

    @config.patch(capture_scalar_outputs=True)
    def test_dupes_and_bypass_with_non_tensor_output(self):
        inp = torch.tensor([0.1, 0.1])
        inp2 = torch.tensor([0.1, 0.1])
        inp3 = 4
        inps = [inp, inp2, inp3]

        def func(x, z, k):
            y = x + k
            return y[0].item(), y, z

        opt_func = torch._dynamo.optimize("eager", nopython=True, dynamic=True)(func)
        real_result = opt_func(*inps)

        torch._dynamo.reset()

        exported = torch._dynamo.export(func, *inps)
        out_graph = exported[0]

        dynamo_result = out_graph(*inps)

        self.assertTrue(torch._dynamo.utils.same(real_result, dynamo_result))

    def test_zeroes_in_and_out_different_shape_on_test(self):
        inp = torch.zeros(10)
        inp2 = torch.zeros(10)
        inp3 = torch.zeros(10)
        inps = [inp, inp2, inp3]

        inps_rand = [torch.randn(10), torch.randn(10), torch.randn(10)]

        def func(a, b, c):
            return [[a], [b, c], [a + b], [[c + c]]]

        opt_func = torch._dynamo.optimize("eager", nopython=True, dynamic=True)(func)
        real_result = opt_func(*inps_rand)

        torch._dynamo.reset()

        exported = torch._dynamo.export(func, *inps)
        out_graph = exported[0]

        dynamo_result = out_graph(*inps_rand)

        self.assertTrue(torch._dynamo.utils.same(real_result, dynamo_result))

    @config.patch(capture_scalar_outputs=True)
    def test_zeroes_in_new_shape_scalar_out(self):
        inp = torch.zeros(10)
        inp2 = torch.zeros(10)
        inp3 = torch.zeros(10)
        inps = [inp, inp2, inp3]

        inps_rand = [torch.randn(10), torch.randn(10), torch.randn(10)]

        def func(a, b, c):
            return a[0].item() + b[0].item() + c[0].item()

        opt_func = torch._dynamo.optimize("eager", nopython=True, dynamic=True)(func)
        real_result = opt_func(*inps_rand)

        torch._dynamo.reset()

        exported = torch._dynamo.export(func, *inps)
        out_graph = exported[0]

        dynamo_result = out_graph(*inps_rand)

        self.assertTrue(torch._dynamo.utils.same(real_result, dynamo_result))

    @config.patch(capture_scalar_outputs=True)
    def test_zeroes_in_new_shape_scalar_out_permute(self):
        inp = torch.zeros(10)
        inp2 = torch.zeros(10)
        inp3 = torch.zeros(10)
        inps = [inp, inp2, inp3]

        inps_rand = [torch.randn(10), torch.randn(10), torch.randn(10)]

        def func(a, b, c):
            return b[0].item() + c[0].item() + a[0].item() + a[0].item()

        opt_func = torch._dynamo.optimize("eager", nopython=True, dynamic=True)(func)
        real_result = opt_func(*inps_rand)

        torch._dynamo.reset()

        exported = torch._dynamo.export(func, *inps)
        out_graph = exported[0]

        dynamo_result = out_graph(*inps_rand)

        self.assertTrue(torch._dynamo.utils.same(real_result, dynamo_result))

    @config.patch(capture_scalar_outputs=True)
    def test_zeroes_in_new_shape_scalar_out_permute_dupe_and_bypass(self):
        inp = torch.zeros(10)
        inp2 = torch.zeros(10)
        inp3 = torch.zeros(10)
        inps = [inp, inp2, inp3]

        inps_rand = [torch.randn(10), torch.randn(10), torch.randn(10)]

        def func(a, b, c):
            return a, b[0].item() + c[0].item() + a[0].item() + a[0].item(), a

        opt_func = torch._dynamo.optimize("eager", nopython=True, dynamic=True)(func)
        real_result = opt_func(*inps_rand)

        torch._dynamo.reset()

        exported = torch._dynamo.export(func, *inps)
        out_graph = exported[0]

        dynamo_result = out_graph(*inps_rand)

        self.assertTrue(torch._dynamo.utils.same(real_result, dynamo_result))

    def test_func_return(self):
        inp = torch.zeros(10)
        inp2 = torch.zeros(10)
        inp3 = torch.zeros(10)
        inps = [inp, inp2, inp3]

        inps_rand = [torch.randn(10), torch.randn(10), torch.randn(10)]

        def func(a, b, c):
            x = a + b + c

            def func2(y):
                return x * y

            return func2(x)

        opt_func = torch._dynamo.optimize("eager", nopython=True, dynamic=True)(func)
        real_result = opt_func(*inps_rand)

        torch._dynamo.reset()

        exported = torch._dynamo.export(func, *inps)
        out_graph = exported[0]

        dynamo_result = out_graph(*inps_rand)

        self.assertTrue(torch._dynamo.utils.same(real_result, dynamo_result))

    def test_dict_return(self):
        inp = torch.zeros(10)
        inp2 = torch.zeros(10)
        inp3 = torch.zeros(10)
        inps = [inp, inp2, inp3]

        inps_rand = [torch.randn(10), torch.randn(10), torch.randn(10)]

        def func(a, b, c):
            x = a + b + c
            return {"a": x}

        opt_func = torch._dynamo.optimize("eager", nopython=True, dynamic=True)(func)
        real_result = opt_func(*inps_rand)

        torch._dynamo.reset()

        exported = torch._dynamo.export(func, *inps)
        out_graph = exported[0]

        dynamo_result = out_graph(*inps_rand)

        self.assertTrue(torch._dynamo.utils.same(real_result, dynamo_result))

    def test_export_with_aten_graph(self):
        def pre_attention_state_ops(input, mems, state):
            lc_key = state[0]
            lc_val = state[1]
            bar = []
            for i in range(0, 4):
                bar2 = []
                for j in range(0, 3):
                    bar2.append(
                        lc_key + lc_val + torch.tensor([0.1, 0.25, 0.4, 0.5, 0.1])
                    )
                bar.append(bar2)

            return bar

        def func():
            mems = torch.tensor([[[1.8364, 0.2724, -1.4917, -0.4367, 0.8640]]])
            state = [
                torch.tensor([[[1.0517, 0.3848, -0.6472, 0.0823, 0.9116]]]),
                torch.tensor([[[1.0517, 0.3848, -0.6472, 0.0823, 0.9116]]]),
            ]
            i = torch.tensor(
                [
                    [0.0313, -0.1487, -0.3846, -0.5321],
                    [-1.7073, 1.3331, -0.0890, -1.4935],
                    [-0.8314, -0.1862, -0.5935, 1.5232],
                ]
            )
            return pre_attention_state_ops(i, mems, state)

        opt_func = torch._dynamo.optimize("eager", nopython=True, dynamic=True)(func)
        real_result = opt_func()

        torch._dynamo.reset()

        exported = torch._dynamo.export(func, aten_graph=True)
        out_graph = exported[0]

        dynamo_result = out_graph()
        self.assertTrue(torch._dynamo.utils.same(real_result, dynamo_result))

    def test_export_mismatched_out_with_aten_graph(self):
        def func(x):
            y = x + 1
            return ([x, x], (y, y))

        opt_func = torch._dynamo.optimize("eager", nopython=True, dynamic=True)(func)
        real_result = opt_func(torch.tensor([[[1.3737, 0.1]]]))

        torch._dynamo.reset()

        exported = torch._dynamo.export(
            func, torch.tensor([[[1.3737, 0.1]]]), aten_graph=True
        )
        out_graph = exported[0]

        dynamo_result = out_graph(torch.tensor([[[1.3737, 0.1]]]))

        self.assertTrue(torch._dynamo.utils.same(real_result, dynamo_result))

    def test_export_graph_bypass_with_aten_graph(self):
        inp = [
            torch.tensor([0.1, 0.1]),
            torch.tensor([0.2, 0.2]),
            torch.tensor([0.3, 0.3]),
        ]

        def func(x):
            first = x[2]
            second = x[2]
            return first * second

        opt_func = torch._dynamo.optimize("eager", nopython=True, dynamic=True)(func)
        real_result = opt_func(inp)

        torch._dynamo.reset()

        exported = torch._dynamo.export(func, inp, aten_graph=True)
        out_graph = exported[0]

        dynamo_result = out_graph(inp)

        self.assertTrue(torch._dynamo.utils.same(real_result, dynamo_result))

    def test_list_unpack_with_aten_graph(self):
        inp = [
            torch.tensor([0.1, 0.1]),
            torch.tensor([0.2, 0.2]),
            torch.tensor([0.3, 0.3]),
        ]

        def func(x):
            first = x[2]
            second = x[2]
            return x[0], first * second, x[1], x[2]

        opt_func = torch._dynamo.optimize("eager", nopython=True, dynamic=True)(func)
        real_result = opt_func(inp)

        torch._dynamo.reset()

        exported = torch._dynamo.export(func, inp, aten_graph=True)
        out_graph = exported[0]

        dynamo_result = out_graph(inp)

        self.assertTrue(torch._dynamo.utils.same(real_result, dynamo_result))

    def test_export_mismatched_out_2_with_aten_graph(self):
        def func(x):
            y = x + 1
            return ([x, x], (y, y))

        opt_func = torch._dynamo.optimize("eager", nopython=True, dynamic=True)(func)
        real_result = opt_func(torch.tensor([[[1.3737, 0.1]]]))

        torch._dynamo.reset()

        exported = torch._dynamo.export(
            func, torch.tensor([[[1.3737, 0.1]]]), aten_graph=True
        )
        out_graph = exported[0]

        dynamo_result = out_graph(torch.tensor([[[1.3737, 0.1]]]))

        self.assertTrue(torch._dynamo.utils.same(real_result, dynamo_result))

    def test_export_graph_with_list_with_aten_graph(self):
        inp = [
            torch.tensor([0.1, 0.1]),
            torch.tensor([0.2, 0.2]),
            torch.tensor([0.3, 0.3]),
            torch.tensor([0.4, 0.4]),
        ]

        def func(x):
            first = x[2]
            second = x[2]
            return first * second, x

        opt_func = torch._dynamo.optimize("eager", nopython=True, dynamic=True)(func)
        real_result = opt_func(inp)

        torch._dynamo.reset()

        exported = torch._dynamo.export(func, inp, aten_graph=True)
        out_graph = exported[0]

        dynamo_result = out_graph(inp)

        self.assertTrue(torch._dynamo.utils.same(real_result, dynamo_result))

    def test_export_graph_with_complex_reorder_with_aten_graph(self):
        inp = [
            torch.tensor([0.1, 0.1]),
            torch.tensor([0.2, 0.2]),
            torch.tensor([0.3, 0.3]),
            torch.tensor([0.4, 0.4]),
        ]

        def func(x):
            first = x[0]
            second = x[1]
            third = x[2]
            return third, first, second, first * second, first * third

        opt_func = torch._dynamo.optimize("eager", nopython=True, dynamic=True)(func)
        real_result = opt_func(inp)

        torch._dynamo.reset()

        exported = torch._dynamo.export(func, inp, aten_graph=True)
        out_graph = exported[0]

        dynamo_result = out_graph(inp)

        self.assertTrue(torch._dynamo.utils.same(real_result, dynamo_result))

    def test_dupes_with_aten_graph(self):
        inp = torch.tensor([0.1, 0.1])

        def func(x):
            y = x + 1
            return y, y

        opt_func = torch._dynamo.optimize("eager", nopython=True, dynamic=True)(func)
        real_result = opt_func(inp)

        torch._dynamo.reset()

        exported = torch._dynamo.export(func, inp, aten_graph=True)
        out_graph = exported[0]

        dynamo_result = out_graph(inp)

        self.assertTrue(torch._dynamo.utils.same(real_result, dynamo_result))

    def test_dupes_2_with_aten_graph(self):
        inp = torch.tensor([0.1, 0.1])

        def func(x):
            y = x + 1
            return y, y

        opt_func = torch._dynamo.optimize("eager", nopython=True, dynamic=True)(func)
        real_result = opt_func(inp)

        torch._dynamo.reset()

        exported = torch._dynamo.export(func, inp, aten_graph=True)
        out_graph = exported[0]

        dynamo_result = out_graph(inp)

        self.assertTrue(torch._dynamo.utils.same(real_result, dynamo_result))

    def test_dupes_and_bypass_with_aten_graph(self):
        inp = torch.tensor([0.1, 0.1])
        inp2 = torch.tensor([0.4, 0.4])
        inps = [inp, inp2]

        def func(x, z):
            y = x + 1
            return y, y, z

        opt_func = torch._dynamo.optimize("eager", nopython=True, dynamic=True)(func)
        real_result = opt_func(*inps)

        torch._dynamo.reset()

        exported = torch._dynamo.export(func, *inps, aten_graph=True)
        out_graph = exported[0]

        dynamo_result = out_graph(*inps)

        self.assertTrue(torch._dynamo.utils.same(real_result, dynamo_result))

    def test_dupes_and_bypass_with_non_tensor_arg_with_aten_graph(self):
        inp = torch.tensor([0.1, 0.1])
        inp2 = torch.tensor([0.1, 0.1])
        inp3 = 4
        inps = [inp, inp2, inp3]

        def func(x, z, k):
            y = x + k
            return y, y, z

        opt_func = torch._dynamo.optimize("eager", nopython=True, dynamic=True)(func)
        real_result = opt_func(*inps)

        torch._dynamo.reset()

        exported = torch._dynamo.export(func, *inps, aten_graph=True)
        out_graph = exported[0]

        dynamo_result = out_graph(*inps)

        self.assertTrue(torch._dynamo.utils.same(real_result, dynamo_result))

    def test_dupes_and_bypass_reorder_with_non_tensor_arg_with_aten_graph(self):
        inp = torch.tensor([0.1, 0.1])
        inp2 = torch.tensor([0.1, 0.1])
        inp3 = 4
        inps = [inp, inp2, inp3]

        def func(x, z, k):
            y = x + k
            return z, y, y

        opt_func = torch._dynamo.optimize("eager", nopython=True, dynamic=True)(func)
        real_result = opt_func(*inps)

        torch._dynamo.reset()

        exported = torch._dynamo.export(func, *inps, aten_graph=True)
        out_graph = exported[0]

        dynamo_result = out_graph(*inps)

        self.assertTrue(torch._dynamo.utils.same(real_result, dynamo_result))

    @config.patch(capture_scalar_outputs=True)
    def test_dupes_and_bypass_with_non_tensor_output_with_aten_graph(self):
        inp = torch.tensor([0.1, 0.1])
        inp2 = torch.tensor([0.1, 0.1])
        inp3 = 4
        inps = [inp, inp2, inp3]

        def func(x, z, k):
            y = x + k
            return y[0].item(), y, z

        opt_func = torch._dynamo.optimize("eager", nopython=True, dynamic=True)(func)
        real_result = opt_func(*inps)

        torch._dynamo.reset()

        exported = torch._dynamo.export(func, *inps)
        out_graph = exported[0]

        dynamo_result = out_graph(*inps)

        self.assertTrue(torch._dynamo.utils.same(real_result, dynamo_result))

    def test_zeroes_in_and_out_different_shape_on_test_with_aten_graph(self):
        inp = torch.zeros(10)
        inp2 = torch.zeros(10)
        inp3 = torch.zeros(10)
        inps = [inp, inp2, inp3]

        inps_rand = [torch.randn(10), torch.randn(10), torch.randn(10)]

        def func(a, b, c):
            return [[a], [b, c], [a + b], [[c + c]]]

        opt_func = torch._dynamo.optimize("eager", nopython=True, dynamic=True)(func)
        real_result = opt_func(*inps_rand)

        torch._dynamo.reset()

        exported = torch._dynamo.export(func, *inps, aten_graph=True)
        out_graph = exported[0]

        dynamo_result = out_graph(*inps_rand)

        self.assertTrue(torch._dynamo.utils.same(real_result, dynamo_result))

    def test_func_return_with_aten_graph(self):
        inp = torch.zeros(10)
        inp2 = torch.zeros(10)
        inp3 = torch.zeros(10)
        inps = [inp, inp2, inp3]

        inps_rand = [torch.randn(10), torch.randn(10), torch.randn(10)]

        def func(a, b, c):
            x = a + b + c

            def func2(y):
                return x * y

            return func2(x)

        opt_func = torch._dynamo.optimize("eager", nopython=True, dynamic=True)(func)
        real_result = opt_func(*inps_rand)

        torch._dynamo.reset()

        exported = torch._dynamo.export(func, *inps, aten_graph=True)
        out_graph = exported[0]

        dynamo_result = out_graph(*inps_rand)

        self.assertTrue(torch._dynamo.utils.same(real_result, dynamo_result))

    def test_dict_return_with_aten_graph(self):
        inp = torch.zeros(10)
        inp2 = torch.zeros(10)
        inp3 = torch.zeros(10)
        inps = [inp, inp2, inp3]

        inps_rand = [torch.randn(10), torch.randn(10), torch.randn(10)]

        def func(a, b, c):
            x = a + b + c
            return {"a": x}

        opt_func = torch._dynamo.optimize("eager", nopython=True, dynamic=True)(func)
        real_result = opt_func(*inps_rand)

        torch._dynamo.reset()

        exported = torch._dynamo.export(func, *inps, aten_graph=True)
        out_graph = exported[0]

        dynamo_result = out_graph(*inps_rand)

        self.assertTrue(torch._dynamo.utils.same(real_result, dynamo_result))

    def test_export_with_stack_trace(self):
        inp = torch.randn(4, 4)

        class MyBlock(torch.nn.Module):
            def forward(self, x):
                x = torch.nn.functional.linear(x, torch.randn(4, 4))
                return torch.cos(x).relu() + 1

        class MyModule(torch.nn.Module):
            def __init__(self):
                super().__init__()
                self.block = MyBlock()

            def forward(self, x):
                out = self.block(x)
                return out

        exported = torch._dynamo.export(MyModule(), inp, aten_graph=False)
        out_graph = exported[0]

        for node in out_graph.graph.nodes:
            if node.op not in {"placeholder", "output"}:
                self.assertTrue(node.stack_trace is not None)
                self.assertTrue(node.meta["nn_module_stack"] is not None)
                self.assertTrue(node.meta["source_fn"] is not None)

        torch._dynamo.reset()

        exported = torch._dynamo.export(MyModule(), inp, aten_graph=True)
        out_graph = exported[0]
        for node in out_graph.graph.nodes:
            if node.op == "call_function":
                self.assertTrue(node.stack_trace is not None)
                self.assertTrue(node.meta["nn_module_stack"] is not None)
                self.assertTrue(node.meta["source_fn"] is not None)
                self.assertTrue(node.meta["val"] is not None)
                self.assertTrue(node.meta["original_aten"] is not None)

    def test_export_preserves_nn_module_stack_for_get_attr(self):
        inp = torch.randn(4, 4)

        class MyBlock(torch.nn.Module):
            def __init__(self):
                super().__init__()
                self.weight = torch.nn.Parameter(torch.ones(1, 1))
                self.register_buffer("buffer", torch.ones(1, 1))

            def forward(self, x):
                x = torch.nn.functional.linear(x, torch.randn(4, 4))
                return torch.cos(x).relu() + self.weight + self.buffer

        class MyModule(torch.nn.Module):
            def __init__(self):
                super().__init__()
                self.block = MyBlock()

            def forward(self, x):
                out = self.block(x)
                return out

        m = MyModule()
        exported = torch._dynamo.export(m, inp, aten_graph=False)
        out_graph = exported[0]

        attr_access_count = 0
        for node in out_graph.graph.nodes:
            if node.op == "get_attr":
                attr_access_count += 1
                self.assertTrue(node.meta["nn_module_stack"] is not None)
        self.assertEqual(attr_access_count, 2)

        torch._dynamo.reset()

        exported = torch._dynamo.export(m, inp, aten_graph=True)
        out_graph = exported[0]

        attr_access_count = 0
        for node in out_graph.graph.nodes:
            if node.op == "get_attr":
                attr_access_count += 1
                self.assertTrue(node.meta["nn_module_stack"] is not None)
        self.assertEqual(attr_access_count, 2)

    def test_export_compare_optimize_with_make_fx(self):
        inp = torch.tensor([0.1, 0.1])
        linear = torch.nn.Linear(2, 2)

        def func(x):
            x = x + 1
            y = x.t()
            y = y.relu()
            y = linear(y)
            return y

        exported = torch._dynamo.export(func, inp, aten_graph=True)
        out_graph = exported[0]
        export_result = out_graph(inp)

        torch._dynamo.reset()

        def compiler(gm, sample_inputs):
            def fw(*args):
                aten_gm = make_fx(gm)(*args)
                return aten_gm(*args)

            return fw

        opt_func = torch._dynamo.optimize(compiler, nopython=True, dynamic=True)(func)
        make_fx_result_through_backend = opt_func(inp)

        fx_g = make_fx(func)(inp)
        make_fx_result_through_direct = fx_g(inp)

        self.assertTrue(
            torch._dynamo.utils.same(make_fx_result_through_backend, export_result)
        )
        self.assertTrue(
            torch._dynamo.utils.same(make_fx_result_through_direct, export_result)
        )

    def test_export_with_constant_method_on_module(self):
        class MyModule(torch.nn.Module):
            def __init__(self):
                super().__init__()
                self.param = torch.nn.Parameter(torch.rand(4, 2))
                self.linear = torch.nn.Linear(2, 2)

            @torch._dynamo.assume_constant_result
            def helper_fn(self, x):
                return torch.nonzero(x)

            def forward(self, x):
                y = torch.sin(x)
                x = self.linear(x)
                y = self.helper_fn(x)
                return y

        module = MyModule()
        real_result = module(torch.tensor([[1.0, 0], [0, 0]]))
        module = MyModule()
        graph, _ = torch._dynamo.export(module, torch.tensor([[0.0, 0], [0, 0]]))
        result = graph(torch.tensor([[1.0, 0.0], [0, 0]]))
        self.assertTrue(torch._dynamo.utils.same(result, real_result))
        result = graph(torch.tensor([[1, 0], [0.25, 0.25]]))
        self.assertTrue(torch._dynamo.utils.same(result, real_result))

    def test_export_with_constant_method_on_module_invoke_twice(self):
        class MyModule(torch.nn.Module):
            def __init__(self):
                super().__init__()
                self.param = torch.nn.Parameter(torch.rand(4, 2))
                self.linear = torch.nn.Linear(2, 2)

            @torch._dynamo.assume_constant_result
            def helper_fn(self, x):
                return torch.nonzero(x)

            def forward(self, x):
                y = torch.sin(x)
                x = self.linear(x)
                y = self.helper_fn(x) + self.helper_fn(x)
                return y

        module = MyModule()
        real_result = module(torch.tensor([[1.0, 0], [0, 0]]))
        module = MyModule()
        graph, _ = torch._dynamo.export(module, torch.tensor([[0.0, 0], [0, 0]]))
        result = graph(torch.tensor([[1.0, 0.0], [0, 0]]))
        self.assertTrue(torch._dynamo.utils.same(result, real_result))
        result = graph(torch.tensor([[1, 0], [0.25, 0.25]]))
        self.assertTrue(torch._dynamo.utils.same(result, real_result))

    def test_export_with_constant_free_function(self):
        @torch._dynamo.assume_constant_result
        def helper_fn(x):
            return torch.nonzero(x)

        class MyModule(torch.nn.Module):
            def __init__(self):
                super().__init__()
                self.param = torch.nn.Parameter(torch.rand(4, 2))
                self.linear = torch.nn.Linear(2, 2)

            @torch._dynamo.assume_constant_result
            def helper_fn(self, x):
                return torch.nonzero(x)

            def forward(self, x):
                y = torch.sin(x)
                x = self.linear(x)
                y = helper_fn(x) + self.helper_fn(x)
                return y

        module = MyModule()
        real_result = module(torch.tensor([[1.0, 0], [0, 0]]))
        module = MyModule()
        graph, _ = torch._dynamo.export(module, torch.tensor([[0.0, 0], [0, 0]]))
        result = graph(torch.tensor([[1.0, 0.0], [0, 0]]))
        self.assertTrue(torch._dynamo.utils.same(result, real_result))
        result = graph(torch.tensor([[1, 0], [0.25, 0.25]]))
        self.assertTrue(torch._dynamo.utils.same(result, real_result))

    def test_export_with_constant_free_function_and_class_method(self):
        @torch._dynamo.assume_constant_result
        def helper_fn(x):
            return torch.nonzero(x)

        class MyModule(torch.nn.Module):
            def __init__(self):
                super().__init__()
                self.param = torch.nn.Parameter(torch.rand(4, 2))
                self.linear = torch.nn.Linear(2, 2)

            def forward(self, x):
                y = torch.sin(x)
                x = self.linear(x)
                y = helper_fn(x)
                return y

        module = MyModule()
        real_result = module(torch.tensor([[1.0, 0], [0, 0]]))
        module = MyModule()
        graph, _ = torch._dynamo.export(module, torch.tensor([[0.0, 0], [0, 0]]))
        result = graph(torch.tensor([[1.0, 0.0], [0, 0]]))
        self.assertTrue(torch._dynamo.utils.same(result, real_result))
        result = graph(torch.tensor([[1, 0], [0.25, 0.25]]))
        self.assertTrue(torch._dynamo.utils.same(result, real_result))

    def test_export_with_constant_free_function_and_class_method_multiarg(self):
        @torch._dynamo.assume_constant_result
        def helper_fn(x):
            return torch.nonzero(x)

        class MyModule(torch.nn.Module):
            def __init__(self):
                super().__init__()
                self.param = torch.nn.Parameter(torch.rand(4, 2))
                self.linear = torch.nn.Linear(2, 2)

            def forward(self, x, z):
                y = torch.sin(x)
                x = self.linear(x)
                y = helper_fn(x) + helper_fn(z)
                return y

        module = MyModule()
        real_result = module(
            torch.tensor([[1.0, 0], [0, 0]]), torch.tensor([[1.0, 0], [0, 0]])
        )
        module = MyModule()
        graph, _ = torch._dynamo.export(
            module, torch.tensor([[0.0, 0], [0, 0]]), torch.tensor([[1.0, 0], [0, 0]])
        )
        result = graph(
            torch.tensor([[1.0, 0.0], [0, 0]]), torch.tensor([[1.0, 0.0], [0, 0]])
        )
        self.assertTrue(torch._dynamo.utils.same(result, real_result))
        result = graph(
            torch.tensor([[1, 0], [0.25, 0.25]]), torch.tensor([[1, 0], [0.25, 0.25]])
        )
        self.assertTrue(torch._dynamo.utils.same(result, real_result))

    def test_export_with_constant_free_function_and_class_method_multiarg_diff(self):
        @torch._dynamo.assume_constant_result
        def helper_fn(x):
            return torch.nonzero(x)

        class MyModule(torch.nn.Module):
            def forward(self, x, z):
                y = helper_fn(x) + helper_fn(z)
                return y

        module = MyModule()
        real_result = module(
            torch.tensor([[1.0, 0], [0, 0]]), torch.tensor([[1.0, 0], [0, 0]])
        )
        module = MyModule()
        graph, _ = torch._dynamo.export(
            module, torch.tensor([[0.0, 0], [0, 0]]), torch.tensor([[0.0, 0], [0.5, 0]])
        )
        result = graph(
            torch.tensor([[1.0, 0.0], [0, 0]]), torch.tensor([[0.0, 1.0], [0, 0]])
        )
        self.assertTrue(torch._dynamo.utils.same(result, real_result))
        result = graph(
            torch.tensor([[1, 0], [0.25, 0.25]]),
            torch.tensor([[0.33, 0.33], [0.25, 0.25]]),
        )
        self.assertTrue(torch._dynamo.utils.same(result, real_result))

    def test_export_with_constant_tuple_nonzero(self):
        class MyModule(torch.nn.Module):
            @torch._dynamo.assume_constant_result
            def helper_fn(self, x):
                return (torch.nonzero(x), torch.nonzero(x))

            def forward(self, x):
                y = torch.tensor([0.5])
                elements = self.helper_fn(x)
                all_y = []
                for element in elements:
                    for item in element:
                        all_y.append(y * item)
                return all_y

        module = MyModule()
        real_result = module(torch.tensor([1.0, 1.0]))
        graph, guards = torch._dynamo.export(module, torch.tensor([1.0, 1.0]))

        # Tensor input can be almost anything here, and the result will capture what we
        # made constant at compile time.
        result = graph(torch.tensor([[[1.0, 0], [0, 0]], [[1.0, 0], [0, 0]]]))
        self.assertTrue(torch._dynamo.utils.same(result, real_result))

    def test_export_with_constant_list_nonzero(self):
        class MyModule(torch.nn.Module):
            @torch._dynamo.assume_constant_result
            def helper_fn(self, x):
                return [torch.nonzero(x), torch.nonzero(x)]

            def forward(self, x):
                y = torch.tensor([0.5])
                elements = self.helper_fn(x)
                all_y = []
                for element in elements:
                    for item in element:
                        all_y.append(y * item)
                return all_y

        module = MyModule()
        real_result = module(torch.tensor([1.0, 1.0]))
        graph, guards = torch._dynamo.export(module, torch.tensor([1.0, 1.0]))

        # Tensor input can be almost anything here, and the result will capture what we
        # made constant at compile time.
        result = graph(torch.tensor([[[1.0, 0], [0, 0]], [[1.0, 0], [0, 0]]]))
        self.assertTrue(torch._dynamo.utils.same(result, real_result))

    def test_export_with_constant_list_nonzero_free_function(self):
        @torch._dynamo.assume_constant_result
        def helper_fn(x):
            return [torch.nonzero(x), torch.nonzero(x)]

        class MyModule(torch.nn.Module):
            def forward(self, x):
                y = torch.tensor([0.5])
                elements = helper_fn(x)
                all_y = []
                for element in elements:
                    for item in element:
                        all_y.append(y * item)
                return all_y

        module = MyModule()
        real_result = module(torch.tensor([1.0, 1.0]))
        graph, guards = torch._dynamo.export(module, torch.tensor([1.0, 1.0]))

        # Tensor input can be almost anything here, and the result will capture what we
        # made constant at compile time.
        result = graph(torch.tensor([[[1.0, 0], [0, 0]], [[1.0, 0], [0, 0]]]))
        self.assertTrue(torch._dynamo.utils.same(result, real_result))

    def test_export_with_constant_dict_values(self):
        class MyModule(torch.nn.Module):
            @torch._dynamo.assume_constant_result
            def helper_fn(self, x):
                return {"x": x, "x^2": x * x}

            def forward(self, x):
                y = torch.tensor([0.5])
                elements = self.helper_fn(x)
                y = y * elements["x"]
                y = y * elements["x^2"]
                return y

        module = MyModule()
        real_result = module(torch.tensor([2.0, 2.0]))
        graph, guards = torch._dynamo.export(module, torch.tensor([2.0, 2.0]))

        # Tensor input can be almost anything here, and the result will capture what we
        # made constant at compile time.
        result = graph(torch.tensor([[[1.0, 0], [0, 0]], [[1.0, 0], [0, 0]]]))
        self.assertTrue(torch._dynamo.utils.same(result, real_result))

    def test_export_with_constant_none_control_flow(self):
        class MyModule(torch.nn.Module):
            @torch._dynamo.assume_constant_result
            def helper_fn(self, x):
                if x.item() < 0:
                    return None
                else:
                    return x

            def forward(self, x):
                y = torch.tensor([0.5])
                x = self.helper_fn(x)
                if x is None:
                    return y
                return y * x

        module = MyModule()
        real_result = module(torch.tensor([-1]))

        # X is negative, so .item() < 0, which means we return y
        self.assertEqual(real_result, torch.tensor([0.5]))

        graph, guards = torch._dynamo.export(module, torch.tensor([-1]))
        result = graph(torch.tensor([2]))
        # X is positive, but we compiled helper_fn to return None, so it will still return y
        self.assertTrue(torch._dynamo.utils.same(result, real_result))

    def test_export_with_constant_not_none_control_flow(self):
        class MyModule(torch.nn.Module):
            @torch._dynamo.assume_constant_result
            def helper_fn(self, x):
                if x.item() < 0:
                    return None
                else:
                    return x

            def forward(self, x):
                y = torch.tensor([0.5])
                x = self.helper_fn(x)
                if x is None:
                    return y
                return y * x

        module = MyModule()
        real_result = module(torch.tensor([2]))

        # X is positive, so .item() > 0, which means we return y * x
        self.assertEqual(real_result, torch.tensor([1.0]))

        graph, guards = torch._dynamo.export(module, torch.tensor([2]))
        result = graph(torch.tensor([-0.5]))
        # X is negative, but we compiled helper_fn to return x, so it will still return y * x
        self.assertTrue(torch._dynamo.utils.same(result, real_result))

    def test_export_with_constant_none_control_flow_free_func(self):
        @torch._dynamo.assume_constant_result
        def helper_fn(x):
            if x.item() < 0:
                return None
            else:
                return x

        class MyModule(torch.nn.Module):
            def forward(self, x):
                y = torch.tensor([0.5])
                x = helper_fn(x)
                if x is None:
                    return y
                return y * x

        module = MyModule()
        real_result = module(torch.tensor([-1]))

        # X is negative, so .item() < 0, which means we return y
        self.assertEqual(real_result, torch.tensor([0.5]))

        graph, guards = torch._dynamo.export(module, torch.tensor([-1]))
        result = graph(torch.tensor([2]))
        # X is positive, but we compiled helper_fn to return None, so it will still return y
        self.assertTrue(torch._dynamo.utils.same(result, real_result))

    def test_export_with_constant_not_none_control_flow_pos(self):
        class MyModule(torch.nn.Module):
            @torch._dynamo.assume_constant_result
            def helper_fn(self, x):
                if x.item() < 0:
                    return None
                else:
                    return x

            def forward(self, x):
                y = torch.tensor([0.5])
                x = self.helper_fn(x)
                if x is None:
                    return y
                return y * x

        module = MyModule()
        real_result = module(torch.tensor([2]))

        # X is positive, so .item() > 0, which means we return y * x
        self.assertEqual(real_result, torch.tensor([1.0]))

        graph, guards = torch._dynamo.export(module, torch.tensor([2]))
        result = graph(torch.tensor([-0.5]))
        # X is negative, but we compiled helper_fn to return x, so it will still return y * x
        self.assertTrue(torch._dynamo.utils.same(result, real_result))

    def test_export_with_constant_not_none_control_flow_free_func(self):
        @torch._dynamo.assume_constant_result
        def helper_fn(x):
            if x.item() < 0:
                return None
            else:
                return x

        class MyModule(torch.nn.Module):
            def forward(self, x):
                y = torch.tensor([0.5])
                x = helper_fn(x)
                if x is None:
                    return y
                return y * x

        module = MyModule()
        real_result = module(torch.tensor([2]))

        # X is positive, so .item() > 0, which means we return y * x
        self.assertEqual(real_result, torch.tensor([1.0]))

        graph, guards = torch._dynamo.export(module, torch.tensor([2]))
        result = graph(torch.tensor([-0.5]))
        # X is negative, but we compiled helper_fn to return x, so it will still return y * x
        self.assertTrue(torch._dynamo.utils.same(result, real_result))

    def test_export_with_constant_not_return_const(self):
        class MyModule(torch.nn.Module):
            @torch._dynamo.assume_constant_result
            def helper_fn(self, x):
                return self.val

            def forward(self, x):
                y = torch.tensor([0.5])
                x = self.helper_fn(x)
                if x == "A":
                    return y
                return -1

        module = MyModule()
        module.val = "A"
        resA = module(torch.tensor([2]))
        graph, guards = torch._dynamo.export(module, torch.tensor([2]))
        module.val = "B"
        resB = graph(torch.tensor([2]))
        self.assertTrue(torch._dynamo.utils.same(resA, resB))

    def test_export_decomp(self):
        def f(x):
            return x.t() + x.t()

        def nop(x):
            return x.cos()

        graph, _ = torch._dynamo.export(
            f,
            (torch.randn(5)),
            aten_graph=True,
            decomposition_table={torch.ops.aten.t.default: nop},
        )
        self.assertEqual(
            len([n for n in graph.graph.nodes if n.target == torch.ops.aten.t.default]),
            0,
        )

        graph, _ = torch._dynamo.export(
            f, (torch.randn(5)), aten_graph=True, decomposition_table=None
        )
        self.assertEqual(
            len([n for n in graph.graph.nodes if n.target == torch.ops.aten.t.default]),
            2,
        )

    def test_export_decomp_asserts_bad_args(self):
        def f(x):
            return x.t() + x.t()

        def nop(x):
            return x.cos()

        with self.assertRaises(AssertionError):
            graph, _ = torch._dynamo.export(
                f,
                (torch.randn(5)),
                aten_graph=False,
                decomposition_table={torch.ops.aten.t.default: nop},
            )

    @config.patch(capture_scalar_outputs=True)
    def test_export_with_module_layer(self):
        from functorch.experimental.control_flow import cond

        class Module(torch.nn.Module):
            def __init__(self):
                super().__init__()
                self.linear = torch.nn.Linear(3, 3)

            def forward(self, pred, x):
                def true_fn(val):
                    return self.linear(val) * torch.tensor(2)

                def false_fn(val):
                    return self.linear(val) * torch.tensor(-1)

                return cond(pred, true_fn, false_fn, [x])

        mod = Module()
        x = torch.randn([3, 3])
        pred = torch.tensor(x[0][0].item() < 0)
        real_result = mod.forward(pred, x)

        torch._dynamo.reset()

        exported = torch._dynamo.export(mod.forward, pred, x)
        out_graph = exported[0]

        dynamo_result = out_graph(pred, x)
        self.assertTrue(torch._dynamo.utils.same(real_result, dynamo_result))

        # New X, just to show we did not specialize
        x = x * -1
        pred = torch.tensor(x[0][0].item() < 0)
        real_result_2 = mod.forward(pred, x)
        dynamo_result_2 = out_graph(pred, x)
        self.assertTrue(torch._dynamo.utils.same(real_result_2, dynamo_result_2))

    @config.patch(capture_scalar_outputs=True)
    def test_export_with_cond_branches_calling_methods(self):
        from functorch.experimental.control_flow import cond

        class Module(torch.nn.Module):
            # ok
            def __init__(self):
                super().__init__()
                self.linear = torch.nn.Linear(3, 3)

            def t(self, val):
                return val + 1

            def f(self, val):
                return val - 1

            def true_fn(self, val):
                return self.linear(val) + self.t(val)

            def false_fn(self, val):
                return self.linear(val) - self.f(val)

            def forward(self, pred, x):
                return cond(pred, self.true_fn, self.false_fn, [x])

        mod = Module()
        x = torch.randn([3, 3])
        pred = torch.tensor(x[0][0].item() < 0)
        real_result = mod.forward(pred, x)
        out_graph, _ = torch._dynamo.export(mod.forward, pred, x)
        dynamo_result = out_graph(pred, x)
        self.assertTrue(torch._dynamo.utils.same(real_result, dynamo_result))

    @config.patch(capture_scalar_outputs=True)
    def test_export_with_cond_closure(self):
        from functorch.experimental.control_flow import cond

        class ModuleAccidentallyPassingError(torch.nn.Module):
            # error
            def __init__(self):
                super().__init__()

            def forward(self, pred, x):
                def true_fn(val):
                    return x * 2

                def false_fn(val):
                    return x - 2

                return cond(pred, true_fn, false_fn, [x])

        class ModuleAccidentallyPassingFixed(torch.nn.Module):
            # error
            def __init__(self):
                super().__init__()

            def forward(self, pred, x):
                def true_fn(x):
                    return x * 2

                def false_fn(x):
                    return x - 2

                return cond(pred, true_fn, false_fn, [x])

        class ModuleNoAccidentError(torch.nn.Module):
            # error
            def __init__(self):
                super().__init__()

            def forward(self, pred, x):
                def true_fn(val):
                    return x * 2

                def false_fn(val):
                    return x - 2

                return cond(pred, true_fn, false_fn, [x + 1])

        class ModuleNoAccidentFixed(torch.nn.Module):
            # error
            def __init__(self):
                super().__init__()

            def forward(self, pred, x):
                def true_fn(x):
                    return x * 2

                def false_fn(x):
                    return x - 2

                return cond(pred, true_fn, false_fn, [x + 1])

        class ModuleClosureReproError(torch.nn.Module):
            # error
            def __init__(self):
                super().__init__()
                self.linear = torch.nn.Linear(3, 3)

            def forward(self, pred, x):
                y = x + x

                def true_fn(val):
                    return self.linear(val) * (x + y)

                def false_fn(val):
                    return val * (y - x)

                return cond(pred, true_fn, false_fn, [x])

        class ModuleClosureReproFixed(torch.nn.Module):
            # error
            def __init__(self):
                super().__init__()
                self.linear = torch.nn.Linear(3, 3)

            def forward(self, pred, x):
                y = x + x

                def true_fn(x, y):
                    return self.linear(x) * (x + y)

                def false_fn(x, y):
                    return x * (y - x)

                return cond(pred, true_fn, false_fn, [x, y])

        for Module in [
            ModuleAccidentallyPassingError,
            ModuleNoAccidentError,
            ModuleClosureReproError,
        ]:
            mod = Module()
            x = torch.randn([3, 3])
            pred = torch.tensor(x[0][0].item() < 0)
            with self.assertRaisesRegex(
                torch._dynamo.exc.UserError,
                "Cannot create subgraph for nested function.*because it closes over variables",
            ):
                torch._dynamo.export(mod.forward, pred, x)

        for Module in [
            ModuleAccidentallyPassingFixed,
            ModuleNoAccidentFixed,
            ModuleClosureReproFixed,
        ]:
            mod = Module()
            x = torch.randn([3, 3])
            pred = torch.tensor(x[0][0].item() < 0)
            real_result = mod.forward(pred, x)
            out_graph, _ = torch._dynamo.export(mod.forward, pred, x)
            dynamo_result = out_graph(pred, x)
            self.assertTrue(torch._dynamo.utils.same(real_result, dynamo_result))

    def test_export_with_cond_with_closed_function(self):
        def hello(x):
            return x + 1

        def hi(x):
            return x + 2

        def foo(pred, x):
            def true_fn(x):
                return hello(x)

            def false_fn(x):
                return hi(x)

            return cond(pred, true_fn, false_fn, [x])

        x = torch.randn(5)
        pred = x[0] > 0
        real_result = foo(pred, x)
        out_graph, _ = torch._dynamo.export(foo, pred, x)
        dynamo_result = out_graph(pred, x)
        self.assertTrue(torch._dynamo.utils.same(real_result, dynamo_result))

    def test_export_with_cond_dynamic_shape_pred(self):
        from functorch.experimental.control_flow import cond

        class Module(torch.nn.Module):
            def forward(self, x):
                def true_fn(x):
                    return x + x

                def false_fn(x):
                    return x[:2]

                return cond(x.shape[0] <= 2, true_fn, false_fn, [x])

        mod = Module()
        x = torch.randn(2, 2)
        out_graph, _ = torch._dynamo.export(mod, x)
        test_x = torch.randn(3, 2)
        self.assertEqual(out_graph(test_x), mod(test_x))

    def test_export_with_map_cond(self):
        from functorch.experimental.control_flow import cond, map

        class Module(torch.nn.Module):
            def inner(self, x, pred):
                def true_fn(x):
                    return x + x

                def false_fn(x):
                    return x * x

                return cond(pred, true_fn, false_fn, [x])

            def forward(self, pred, xs):
                def body(x, pred):
                    return self.inner(x, pred)

                return map(body, xs, pred)

        mod = Module()
        x = torch.randn(3, 2, 1)
        pred_x = torch.tensor(True)

        y = torch.randn(4, 3, 2)
        pred_y = torch.tensor(False)
        real_result = mod(pred_y, y)

        out_graph, _ = torch._dynamo.export(mod, pred_x, x)
        self.assertEqual(real_result, out_graph(pred_y, y))

    def test_export_with_map_zero_sized_tensor(self):
        from functorch.experimental.control_flow import map

        class Module(torch.nn.Module):
            def forward(self, xs):
                def body(x):
                    return x + 1

                return map(body, xs)

        mod = Module()
        xs = torch.randn(0, 2)
        with self.assertRaisesRegex(
            torch._dynamo.exc.Unsupported,
            "zero-sized tensor",
        ):
            out_graph, _ = torch._dynamo.export(mod, xs)

    def test_export_meta_val(self):
        def f(x, y, z):
            return x * y + z

        gm, _ = torch._dynamo.export(
            f,
            torch.ones(3, 2),
            torch.zeros(3, 2),
            torch.ones(3, 2),
            aten_graph=True,
        )
        for node in gm.graph.nodes:
            if node.op == "placeholder":
                self.assertIn("val", node.meta)

    def test_input_container_type(self):
        def f(x: torch.Tensor, y: List[torch.Tensor]) -> Dict[str, torch.Tensor]:
            return {"a": x.sum() + sum(y).sum()}

        inp = (torch.randn(6, 5), [torch.randn(6, 5), torch.randn(6, 5)])

        gm, _ = torch._dynamo.export(f, *inp, aten_graph=True)

        self.assertEqual(gm(*inp), f(*inp))

    @config.patch(assume_static_by_default=False)
    def test_export_symbolic_shape(self):
        def f(x: torch.Tensor) -> torch.Tensor:
            return torch.empty(x.shape[0] * 2)

        inp = (torch.randn(6, 5),)
        gm, _ = torch._dynamo.export(f, *inp, aten_graph=True)

        has_sym_size = False
        for node in gm.graph.nodes:
            if node.target is torch.ops.aten.sym_size:
                has_sym_size = True

        self.assertTrue(has_sym_size)

    @config.patch(assume_static_by_default=False)
    def test_dynamic_slicing(self):
        def f(x):
            return x[: x.shape[0] - 2, x.shape[1] - 1 :: 2]

        gm_aten_mode, _ = torch._dynamo.export(f, torch.randn(4, 5), aten_graph=True)

        inp = torch.randn(6, 7)
        self.assertEqual(gm_aten_mode(inp).shape, f(inp).shape)

        count = 0
        # aten graph should flatten getitem calls to actual
        # slice kernel call.
        for node in gm_aten_mode.graph.nodes:
            if (
                node.op == "call_function"
                and node.target == torch.ops.aten.slice.Tensor
            ):
                count += 1

        self.assertEqual(count, 2)

        gm_torch_mode, _ = torch._dynamo.export(f, torch.randn(4, 5), aten_graph=False)

        # In torch mode, the graph should contain 3 getitem methods
        # one for x.shape[0]-2 and one for x.shape[1]-1 and one for slice
        # this is because Tensor class has its' own getitem method
        # which gets translated to aten.Slice later.
        count = 0
        for node in gm_torch_mode.graph.nodes:
            if node.op == "call_function" and node.target == operator.getitem:
                count += 1

        self.assertEqual(count, 3)
        self.assertEqual(gm_torch_mode(inp).shape, f(inp).shape)

    def test_dynamic_slicing_invalid(self):
        def g(x, y):
            return x[y : x.shape[0]]

        with self.assertRaisesRegex(
            torch._dynamo.exc.Unsupported,
            "Dynamic slicing on data-dependent value is not supported",
        ):
            torch._dynamo.export(
                g,
                torch.randn(4, 5),
                torch.tensor(2),
                aten_graph=True,
            )

    @skipIfRocm
    @config.patch(capture_scalar_outputs=True)
    def test_dynamic_slicing_simple(self):
        def f(x):
            return x[slice(None, None, None)]

        gm, _ = torch._dynamo.export(f, torch.randn(4, 5), aten_graph=True)

        inp = torch.randn(6, 7)
        self.assertEqual(gm(inp), f(inp))

    # pre_autograd seems to violate new fake tensor invariants
    @unittest.expectedFailure
    def test_pre_autograd_simple(self):
        def f(x):
            y = torch.ones_like(x)
            return torch.matmul(x, y)

        gm, _ = torch._dynamo.export(
            f,
            torch.randn(5, 5),
            aten_graph=True,
            pre_autograd=True,
            tracing_mode="fake",
        )

        inp = torch.randn(6, 6)
        self.assertEqual(gm(inp), f(inp))
        self.assertExpectedInline(
            gm.code.strip(),
            """\
def forward(self, x):
    arg0, = fx_pytree.tree_flatten_spec(([x], {}), self._in_spec)
    ones_like_default = torch.ops.aten.ones_like.default(arg0, pin_memory = False)
    matmul_default = torch.ops.aten.matmul.default(arg0, ones_like_default);  arg0 = ones_like_default = None
    return pytree.tree_unflatten([matmul_default], self._out_spec)""",
        )

    @skipIfRocm
    @patch.object(torch._dynamo.config, "capture_scalar_outputs", True)
    def test_export_cond_in_aten_symbolic(self):
        class ConditionOp(torch.nn.Module):
            def true_fn(self, x, y):
                return x * y

            def false_fn(self, x, y):
                return x + y

            def forward(self, pred, x, y):
                return cond(pred, self.true_fn, self.false_fn, [x, y])

        model = ConditionOp()
        inp = (
            torch.tensor(False),
            torch.randn(4, 4),
            torch.randn(4, 4),
        )
        gm, _ = torch._dynamo.export(model, *inp, aten_graph=True)

        gm.print_readable()

        self.assertEqual(gm(*inp), model(*inp))

    def test_export_with_kwargs(self):
        def fn_with_kwargs(pos0, tuple0, *myargs, mykw0=None, **mykwargs):
            out = pos0
            for arg in tuple0:
                out *= arg
            for arg in myargs:
                out *= arg
            out *= mykw0
            out *= mykwargs["input0"] * mykwargs["input1"]
            return out

        mykwargs = {"input0": torch.randn(4), "input1": torch.randn(4)}
        tuple0 = (torch.randn(4), torch.randn(4))
        mykw0 = torch.randn(4)
        pos0 = torch.randn(4)
        myargs = [torch.randn(4), torch.randn(4)]

        expected_argument_names = [
            "pos0",
            "tuple0",
            "myargs_0",
            "myargs_1",
            "mykw0",
            "input0",
            "input1",
        ]
        self._test_export_preserving_original_signature(
            fn_with_kwargs,
            expected_argument_names,
            pos0,
            tuple0,
            *myargs,
            mykw0=mykw0,
            **mykwargs,
        )

    def test_export_with_kwargs_and_empty_args(self):
        def fn_with_kwargs(mykw0=None, **mykwargs):
            out = mykw0
            out *= mykwargs["input0"] * mykwargs["input1"]
            return out

        mykwargs = {"input0": torch.randn(4), "input1": torch.randn(4)}
        mykw0 = torch.randn(4)

        expected_argument_names = ["mykw0"] + list(mykwargs.keys())
        self._test_export_preserving_original_signature(
            fn_with_kwargs, expected_argument_names, mykw0, **mykwargs
        )

    def test_export_with_args_and_empty_kwargs(self):
        def fn_with_kwargs(pos0, tuple0, *myargs):
            out = pos0
            for arg in tuple0:
                out *= arg
            for arg in myargs:
                out *= arg
            return out

        tuple0 = (torch.randn(4), torch.randn(4))
        pos0 = torch.randn(4)
        myargs = [torch.randn(4), torch.randn(4)]

        expected_argument_names = ["pos0", "tuple0", "myargs_0", "myargs_1"]
        self._test_export_preserving_original_signature(
            fn_with_kwargs, expected_argument_names, pos0, tuple0, *myargs
        )

    @common_utils.parametrize(
        "default_value",
        [
            common_utils.subtest(None, name="None"),
            common_utils.subtest(42.0, name="float"),
            common_utils.subtest(
                # FIXME: AssertionError: Dynamo input and output is a strict subset of traced input/output
                torch.randn(4),
                name="tensor",
                decorators=[unittest.expectedFailure],
            ),
            common_utils.subtest(
                # FIXME: AssertionError: Dynamo input and output is a strict subset of traced input/output
                (torch.randn(4),),
                name="tuple",
                decorators=[unittest.expectedFailure],
            ),
        ],
    )
    def test_export_with_args_with_default(self, default_value):
        def fn(pos0, pos1_default=default_value):
            out = pos0
            if pos1_default is None:
                pos1_default = torch.randn(4)
            if isinstance(pos1_default, tuple):
                pos1_default = pos1_default[0]
            out *= pos1_default
            return out

        pos0 = torch.randn(4)
        expected_argument_names = ["pos0"]
        self._test_export_preserving_original_signature(
            fn, expected_argument_names, pos0
        )

    @common_utils.parametrize(
        "default_value",
        [
            common_utils.subtest(None, name="None"),
            common_utils.subtest(42.0, name="float"),
            common_utils.subtest(
                # FIXME: AssertionError: Dynamo input and output is a strict subset of traced input/output
                torch.randn(4),
                name="tensor",
                decorators=[unittest.expectedFailure],
            ),
            common_utils.subtest(
                # FIXME: AssertionError: Dynamo input and output is a strict subset of traced input/output
                (torch.randn(4),),
                name="tuple",
                decorators=[unittest.expectedFailure],
            ),
        ],
    )
    def test_export_with_kwargs_with_default(self, default_value):
        def fn(pos0, *, kw0, kw1_default=default_value, **kwargs):
            out = pos0
            out += kw0
            if kw1_default is None:
                kw1_default = torch.randn(4)
            elif isinstance(kw1_default, tuple):
                kw1_default = kw1_default[0]
            out += kw1_default
            out += kwargs["kw2"]
            return out

        pos0 = torch.randn(4)
        kw0 = torch.randn(4)
        kw2 = torch.randn(4)

        args = (pos0,)
        kwargs = {"kw0": kw0, "kw2": kw2}
        expected_argument_names = ["pos0", "kw0", "kw2"]
        self._test_export_preserving_original_signature(
            fn, expected_argument_names, *args, **kwargs
        )

    def test_export_with_wrapped_fn(self):
        # To ensure dynamo.export is robust to wrapped functions
        # when it cannot use `inspect` to retrieve original signature
        # info.
        def _fn(pos0, pos1=1.0, *args, kw0, kw1=2.0, **kwargs):
            out = pos0
            out += pos1
            out += kw0
            out += kw1
            for arg in args:
                out += arg
            for kwarg in kwargs.values():
                out += kwarg
            return out

        def wrapped_fn(*args, **kwargs):
            return _fn(*args, **kwargs)

        pos0 = torch.randn(4)
        kw0 = torch.randn(4)
        args = (pos0, torch.randn(4), torch.randn(4))
        kwargs = {"kw0": kw0, "kw2": torch.randn(4)}
        expected_argument_names = [f"args_{i}" for i in range(len(args))] + list(
            kwargs.keys()
        )

        self._test_export_preserving_original_signature(
            wrapped_fn, expected_argument_names, *args, **kwargs
        )

    def test_export_with_functools_wrapped_method(self):
        def test_decorator(func):
            @functools.wraps(func)
            def wrapper(*args, **kwargs):
                return func(*args, **kwargs)

            return wrapper

        class MyModule(torch.nn.Module):
            def __init__(self):
                super().__init__()

            def forward(self, x):
                return x

            @test_decorator
            def method_to_test(self, pos0, pos1=1.0, *args, kw0, kw1=2.0, **kwargs):
                out = pos0
                out += pos1
                out += kw0
                out += kw1
                for arg in args:
                    out += arg
                for kwarg in kwargs.values():
                    out += kwarg
                return out

        pos0 = torch.randn(4)
        pos1 = torch.randn(4)
        unnamed_pos = torch.randn(4)
        kw0 = torch.randn(4)
        args = (pos0, pos1, unnamed_pos)
        kwargs = {"kw0": kw0, "kw2": torch.randn(4), "unnamed_kw": torch.randn(4)}
        expected_argument_names = [
            "pos0",
            "pos1",
            "args_0",  # 3rd unnamed positional argument
        ] + list(kwargs.keys())
        m = MyModule()

        self._test_export_preserving_original_signature(
            m.method_to_test, expected_argument_names, *args, **kwargs
        )

    def test_export_with_functools_wrapped_fn(self):
        def test_decorator(func):
            @functools.wraps(func)
            def wrapper(*args, **kwargs):
                return func(*args, **kwargs)

            return wrapper

        @test_decorator
        def _fn(pos0, pos1=1.0, *args, kw0, kw1=2.0, **kwargs):
            out = pos0
            out += pos1
            out += kw0
            out += kw1
            for arg in args:
                out += arg
            for kwarg in kwargs.values():
                out += kwarg
            return out

        def wrapped_fn(*args, **kwargs):
            return _fn(*args, **kwargs)

        pos0 = torch.randn(4)
        kw0 = torch.randn(4)
        args = (pos0, torch.randn(4), torch.randn(4))
        kwargs = {"kw0": kw0, "kw2": torch.randn(4)}
        expected_argument_names = [f"args_{i}" for i in range(len(args))] + list(
            kwargs.keys()
        )

        self._test_export_preserving_original_signature(
            wrapped_fn, expected_argument_names, *args, **kwargs
        )

    def _test_export_preserving_original_signature(
        self, fn, expected_argument_names: Sequence[str], *args, **kwargs
    ):
        torch._dynamo.reset()
        exported = torch._dynamo.export(
            fn,
            *args,
            **kwargs,
            aten_graph=False,
        )

        out_graph = exported[0]
        dynamo_result = out_graph(*args, **kwargs)
        real_result = fn(*args, **kwargs)
        self.assertTrue(torch._dynamo.utils.same(real_result, dynamo_result))

        # Check that the exported graph preserves same argument names.
        self.assertEqual(
            inspect.getfullargspec(out_graph.forward).args[1:], expected_argument_names
        )

    def test_export_meta(self):
        class MyModule(torch.nn.Module):
            def __init__(self):
                super().__init__()
                self.p = torch.nn.Parameter(torch.ones(2, 3))

            def forward(self, x):
                return self.p + x

        with torch.device("meta"):
            m = MyModule()

        inp = torch.ones(2, 3, device="meta")
        exported = torch._dynamo.export(m, inp)
        out_graph = exported[0]
        dynamo_result = out_graph(inp)
        self.assertEqual(dynamo_result, m(inp))

    def test_export_raise_guard_full_constraint(self):
        y = torch.randn([3, 3, 3])

        def my_dyn_fn(x):
            if x.shape[0] == 3:
                return x.sin()
            return x.cos()

        torch._dynamo.export(my_dyn_fn, y)

        with self.assertRaises(ConstraintViolationError):
            torch._dynamo.export(my_dyn_fn, y, constraints=[dynamic_dim(y, 0)])

    def test_export_module_specify_constraints_signature(self):
        y = torch.randn([3, 3, 3])

        class Mod(torch.nn.Module):
            def forward(self, x):
                if x.shape[0] == 3:
                    return x.sin()
                return x.cos()

        mod = Mod()
        torch._dynamo.export(mod, y)

        with self.assertRaisesRegex(
            ConstraintViolationError, "def specify_constraints\\(x\\):"
        ):
            torch._dynamo.export(mod, y, constraints=[dynamic_dim(y, 0)])

    def test_export_raise_guard_partial_constraint(self):
        y = torch.randn([3, 3, 3])

        def my_dyn_fn(x):
            if x.shape[0] > 3:
                return x.sin()
            return x.cos()

        torch._dynamo.export(my_dyn_fn, y)

        with self.assertRaises(ConstraintViolationError):
            torch._dynamo.export(my_dyn_fn, y, constraints=[dynamic_dim(y, 0)])

    def test_export_raise_on_relationship(self):
        y = torch.randn([3, 3, 3])

        def my_dyn_fn(a, b, c):
            if a.shape[0] == b.shape[1] == c.shape[2]:
                return a.sin()

            return a.cos()

        torch._dynamo.export(my_dyn_fn, y, y, y)
        constraints = [dynamic_dim(y, 0)]
        with self.assertRaises(ConstraintViolationError):
            torch._dynamo.export(my_dyn_fn, y, y, y, constraints=constraints)
        constraints += [
            dynamic_dim(y, 1) == dynamic_dim(y, 0),
            dynamic_dim(y, 2) == dynamic_dim(y, 0),
        ]
        torch._dynamo.export(my_dyn_fn, y, y, y, constraints=constraints)

    def test_export_no_raise(self):
        y = torch.randn([3, 3, 3])

        def my_dyn_fn(a, b, c):
            if a.shape[1] == 3:
                return a.cos()
            return a * b * c

        torch._dynamo.export(my_dyn_fn, y, y, y)
        torch._dynamo.export(my_dyn_fn, y, y, y, constraints=[dynamic_dim(y, 0)])

    @skipIfRocm
    def test_export_multi_dynamic_dim_unsafe_relationship(self):
        x = torch.randn([3, 3, 3])
        y = torch.randn([2, 2, 2])
        z = torch.randn([3, 3, 3])

        def my_dyn_fn(a, b, c):
            if a.shape[0] == c.shape[0]:
                return a.cos()
            return a * c, b

        torch._dynamo.export(my_dyn_fn, x, y, z)
        constraints = [dynamic_dim(x, 0), dynamic_dim(y, 0), dynamic_dim(z, 0)]
        with self.assertRaises(ConstraintViolationError):
            torch._dynamo.export(my_dyn_fn, x, y, z, constraints=constraints)
        constraints.append(dynamic_dim(z, 0) == dynamic_dim(x, 0))
        torch._dynamo.export(my_dyn_fn, x, y, z, constraints=constraints)

    @config.patch(
        dynamic_shapes=True,
        capture_dynamic_output_shape_ops=True,
        specialize_int=True,
        capture_scalar_outputs=True,
    )
    def test_export_preserve_constraints_as_metadata_scalar(self):
        def f(x, y):
            b = x.item()
            constrain_as_size(b, min=2, max=5)
            return torch.empty((b, y.shape[0]))

        x = torch.tensor([3])
        y = torch.randn([8, 8, 6])
        example_inputs = [x, y]
        constraints = [dynamic_dim(y, 0) >= 6, dynamic_dim(y, 0) <= 10]
        gm, _ = torch._dynamo.export(
            f,
            *example_inputs,
            constraints=constraints,
            aten_graph=True,
            tracing_mode="symbolic",
        )

        self.assertEqual(
            gm.meta["input_shape_constraints"],
            [c.serializable_spec for c in constraints],
        )
<<<<<<< HEAD
=======
        preserved = False
        for _, (lower, upper) in gm.meta["inline_constraints"].items():
            # Should have the constraint with min=2, max=5
            if lower == 2 and upper == 5:
                preserved = True
        self.assertTrue(preserved)
>>>>>>> 52353143

    @torch._dynamo.config.patch(
        dynamic_shapes=True,
        capture_dynamic_output_shape_ops=True,
        specialize_int=True,
        capture_scalar_outputs=True,
    )
    def test_export_preserve_constraints_as_metadata_tensor(self):
        def f(x):
            b = x.nonzero()
            constrain_as_value(b.shape[0], min=2, max=5)
            return b

        y = torch.tensor([8, 8, 6])
        constraints = []
        gm, _ = torch._dynamo.export(
            f,
            y,
            constraints=constraints,
            aten_graph=True,
            tracing_mode="symbolic",
        )

<<<<<<< HEAD
=======
        preserved = False
        for _, (lower, upper) in gm.meta["inline_constraints"].items():
            # Should have the constraint with min=2, max=5
            if lower == 2 and upper == 5:
                preserved = True
        self.assertTrue(preserved)

>>>>>>> 52353143
    @config.patch(
        dynamic_shapes=True,
        capture_dynamic_output_shape_ops=True,
        specialize_int=True,
        capture_scalar_outputs=True,
    )
    def test_exported_graph_serialization(self):
        import io

        def f(x, y):
            b = x.item()
            constrain_as_size(b, min=2, max=5)
            return torch.empty((b, y.shape[0]))

        x = torch.tensor([3])
        y = torch.randn([8, 8, 6])
        example_inputs = [x, y]
        constraints = [dynamic_dim(y, 0) >= 6, dynamic_dim(y, 0) <= 10]
        gm, _ = torch._dynamo.export(
            f,
            *example_inputs,
            constraints=constraints,
            aten_graph=True,
            tracing_mode="symbolic",
        )

        # Ensure the exported graph module with metadata is serializable,
        # metadata won't be saved in the serialized module
        buffer = io.BytesIO()
        torch.save(gm, buffer)

    def test_export_dynamic_dim_not_1(self):
        x = torch.randn([1, 1, 1])

        def my_dyn_fn(a):
            if a.shape[0] != 1:
                return a.cos()
            return a * a

        torch._dynamo.export(my_dyn_fn, x)
        with self.assertRaises(ConstraintViolationError):
            torch._dynamo.export(my_dyn_fn, x, constraints=[dynamic_dim(x, 0)])

    def test_symbool(self):
        def f(x):
            a = torch.scalar_tensor(x.shape[0] > 4)
            return x.sin().sum() + a.sum()

        gm, _ = torch._dynamo.export(f, torch.ones(6, 4), aten_graph=True)
        self.assertEqual(gm(torch.ones(3, 4)), f(torch.ones(3, 4)))

    def test_export_multi_dynamic_dim_constraint(self):
        x = torch.randn([3, 3, 3])
        y = torch.randn([2, 2, 2])
        z = torch.randn([3, 3, 3])

        def my_dyn_fn(a, b, c):
            if a.shape[0] == c.shape[0]:
                return a.cos()
            return a * c, b

        torch._dynamo.export(my_dyn_fn, x, y, z)
        constraints = [dynamic_dim(x, 0), dynamic_dim(x, 1), dynamic_dim(x, 2)]
        with self.assertRaises(ConstraintViolationError):
            torch._dynamo.export(my_dyn_fn, x, y, z, constraints=constraints)
        constraints.append(dynamic_dim(z, 0) == dynamic_dim(x, 0))
        torch._dynamo.export(my_dyn_fn, x, y, z, constraints=constraints)

    def test_export_dynamic_dim_raise_on_compound_range_constraint(self):
        x = torch.ones(6, 4, 4)
        with self.assertRaisesRegex(TypeError, "Cannot determine truth value"):
            4 < dynamic_dim(x, 0) <= 6  # noqa: B015

    def test_export_dynamic_dim_range_constraint(self):
        x = torch.ones(6, 4, 4)
        constraints = [
            4 < dynamic_dim(x, 0),
            dynamic_dim(x, 0) <= 6,
        ]

        def foo(x):
            if x.shape[0] > 3:  # ok
                return x.sin()
            return x.cos()

        torch._dynamo.export(
            foo,
            x,
            constraints=constraints,
            aten_graph=True,
        )

        def bar(x):
            if x.shape[0] > 5:  # error
                return x.sin()
            return x.cos()

        with self.assertRaises(ConstraintViolationError):
            torch._dynamo.export(
                bar,
                x,
                constraints=constraints,
                aten_graph=True,
            )

    def test_list_contains(self):
        def func(x):
            assert x.size(-1) in [4, 5, 6], "bad"
            return x + x

        inps = (torch.randn(1, 5),)
        opt_func = torch._dynamo.optimize("eager", nopython=True, dynamic=True)(func)
        real_result = opt_func(*inps)

        torch._dynamo.reset()

        exported = torch._dynamo.export(func, *inps, aten_graph=True)
        out_graph = exported[0]

        dynamo_result = out_graph(*inps)

        self.assertTrue(torch._dynamo.utils.same(real_result, dynamo_result))

    def test_list_not_contains(self):
        def func(x):
            assert x.size(0) not in [4, 5, 6], "bad1"
            assert "monkey" not in ["cow", "pig"], "bad2"
            return x + x

        inps = (torch.randn(1, 5),)
        opt_func = torch._dynamo.optimize("eager", nopython=True, dynamic=True)(func)
        real_result = opt_func(*inps)

        torch._dynamo.reset()

        exported = torch._dynamo.export(func, *inps, aten_graph=True)
        out_graph = exported[0]

        dynamo_result = out_graph(*inps)

        self.assertTrue(torch._dynamo.utils.same(real_result, dynamo_result))

    def test_export_identity(self):
        inp = torch.tensor([0.1, 0.1])

        def func(x):
            return x

        torch._dynamo.reset()
        exported, _ = torch._dynamo.export(func, inp)
        dynamo_result = exported(inp)
        self.assertTrue(torch._dynamo.utils.same(inp, dynamo_result))

    def test_export_specialized_int(self):
        class Foo(torch.nn.Module):
            def __init__(
                self,
                input_dim,
            ):
                super().__init__()
                self.torch_module = torch.nn.LayerNorm(
                    input_dim, eps=1e-5, elementwise_affine=True
                )
                self.int_val = 100

            def forward(self, input):
                return input.cos() * self.int_val * self.torch_module.eps

        mod = Foo(128)
        inp = torch.randn(3, 128)

        # In export, int & float in forward should always be specialized
        gm, _ = torch._dynamo.export(mod, inp, aten_graph=True)
        count = 0
        for node in gm.graph.nodes:
            if node.op == "placeholder":
                count += 1
        self.assertEqual(count, 1)

    def test_export_with_nonzero_static(self):
        class BasicModule(torch.nn.Module):
            def __init__(self, static_size):
                super().__init__()
                self.static_size = static_size

            def forward(self, x):
                return torch.nonzero_static(x, size=self.static_size)

        input_tensors = torch.tensor([6, 8]), torch.zeros(2, 3)
        static_sizes = 3, 4
        for input_tensor, static_size in zip(input_tensors, static_sizes):
            m = BasicModule(static_size)
            gm, _ = torch._dynamo.export(m, input_tensor, aten_graph=True)
            res = gm(input_tensor)
            self.assertEqual(res.size(0), static_size)
            self.assertTrue(
                torch._dynamo.utils.same(
                    res, torch.nonzero_static(input_tensor, size=static_size)
                )
            )

    def test_export_pass_arg_by_name(self):
        class BasicModule(torch.nn.Module):
            def __init__(self):
                super().__init__()
                self.my_lin = torch.nn.Linear(3, 4, bias=True)

            def forward(self, x):
                return self.my_lin(x)

        mod, input_tensor = BasicModule(), torch.randn(2, 3)
        gm, guard = torch._dynamo.export(mod, input_tensor, aten_graph=True)
        ref = mod(x=input_tensor)
        res = gm(x=input_tensor)
        self.assertTrue(torch._dynamo.utils.same(ref, res))

    def test_export_pass_arg_by_name_star_args(self):
        class BasicModule(torch.nn.Module):
            def __init__(self):
                super().__init__()
                self.my_lin = torch.nn.Linear(3, 4, bias=True)

            def forward(self, *args):
                return self.my_lin(args[0]) * self.my_lin(args[1])

        mod, input_tensor, input_tensor2 = (
            BasicModule(),
            torch.randn(2, 3),
            torch.randn(2, 3),
        )
        gm, guard = torch._dynamo.export(
            mod, input_tensor, input_tensor2, aten_graph=True
        )
        ref = mod(input_tensor, input_tensor2)
        res = gm(input_tensor, input_tensor2)
        self.assertTrue(torch._dynamo.utils.same(ref, res))

    def test_export_mark_dynamic_conflict_dynamic_dim(self):
        y = torch.randn([3, 3, 3])

        def my_dyn_fn(x):
            if x.shape[0] > 3:
                return x.sin()
            return x.cos()

        torch._dynamo.mark_dynamic(y, 0)
        with self.assertRaisesRegex(
            RuntimeError,
            "Constraints violated",
        ):
            torch._dynamo.export(my_dyn_fn, y, constraints=[dynamic_dim(y, 0)])

    def test_export_dynamic_dim_cleanup(self):
        y = torch.randn([3, 3, 3])

        def my_dyn_fn(x):
            return x.cos()

        constraints = [dynamic_dim(y, 0)]
        torch._dynamo.export(my_dyn_fn, y, constraints=constraints)

    @config.patch(capture_dynamic_output_shape_ops=True)
    def test_export_dynamic_control_flow_error(self):
        def f(x):
            if x.nonzero() > 3:
                return x.cos()
            return x.sin()

        with self.assertRaisesRegex(
            torch._dynamo.exc.UserError,
            "Dynamic control flow is not supported at the moment",
        ):
            gm, _ = torch._dynamo.export(f, torch.randn(5, 6), aten_graph=True)

    @config.patch(assume_static_by_default=False)
    def test_export_persist_assert(self):
        def f(x):
            assert x.shape[0] > 4, "Shape must be more than 4"
            return x.cos() + x.sin()

        gm, guard = torch._dynamo.export(
            f, torch.randn(5, 4, 6), aten_graph=True, tracing_mode="symbolic"
        )

        def has_aten_op(gm, op):
            for node in gm.graph.nodes:
                if node.target == op:
                    return True
            return False

        self.assertTrue(has_aten_op(gm, torch.ops.aten._assert_async.msg))

        gm.graph.eliminate_dead_code()
        gm.recompile()
        self.assertTrue(has_aten_op(gm, torch.ops.aten._assert_async.msg))

        with self.assertRaisesRegex(RuntimeError, "Shape must be more than 4"):
            gm(torch.randn(3, 4, 5))

    def test_access_class_method_from_user_class(self):
        class A:
            @classmethod
            def func(cls):
                return torch.Tensor([4, 5])

        def f(x):
            a = A()
            return x.sum() + type(a).func().sum()

        with self.assertRaisesRegex(torch._dynamo.exc.UserError, "Can't call type()"):
            gm, _ = torch._dynamo.export(f, torch.ones(6, 4), aten_graph=True)

        def f_correct(x):
            a = A()
            return x.sum() + a.__class__.func().sum()

        gm, _ = torch._dynamo.export(f_correct, torch.ones(6, 4), aten_graph=True)

        self.assertEqual(f_correct(torch.ones(6, 4)), gm(torch.ones(6, 4)))

    @config.patch(dynamic_shapes=True)
    def test_functionalize(self):
        class Foo(torch.nn.Module):
            def __init__(self):
                super().__init__()
                self.register_buffer("buffer1", torch.ones(6, 2))

            def forward(self, x):
                x.add_(2)
                return x.sum() + self.buffer1.sum()

        example_inputs = (torch.ones(1, 2, 3),)
        gm, _ = torch._dynamo.export(
            Foo(),
            *example_inputs,
            aten_graph=True,
            tracing_mode="symbolic",
            functionalize=True,
        )

        count = 0
        for node in gm.graph.nodes:
            if node.target == torch.ops.aten.add_.Tensor:
                count += 1
        self.assertEqual(count, 0)
        test_inp = (torch.ones(1, 2, 3),)
        test_inp_v2 = (torch.ones(1, 2, 3),)
        self.assertEqual(gm(*test_inp), Foo()(*test_inp_v2))

    @config.patch(dynamic_shapes=True)
    def test_not_functionalize(self):
        class Foo(torch.nn.Module):
            def __init__(self):
                super().__init__()
                self.register_buffer("buffer1", torch.ones(6, 2))

            def forward(self, x):
                x.add_(2)
                return x.sum() + self.buffer1.sum()

        example_inputs = (torch.ones(1, 2, 3),)
        gm, _ = torch._dynamo.export(
            Foo(),
            *example_inputs,
            aten_graph=True,
            tracing_mode="symbolic",
            functionalize=False,
        )
        count = 0
        for node in gm.graph.nodes:
            if node.target == torch.ops.aten.add_.Tensor:
                count += 1
        self.assertEqual(count, 1)
        test_inp = (torch.ones(1, 2, 3),)
        test_inp_v2 = (torch.ones(1, 2, 3),)
        self.assertEqual(gm(*test_inp), Foo()(*test_inp_v2))

    @config.patch(dynamic_shapes=True, assume_static_by_default=False)
    def test_functionalize_cond(self):
        def foo(x):
            def true_true_fn(x):
                return x.sum() + 6

            def true_false_fn(x):
                return x.sum() + 9

            def true_fn(x):
                return cond(x.shape[0] > 6, true_true_fn, true_false_fn, [x])

            def false_fn(x):
                return x.sum() - 1

            return cond(x.shape[0] > 5, true_fn, false_fn, [x])

        example_inputs = (torch.ones(5, 2, 3),)
        gm, _ = torch._dynamo.export(
            foo,
            *example_inputs,
            aten_graph=True,
            tracing_mode="symbolic",
            functionalize=True,
        )
        self.assertEqual(gm(torch.ones(7, 2, 3)), foo(torch.ones(7, 2, 3)))

    @config.patch(dynamic_shapes=True)
    def test_functionalize_simple(self):
        def foo(x):
            def true_fn(x):
                return x.sum() + 1

            def false_fn(x):
                return x.sum() - 1

            return cond(x.shape[0] > 5, true_fn, false_fn, [x])

        example_inputs = (torch.ones(5, 2, 3),)
        gm, _ = torch._dynamo.export(
            foo,
            *example_inputs,
            aten_graph=True,
            tracing_mode="symbolic",
            functionalize=True,
        )
        self.assertEqual(gm.true_graph_0(torch.ones(6, 4)), torch.ones(6, 4).sum() + 1)
        self.assertEqual(gm.false_graph_0(torch.ones(6, 4)), torch.ones(6, 4).sum() - 1)

    @config.patch(dynamic_shapes=True)
    def test_round_dynamic_shapes(self):
        def f(x):
            return x[: round(x.shape[0] / 2)]

        def f_correct(x):
            return x[: math.floor(x.shape[0] / 2)]

        with self.assertRaisesRegex(torch._dynamo.exc.UserError, "Calling round()"):
            gm, _ = torch._dynamo.export(f, torch.ones(6, 4), aten_graph=True)

        gm, _ = torch._dynamo.export(f_correct, torch.ones(6, 4), aten_graph=True)

        self.assertEqual(f_correct(torch.ones(6, 4)), gm(torch.ones(6, 4)))

    def test_cond_supported_pred_types(self):
        def true_fn(x):
            return x.cos()

        def false_fn(x):
            return x.sin()

        def f_pred_traced_as_symnode_var(x):
            return cond(x.shape[0] > 2, true_fn, false_fn, [x])

        def f_pred_traced_as_tensor_var(x):
            return cond(x.all(), true_fn, false_fn, [x])

        def f_pred_complex_expression_traced_as_symnode_var(x):
            return cond(
                x.dim() > 1 and x.shape[1] > 5 and x.shape[1] <= 10,
                true_fn,
                false_fn,
                [x],
            )

        example_inputs = (torch.rand(5, 8),)
        for f in [
            f_pred_traced_as_symnode_var,
            f_pred_traced_as_tensor_var,
            f_pred_complex_expression_traced_as_symnode_var,
        ]:
            gm, _ = torch._dynamo.export(f, *example_inputs, aten_graph=True)
            self.assertEqual(gm(*example_inputs), f(*example_inputs))

    def test_mixed_real_and_fake_inputs(self):
        class _TestPattern(torch.nn.Module):
            def __init__(self):
                super().__init__()
                self.conv = torch.nn.Conv2d(1, 1, 1)
                self.bn = torch.nn.BatchNorm2d(1)

            def forward(self, input):
                running_std = torch.sqrt(self.bn.running_var + self.bn.eps)
                scale_factor = self.bn.weight / running_std
                weight_shape = [1] * len(self.conv.weight.shape)
                weight_shape[0] = -1
                bias_shape = [1] * len(self.conv.weight.shape)
                bias_shape[1] = -1
                scaled_weight = self.conv.weight * scale_factor.reshape(weight_shape)
                zero_bias = torch.zeros_like(self.conv.bias, dtype=input.dtype)
                conv = self.conv._conv_forward(input, scaled_weight, zero_bias)
                conv_orig = conv / scale_factor.reshape(bias_shape)
                conv_orig = conv_orig + self.conv.bias.reshape(bias_shape)
                conv = self.bn(conv_orig)
                return conv

        example_inputs = (torch.randn(1, 1, 3, 3),)
        torch._dynamo.export(
            _TestPattern(),
            *example_inputs,
            aten_graph=True,
        )

    @config.patch(
        capture_dynamic_output_shape_ops=True,
        capture_scalar_outputs=True,
        assume_static_by_default=False,
    )
    def test_sym_contains(self):
        def f(x, y):
            return x.size(0) in y

        gm, _ = torch._dynamo.export(f, torch.ones(2), torch.ones(3), aten_graph=True)

        true_inp = (torch.Tensor([6, 4, 5]), torch.ones(6, 4).add_(5))
        false_inp = (torch.Tensor([6, 4, 5]), torch.ones(6, 4).add_(2))
        self.assertEqual(gm(*true_inp), f(*true_inp))
        self.assertEqual(gm(*false_inp), f(*false_inp))

    def test_cond_raise_user_error_on_missing_args(self):
        def true_fn(x):
            return x.cos()

        def false_fn(x):
            return x.sin()

        def f(x):
            return cond(x.shape[0] > 10, true_fn, false_fn)

        example_inputs = (torch.rand(5),)
        with self.assertRaisesRegex(
            torch._dynamo.exc.UserError,
            "Expected 4 arguments",
        ):
            torch._dynamo.export(f, *example_inputs, aten_graph=True)

    def test_cond_raise_user_error_on_unsupported_pred(self):
        def f_unsupported_pred(x):
            pred = torch.nn.Module()
            return cond(pred, lambda x: x.sin(), lambda x: x.cos(), [x])

        example_inputs = (torch.rand(5),)
        with self.assertRaisesRegex(
            torch._dynamo.exc.UserError,
            "Expected pred to be bool/int or a tensor",
        ):
            torch._dynamo.export(
                f_unsupported_pred,
                *example_inputs,
                aten_graph=True,
            )

    def test_cond_raise_user_error_on_non_list_operands(self):
        def f_non_list_operands(x):
            return cond(torch.tensor(True), lambda x: x.sin(), lambda x: x.cos(), x)

        example_inputs = (torch.rand(5),)
        with self.assertRaisesRegex(
            torch._dynamo.exc.UserError,
            "Expected a list but got",
        ):
            torch._dynamo.export(
                f_non_list_operands,
                *example_inputs,
                aten_graph=True,
            )

    def test_cond_raise_user_error_on_non_tensor_operands(self):
        def f_non_tensor_operands(x):
            a: float = 3.14
            return cond(
                torch.tensor(1234), lambda x, a: x.sin(), lambda x, a: x.cos(), [x, a]
            )

        example_inputs = (torch.rand(5),)
        with self.assertRaisesRegex(
            torch._dynamo.exc.UserError,
            "Expected a list of tensors",
        ):
            torch._dynamo.export(
                f_non_tensor_operands,
                *example_inputs,
                aten_graph=True,
            )

    def test_cond_raise_user_error_on_branch_args_mismatch(self):
        def true_fn(x, y):
            return x.sin()

        def false_fn(x):
            return x.cos()

        def f_branch_args_mismatch(x, y):
            return cond(torch.tensor([[[[100]]]]), true_fn, false_fn, [x, y])

        example_inputs = (torch.rand(5), torch.rand(2))
        with self.assertRaisesRegex(
            torch._dynamo.exc.UserError,
            "too many positional arguments",
        ):
            torch._dynamo.export(
                f_branch_args_mismatch,
                *example_inputs,
                aten_graph=True,
            )

    def test_cond_raise_user_error_on_branch_return_non_tensor(self):
        def f_branch_return_non_tensor(x):
            return cond(x.shape[0] <= 5, lambda x: 3.14, lambda x: 3.14, [x])

        example_inputs = (torch.rand(5),)
        with self.assertRaisesRegex(
            torch._dynamo.exc.UserError,
            "Expected branch out type to be a single tensor",
        ):
            torch._dynamo.export(
                f_branch_return_non_tensor,
                *example_inputs,
                aten_graph=True,
            )

    def test_cond_raise_user_error_on_branch_return_multiple_tenors(self):
        def f_branch_return_multiple_tensors(x, y):
            return cond(y, lambda x: (x, x), lambda x: (x, x), [x])

        example_inputs = (torch.randn(4), torch.randn(2))
        with self.assertRaisesRegex(
            torch._dynamo.exc.UserError,
            "Expected branch out type to be a single tensor",
        ):
            torch._dynamo.export(
                f_branch_return_multiple_tensors,
                *example_inputs,
                aten_graph=True,
            )

    def test_multiple_outputs_op_with_evaluator(self):
        class TopKModel(torch.nn.Module):
            def forward(self, x):
                values, _ = torch.topk(x, 3)
                return torch.sum(values)

        x = torch.arange(1.0, 6.0, requires_grad=True)
        torch._dynamo.export(TopKModel(), x)

    def test_cond_raise_user_error_on_mismatch_return_length(self):
        def true_fn(x):
            return x

        def false_fn(x):
            return (x, x)

        def f_mismatch_return_length(x):
            return cond(torch.tensor(100), true_fn, false_fn, [x])

        example_inputs = (torch.rand(5),)
        with self.assertRaisesRegex(
            torch._dynamo.exc.UserError,
            "Expected branch out type to be a single tensor",
        ):
            torch._dynamo.export(
                f_mismatch_return_length,
                *example_inputs,
                aten_graph=True,
            )

    def test_cond_raise_user_error_on_mismatch_return_tensor_meta(self):
        def true_fn(x):
            return torch.tensor([[3], [2]])

        def false_fn(x):
            return torch.tensor([3.14])

        def f_return_tensor_mismatch(x):
            return cond(x.shape[0] < 3, true_fn, false_fn, [x])

        example_inputs = (torch.rand(5),)
        with self.assertRaisesRegex(
            torch._dynamo.exc.UserError,
            "Expected each tensor to have same metadata but got",
        ):
            torch._dynamo.export(
                f_return_tensor_mismatch,
                *example_inputs,
                aten_graph=True,
            )

    def test_byte_tensor_does_not_crash(self):
        # See https://github.com/pytorch/pytorch/issues/100455
        def func(text):
            tensor = torch.ByteTensor(list(bytes(text, "utf8")))
            return tensor + tensor

        text = "".join(chr(a % 90 + 40) for a in range(111))
        opt_func = torch._dynamo.optimize("eager", dynamic=True)(func)
        for i in [99, 100]:
            input = text[:i]
            opt_func(input)

    def test_export_defaults_ok(self):
        class DynamicSliceExportMod(torch.nn.Module):
            def forward(self, x):
                results = []
                for i in range(4):
                    results.append(x[: x.size(0) - i, i : x.size(2), i:3])
                return tuple(results)

        gm, _ = torch._dynamo.export(
            DynamicSliceExportMod(),
            torch.randn(5, 5, 5),
            aten_graph=True,
        )

        self.assertExpectedInline(
            gm.code.strip(),
            """\
def forward(self, x):
    arg0, = fx_pytree.tree_flatten_spec(([x], {}), self._in_spec)
    slice_tensor = torch.ops.aten.slice.Tensor(arg0, 2, 0, 3)
    sym_size = torch.ops.aten.sym_size(arg0, 0)
    sub = sym_size - 1
    slice_tensor_1 = torch.ops.aten.slice.Tensor(arg0, 0, 0, sub);  sub = None
    sym_size_1 = torch.ops.aten.sym_size(arg0, 2)
    slice_tensor_2 = torch.ops.aten.slice.Tensor(slice_tensor_1, 1, 1, sym_size_1);  slice_tensor_1 = None
    slice_tensor_3 = torch.ops.aten.slice.Tensor(slice_tensor_2, 2, 1, 3);  slice_tensor_2 = None
    sub_1 = sym_size - 2
    slice_tensor_4 = torch.ops.aten.slice.Tensor(arg0, 0, 0, sub_1);  sub_1 = None
    slice_tensor_5 = torch.ops.aten.slice.Tensor(slice_tensor_4, 1, 2, sym_size_1);  slice_tensor_4 = None
    slice_tensor_6 = torch.ops.aten.slice.Tensor(slice_tensor_5, 2, 2, 3);  slice_tensor_5 = None
    sub_2 = sym_size - 3;  sym_size = None
    slice_tensor_7 = torch.ops.aten.slice.Tensor(arg0, 0, 0, sub_2);  arg0 = sub_2 = None
    slice_tensor_8 = torch.ops.aten.slice.Tensor(slice_tensor_7, 1, 3, sym_size_1);  slice_tensor_7 = sym_size_1 = None
    slice_tensor_9 = torch.ops.aten.slice.Tensor(slice_tensor_8, 2, 3, 3);  slice_tensor_8 = None
    return pytree.tree_unflatten([slice_tensor, slice_tensor_3, slice_tensor_6, slice_tensor_9], self._out_spec)""",
        )


common_utils.instantiate_parametrized_tests(ExportTests)

if __name__ == "__main__":
    from torch._dynamo.test_case import run_tests

    run_tests()<|MERGE_RESOLUTION|>--- conflicted
+++ resolved
@@ -2357,15 +2357,6 @@
             gm.meta["input_shape_constraints"],
             [c.serializable_spec for c in constraints],
         )
-<<<<<<< HEAD
-=======
-        preserved = False
-        for _, (lower, upper) in gm.meta["inline_constraints"].items():
-            # Should have the constraint with min=2, max=5
-            if lower == 2 and upper == 5:
-                preserved = True
-        self.assertTrue(preserved)
->>>>>>> 52353143
 
     @torch._dynamo.config.patch(
         dynamic_shapes=True,
@@ -2389,16 +2380,6 @@
             tracing_mode="symbolic",
         )
 
-<<<<<<< HEAD
-=======
-        preserved = False
-        for _, (lower, upper) in gm.meta["inline_constraints"].items():
-            # Should have the constraint with min=2, max=5
-            if lower == 2 and upper == 5:
-                preserved = True
-        self.assertTrue(preserved)
-
->>>>>>> 52353143
     @config.patch(
         dynamic_shapes=True,
         capture_dynamic_output_shape_ops=True,
