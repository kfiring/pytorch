--- conflicted
+++ resolved
@@ -1325,7 +1325,6 @@
             check_lowp=False,
         )
 
-<<<<<<< HEAD
     def test_conv_bn_fuse(self):
         input_shapes = {1: (112,), 2: (112, 112), 3: (55, 55, 55)}
         conv_modules = {1: torch.nn.Conv1d, 2: torch.nn.Conv2d, 3: torch.nn.Conv3d}
@@ -1379,11 +1378,9 @@
                     (v,),
                 )
 
-=======
     # For gpu path, there has a accurcy issue,
     # see https://github.com/pytorch/pytorch/issues/87745.
     @unittest.skipIf(HAS_CUDA, "only support cpu conv2d unary test")
->>>>>>> a6426b39
     def test_conv2d_unary(self):
         test_memory_format = [torch.contiguous_format, torch.channels_last]
         options = itertools.product(
