# Owner(s): ["module: ProxyTensor"]

from torch.testing._internal.common_utils import TestCase, run_tests, IS_WINDOWS
import torch
import unittest
import warnings
import torch.nn.utils._stateless as stateless
import operator
from collections.abc import Iterable
from torch.testing._internal.common_device_type import instantiate_device_type_tests
from torch.testing._internal.common_methods_invocations import DecorateInfo
from torch.testing._internal.common_methods_invocations import op_db, wrapper_set_seed
from torch._subclasses.fake_tensor import DynamicOutputShapeException

from torch._decomp import decomposition_table
from torch.testing._internal.common_device_type import ops
from torch._C import _disabled_torch_function_impl
from torch.fx.experimental.proxy_tensor import make_fx, DecompositionInterpreter, get_isolated_graphmodule, has_proxy
from torch.utils._pytree import tree_map
from torch import nn
import re

import types
import functools
import itertools

aten = torch.ops.aten

try:
    import sympy  # noqa: F401
    # TODO(jansel): these tests fail on windows
    HAS_SYMPY = not IS_WINDOWS
except ImportError:
    HAS_SYMPY = False
skipIfNoSympy = unittest.skipIf(not HAS_SYMPY, "no sympy")
HAS_CUDA = torch.cuda.is_available()


def process_failures():
    """
    Takes file containing failures like

    FAILED test/test_proxy_tensor.py::TestProxyTensorOpInfoCPU::test_make_fx_symbolic_exhaustive___getitem___cpu_float32 - RuntimeError: aten.size.default - couldn't find symbolic meta function/decomposition  # noqa: B950

    and processes them into a list of opinfo xfails
    """
    f = open('pytest_failures')
    failures = f.readlines()
    failures = [i.strip() for i in failures]

    def process_failure_string(s, matcher):
        out = re.search(matcher, s)
        return out.groups()

    SYMBOLIC_TRACE_MATCH = r'exhaustive_(.*)_cpu.*: (.*)'
    failures = [process_failure_string(s, SYMBOLIC_TRACE_MATCH) for s in failures]

    def create_normalized_name(op):
        if op.variant_test_name == '':
            s = op.name
        else:
            s = f"{op.name}.{op.variant_test_name}"
        return s.replace('.', '_')

    remap_opinfo = {create_normalized_name(op): (op.name, op.variant_test_name) for op in op_db}

    print("symbolic_tensor_failures = {")
    for failure, reason in failures:
        print(f"    xfail{remap_opinfo[failure]},  # {reason}")
    print("}")


def copy_func(f):
    """Based on http://stackoverflow.com/a/6528148/190597 (Glenn Maynard)"""
    g = types.FunctionType(f.__code__, f.__globals__, name=f.__name__,
                           argdefs=f.__defaults__,
                           closure=f.__closure__)
    g = functools.update_wrapper(g, f)
    g.__kwdefaults__ = f.__kwdefaults__
    return g


# Copied from functorch
def xfail(op_name, variant_name='', *, device_type=None, dtypes=None):
    return (op_name, variant_name, device_type, dtypes, True)


def skip(op_name, variant_name='', *, device_type=None, dtypes=None):
    return (op_name, variant_name, device_type, dtypes, False)


def skipOps(test_case_name, base_test_name, to_skip):
    all_opinfos = op_db
    for xfail in to_skip:
        op_name, variant_name, device_type, dtypes, expected_failure = xfail
        matching_opinfos = [o for o in all_opinfos
                            if o.name == op_name and o.variant_test_name == variant_name]
        assert len(matching_opinfos) >= 1, f"Couldn't find OpInfo for {xfail}"
        for opinfo in matching_opinfos:
            decorators = list(opinfo.decorators)
            if expected_failure:
                decorator = DecorateInfo(unittest.expectedFailure,
                                         test_case_name, base_test_name,
                                         device_type=device_type, dtypes=dtypes)
                decorators.append(decorator)
            else:
                decorator = DecorateInfo(unittest.skip("Skipped!"),
                                         test_case_name, base_test_name,
                                         device_type=device_type, dtypes=dtypes)
                decorators.append(decorator)
            opinfo.decorators = tuple(decorators)

    # This decorator doesn't modify fn in any way
    def wrapped(fn):
        return fn
    return wrapped


USE_TORCHVISION = False
try:
    import torchvision
    USE_TORCHVISION = True
except ImportError:
    warnings.warn("Couldn't import torchvision. Some of our tests use it, try "
                  "to install it with commands from pytorch.org, post-fixed with "
                  "`--no-deps` to avoid overwriting the pytorch installation",
                  UserWarning)


def _create_new_input(x):
    if not isinstance(x, torch.Tensor):
        return x
    if x.dtype != torch.float:
        return x + 1
    if x.is_leaf:
        return torch.rand_like(x, requires_grad=x.requires_grad)
    else:
        return torch.rand_like(x)

"""
Delays a cos being executed on the unwraptensor until its used. Simulates a CommTensor used
"""
class UnwrapTensor(torch.Tensor):
    @staticmethod
    def __new__(cls, tensor: torch.Tensor):
        r = torch.Tensor._make_wrapper_subclass(
            cls,
            tensor.size(),
            dtype=tensor.dtype,
            device=tensor.device,
            layout=tensor.layout,
            requires_grad=tensor.requires_grad,
        )
        r._tensor = tensor
        return r

    def __repr__(self):
        # TODO: consider all_gather the local tensors for better debugging
        return f"UnwrapTensor({self._tensor})"

    __torch_function__ = _disabled_torch_function_impl

    @classmethod
    def __torch_dispatch__(cls, func, types, args=(), kwargs=None):
        def unwrap(e):
            ret = e
            if isinstance(e, UnwrapTensor):
                ret = e._tensor.cos()

            return ret

        args = tree_map(unwrap, args)
        kwargs = tree_map(unwrap, kwargs)
        return func(*args, **kwargs)

class TestGenericProxyTensor(TestCase):
    # WARNING: if any of your inputs are index tensors, DO NOT use this
    # function
    def _test(self, f, inps):
        fx_f = make_fx(f, tracing_mode=self.tracing_mode)(*inps)
        new_inps = tree_map(_create_new_input, inps)
        r1 = fx_f(*new_inps)
        r2 = f(*new_inps)
        self.assertEqual(r1, r2)

    def test_make_fx_simple(self):
        def f(x):
            return torch.sin(x)
        self._test(f, (torch.randn(3),))

    def test_scalar_device(self, device='cpu'):
        def f(a, b):
            return a + b
        self._test(f, [torch.randn(3, device=device), torch.tensor(5)])

    def test_isolated_graphmodule(self):
        def is_any_sum(gm):
            return any(node.target == torch.ops.aten.sum.default for node in gm.graph.nodes)

        def is_any_digamma(gm):
            return any(node.target == torch.ops.aten.digamma.default for node in gm.graph.nodes)

        def is_any_sigmoid(gm):
            return any(node.target == torch.ops.aten.sigmoid.default for node in gm.graph.nodes)

        def inner(x):
            return torch.sum(x)

        def f(x):
            gm = get_isolated_graphmodule(inner, (x,), {})
            self.assertTrue(is_any_sum(gm))
            return x + torch.randn(x.shape)

        # get_isolated_graphmodule uses make_fx internally that shouldn't be traced
        # by the outer make_fx call
        traced = make_fx(f)(torch.randn(3))
        self.assertFalse(is_any_sum(traced))

        # When factory functions are used, they should not be traced
        # by the outer make_fx call
        def inner_with_factory():
            val = torch.tensor(float(1))
            val.add_(2)
            return torch.full((10, 10), val).sum()

        def f1(x):
            gm = get_isolated_graphmodule(inner_with_factory, (), {})
            self.assertTrue(is_any_sum(gm))
            return torch.sigmoid(x)

        def f2(x):
            gm = get_isolated_graphmodule(f1, (x,), {})
            self.assertFalse(is_any_sum(gm))
            self.assertTrue(is_any_sigmoid(gm))
            return torch.digamma(x)

        traced = make_fx(f2)(torch.randn(3))
        self.assertFalse(is_any_sum(traced))
        self.assertFalse(is_any_sigmoid(traced))
        self.assertTrue(is_any_digamma(traced))

        # Verify nested make_fx calls don't make factory functions to be leaked
        # into the outer graph
        def f2(x):
            gm = make_fx(f1)(x)
            self.assertFalse(is_any_sum(gm))
            self.assertTrue(is_any_sigmoid(gm))
            return torch.digamma(x)

        traced = make_fx(f2)(torch.randn(3))
        self.assertFalse(is_any_sum(traced))
        self.assertTrue(is_any_sigmoid(traced))
        self.assertTrue(is_any_digamma(traced))

        # Verify interaction with non-ProxyTensor modes
        from torch.testing._internal.logging_tensor import LoggingTensorMode

        def f1_logging(x):
            with LoggingTensorMode():
                gm = get_isolated_graphmodule(inner_with_factory, (), {})
            self.assertTrue(is_any_sum(gm))
            return torch.sigmoid(x)

        def f2_logging(x):
            with LoggingTensorMode(), LoggingTensorMode():
                gm = get_isolated_graphmodule(f1_logging, (x,), {})
            self.assertFalse(is_any_sum(gm))
            self.assertTrue(is_any_sigmoid(gm))
            return torch.digamma(x)

        traced = make_fx(f2_logging)(torch.randn(3))
        self.assertFalse(is_any_sum(traced))
        self.assertFalse(is_any_sigmoid(traced))
        self.assertTrue(is_any_digamma(traced))

        # Verify interaction with another tensor subclass
        # This case currently doesn't work and should raise an error
        # See: https://github.com/pytorch/pytorch/pull/81764#issuecomment-1200472068
        from torch.testing._internal.logging_tensor import LoggingTensor

        def f1_logging_tensor(x):
            gm = get_isolated_graphmodule(inner_with_factory, (), {})
            self.assertTrue(is_any_sum(gm))
            return torch.sigmoid(x)

        def f2_logging_tensor(x):
            x = LoggingTensor(x)
            gm = get_isolated_graphmodule(f1_logging_tensor, (x,), {})
            self.assertFalse(is_any_sum(gm))
            self.assertTrue(is_any_sigmoid(gm))
            return torch.digamma(x)

        traced = make_fx(f2_logging_tensor)(torch.randn(3))
        self.assertFalse(is_any_sum(traced))
        self.assertFalse(is_any_sigmoid(traced))  # this fails, sigmoid is traced with LoggingTensor
        self.assertTrue(is_any_digamma(traced))

    def test_proxy_tensor_mode_with_decomp_table_preserves_proxy(self):
        def f(x):
            y = x.new_zeros(x.size())
            y.copy_(x)
            return y

        def _new_zeros_decomp(inp, size, dtype=None, layout=None, device=None, pin_memory=None):
            return torch.zeros(size, dtype=inp.dtype, device=inp.device)

        factory_func_decomp = {torch.ops.aten.new_zeros.default: _new_zeros_decomp}

        # When new_zeros() decomposes into torch.zero(), we expect ProxyTensorMode
        # to still be (re-entrantly) enabled, so that the `torch.zero()` call
        # returns a ProxyTensor.
        out = make_fx(f, decomposition_table=factory_func_decomp)(torch.ones(2))
        self.assertExpectedInline(out.code, """\



def forward(self, x_1):
    zeros = torch.ops.aten.zeros.default([2], dtype = torch.float32, device = device(type='cpu'), pin_memory = False)
    copy_ = torch.ops.aten.copy_.default(zeros, x_1);  zeros = x_1 = None
    return copy_
    """)

    def test_make_fx_reentrant_dispatch(self):
        def f(x):
            return torch.ops.aten.norm.Scalar(x, 2.0)

        def norm_decomp(x, p=2.0):
            if p != 2.0:
                raise RuntimeError("can't handle with p != 2")
            return torch.sqrt(torch.sum(torch.square(x)))

        decomp = {torch.ops.aten.norm.Scalar: norm_decomp}

        traced = make_fx(f, decomposition_table=decomp, tracing_mode=self.tracing_mode)(torch.rand(3))

        for n in traced.graph.nodes:
            self.assertTrue("square" not in str(n.target))
            self.assertTrue("norm" not in str(n.target))

    @unittest.skipIf(not USE_TORCHVISION, "test requires torchvision")
    def test_resnet18_backward_trace(self):
        mod = torchvision.models.resnet18()

        # An old version of this test called the module directly.  This works
        # for tracing_mode == "real", but for fake tensors, we also have to
        # ensure that the parameters and buffers get wrapped in fake tensors
        # because free fake tensors are not supported.  Fortunately stateless
        # does precisely this for us.
        def f(x, params, buffers):
            for p in params.values():
                p.grad = None
            loss = stateless.functional_call(mod, {**params, **buffers}, (x,)).sum()
            # I could have done this with the functional API, but there is
            # plenty of exercising this; I want to show mutating API still
            # works
            loss.backward()
            return [p.grad for p in params.values()]

        inp = torch.randn(3, 3, 250, 250)
        self._test(f, [inp, dict(mod.named_parameters()), dict(mod.named_buffers())])

    def test_varargs(self):
        def f(*args):
            return sum(args)

        self._test(f, [torch.randn(2), torch.randn(2)])

    def test_proxy_tensor(self):
        def f_grad(x):
            val = x.cos().cos().sum()
            return torch.autograd.grad(val, x)

        def f_backward(x):
            val = x.cos().cos().sum()
            val.backward()
            return x.grad

        for f in [f_grad, f_backward]:
            self._test(f, [torch.randn(3, requires_grad=True)])

    def test_inplace_metadata(self):
        def f(x):
            x = x.clone()
            x.unsqueeze_(-1)
            assert x.shape[-1] == 1
            return x

        self._test(f, [torch.randn(5)])

    def test_mode_tracing_factory_function(self):
        def f(x):
            return x + torch.randn(x.shape)

        # default behavior should trace factory functions
        traced = make_fx(f, tracing_mode=self.tracing_mode)(torch.randn(3))
        self.assertTrue(
            any(
                node.target == aten.randn.default
                for node in traced.graph.nodes
            )
        )

    def test_make_fx_overloads(self):
        def f(x):
            return x.cos() + torch.randn(x.shape)

        traced = make_fx(f, tracing_mode=self.tracing_mode)(torch.randn(3))

        self.assertTrue(all([isinstance(node.target, torch._ops.OpOverload)
                             for node in traced.graph.nodes if node.op == 'call_function']))

    def test_tensor_constants(self):
        def f():
            val = torch.tensor(float('inf'))
            return torch.full((100, 100), val)

        self._test(f, [])

    def test_allclose(self):
        def f(a, b):
            return torch.allclose(a, b)

        self.assertRaisesRegex(
            RuntimeError, "data-dependent",
            lambda: make_fx(f, tracing_mode=self.tracing_mode)(
                torch.zeros(3), torch.zeros(3)
            )
        )

    def test_constant_proxy_tensor_mut(self):
        def f():
            val = torch.tensor(float(1))
            val.add_(2)
            return torch.full((100, 100), val)

        g = make_fx(f, tracing_mode=self.tracing_mode)()
        self.assertEqual(g(), f())
        # In case we mutated shared state in the g graph!
        self.assertEqual(g(), f())

    def test_constant_unbind(self):
        def f():
            val = torch.tensor([2])
            r, = torch.unbind(val, 0)
            return r.item()

        g = make_fx(f, tracing_mode=self.tracing_mode)()
        self.assertEqual(g(), f())

    def test_constant_blowup(self):
        def f():
            val = torch.tensor([2])
            blowup = val.repeat(1000)
            return blowup.sum().item()

        self.assertRaisesRegex(
            RuntimeError, "data-dependent",
            lambda: make_fx(f, tracing_mode=self.tracing_mode)()
        )

    def test_constant_random(self):
        def f():
            val = torch.tensor([2.0])
            val.normal_()
            return val.item()

        self.assertRaisesRegex(
            RuntimeError, "data-dependent",
            lambda: make_fx(f, tracing_mode=self.tracing_mode)()
        )

    def test_decomposition_interpreter(self):
        def fn(x):
            return torch.nn.functional.silu(x)

        x = torch.rand((4, 4))
        fx_module = make_fx(fn, tracing_mode=self.tracing_mode, decomposition_table=None)(x)

        found_silu = False
        for n in fx_module.graph.nodes:
            if n.target == torch.ops.aten.silu or n.target == torch.ops.aten.silu.default:
                found_silu = True

        self.assertTrue(found_silu)

        new_graph = torch.fx.Graph()
        silu_decomp_table = {torch.ops.aten.silu.default: decomposition_table[torch.ops.aten.silu.default]}
        DecompositionInterpreter(
            fx_module,
            new_graph=new_graph,
            decomposition_table=silu_decomp_table,
        ).run(x)

        decomposed_module = torch.fx.GraphModule(fx_module, new_graph)

        for n in decomposed_module.graph.nodes:
            self.assertTrue(n.target != torch.ops.aten.silu)
            self.assertTrue(n.target != torch.ops.aten.silu.default)

        self.assertEqual(fx_module(x), decomposed_module(x))

    def test_make_fx_model_fwd_bwd(self):
        class Foo(torch.nn.Module):
            def __init__(self):
                super().__init__()
                self.linear = torch.nn.Linear(5, 5)

            def forward(self, x):
                return self.linear(x).relu()

        model = Foo()

        def f(x, params):
            out = stateless.functional_call(model, params, x).sum()
            out.backward()
            return list(params.values())
        input = torch.randn(3, 5, requires_grad=True)
        params = dict(model.named_parameters())
        fx_f = make_fx(f, tracing_mode=self.tracing_mode)(input, params)
        # fx may change the order of parameters in list, so using set() to compare
        self.assertTrue(
            torch.allclose(fx_f(input, params)[0], f(input, params)[0])
            or
            torch.allclose(fx_f(input, params)[0], f(input, params)[1])
        )
        self.assertTrue(
            torch.allclose(fx_f(input, params)[1], f(input, params)[0])
            or
            torch.allclose(fx_f(input, params)[1], f(input, params)[1])
        )

    def test_make_fx_model_double_param(self):
        class Emformer(torch.nn.Module):
            def __init__(
                self,
                input_dim: int = 256,
            ) -> None:
                super().__init__()

                self.layer_norm = torch.nn.LayerNorm(input_dim)

            def forward(mod_self, x):  # noqa: B902
                self.assertTrue(isinstance(mod_self.layer_norm.weight, torch.Tensor))
                y = mod_self.layer_norm(x)
                self.assertTrue(isinstance(mod_self.layer_norm.weight, torch.Tensor))
                z = mod_self.layer_norm(y)
                return z


        gm = make_fx(Emformer())(torch.randn(16, 1, 256))
        ops = set([n.target for n in gm.graph.nodes if n.op == 'call_function'])
        self.assertEqual(len(ops), 2)


    def test_make_fx_model_fwd_bwd_wgtupdate(self):
        class Foo(torch.nn.Module):
            def __init__(self):
                super().__init__()
                self.linear = torch.nn.Linear(5, 5)

            def forward(self, x):
                return self.linear(x).relu()

        model = Foo()

        def f(args, params, buffers):
            for p in params.values():
                p.grad = None
            if not isinstance(args, Iterable):
                args = [args]
            params_and_buffers = {**params, **buffers}
            out = stateless.functional_call(model, params_and_buffers, args)
            out.sum().backward()
            return [p - 1e-4 * p.grad for p in params.values()]

        input = torch.randn(3, 5, requires_grad=True)
        params = dict(model.named_parameters())
        buffers = dict(model.named_buffers())
        fx_f = make_fx(f, tracing_mode=self.tracing_mode)(input, params, buffers)
        # fx may change the order of parameters in list, so using set() to compare
        # also there is a numerical difference in results so changing atol from 1e-08 to 1e-03
        self.assertTrue(
            torch.allclose(fx_f(input, params, buffers)[0], f(input, params, buffers)[0], atol=1e-03)
            or
            torch.allclose(fx_f(input, params, buffers)[0], f(input, params, buffers)[1], atol=1e-03)
        )
        self.assertTrue(
            torch.allclose(fx_f(input, params, buffers)[1], f(input, params, buffers)[0], atol=1e-03)
            or
            torch.allclose(fx_f(input, params, buffers)[1], f(input, params, buffers)[1], atol=1e-03)
        )

    def test_trace_subclasses(self):
        def f1(x):
            x = UnwrapTensor(x)
            y = x * 2
            return y

        def f2(x):
            wrapped = UnwrapTensor(x)
            y = x * wrapped
            return y

        inp = [torch.randn(5)]
        self._test(f1, inp)
        self._test(f2, inp)

    def test_partial_decomp(self):
        def f(a, b, c):
            x = torch.addmm(a, b, c)
            y = torch.addmm(a, b, c, beta=2, alpha=1)
            return x + y
        inps = [torch.randn(5, 5), torch.randn(5, 5), torch.randn(5, 5)]
        fx_g = make_fx(f)(*inps)

        def addmm(a, b, c, beta=1, alpha=1):
            if beta == 1 and alpha == 1:
                return NotImplemented
            return beta * a + alpha * (b @ c)

        decomposed_fx = make_fx(f, {aten.addmm.default: addmm})(*inps)

        self.assertEqual(fx_g(*inps), decomposed_fx(*inps))
        self.assertEqual(len([n for n in fx_g.graph.nodes if n.target == aten.addmm.default]), 2)
        self.assertEqual(len([n for n in decomposed_fx.graph.nodes if n.target == aten.addmm.default]), 1)

    def test_decomp_of_capture(self):
        val = torch.randn(5)

        def f(x):
            return x.t() + val.t()

        def nop(x):
            return x.cos()

        traced = make_fx(f, decomposition_table={torch.ops.aten.t.default: nop})(torch.randn(5))
        self.assertEqual(len([n for n in traced.graph.nodes if n.target == torch.ops.aten.t.default]), 0)


    @unittest.skipIf(not HAS_CUDA, 'CUDA-only test')
    def test_amp_cache(self):
        layer = torch.nn.Conv2d(3, 3, 3).cuda()

        def f(x, w):
            return torch.nn.functional.conv2d(x, w, stride=layer.stride)

        inp = torch.randn(4, 3, 10, 10, device='cuda')
        with torch.autocast('cuda'):
            out_graph = make_fx(f)(inp, layer.weight).graph
            out_graph2 = make_fx(f)(inp, layer.weight).graph

        self.assertEqual(len(out_graph.nodes), len(out_graph2.nodes))
        for a, b in zip(out_graph.nodes, out_graph2.nodes):
            self.assertEqual(a.op, b.op)

    def test_has_proxy(self):
        foo = torch.randn(5)

        def f(x):
            self.assertFalse(has_proxy(foo))
            self.assertTrue(has_proxy(x))
            y = x.cos()
            self.assertTrue(has_proxy(y))
            return y

        self.assertFalse(has_proxy(torch.randn(5)))
        make_fx(f)(torch.randn(5))

    def test_strides(self):
        def f(x):
            self.assertTrue(x.is_contiguous())
            self.assertFalse(x.is_contiguous(memory_format=torch.channels_last))
            x = x.permute(0, 3, 1, 2)
            self.assertFalse(x.is_contiguous())
            self.assertTrue(x.is_contiguous(memory_format=torch.channels_last))
            return x
        make_fx(f)(torch.randn(2, 3, 4, 5))

        def f(x):
            self.assertTrue(x.is_contiguous())
            y = x[:, 1]
            self.assertFalse(y.is_contiguous())
            y = x[:, ::2]
            self.assertFalse(y.is_contiguous())
            return x.cos()

        make_fx(f)(torch.randn(2, 3, 4, 5))

    def test_pr_86917(self):
        # Tests the issue brought up here https://github.com/pytorch/pytorch/pull/86917#issuecomment-1283155344
        def f(a, b):
            return torch.ops.aten.nll_loss_forward(a, b, None, 1, 10)

        self._test(f, [torch.randn(1, 10), torch.zeros(1, dtype=torch.long)])

class TestGenericProxyTensorReal(TestGenericProxyTensor):
    tracing_mode = "real"


class TestGenericProxyTensorFake(TestGenericProxyTensor):
    tracing_mode = "fake"


def xfail_inherited_tests(tests):
    """
    Given a list of test names which are defined by a superclass of the
    class this decorates, mark them as expected failure.  This is useful
    if you are doing poor man's parameterized tests by subclassing a generic
    test class.
    """
    def deco(cls):
        for t in tests:
            # NB: expectedFailure operates by mutating the method in question,
            # which is why you have to copy the function first
            setattr(cls, t, unittest.expectedFailure(copy_func(getattr(cls, t))))
        return cls
    return deco


@skipIfNoSympy
@xfail_inherited_tests([
    "test_inplace_metadata",
    "test_mode_tracing_factory_function",
    "test_make_fx_overloads",
    "test_resnet18_backward_trace",
    "test_trace_subclasses",
])
class TestGenericProxyTensorSymbolic(TestGenericProxyTensor):
    tracing_mode = "symbolic"


del TestGenericProxyTensor


class TestRealProxyTensor(TestCase):
    pass

class TestFakeProxyTensor(TestCase):
    def test_issue82547(self):
        x = nn.Parameter(torch.randn(3, 3))

        def f():
            return torch.ops.aten.t.default(x)
        self.assertRaisesRegex(Exception, "non-Fake Tensor", lambda: make_fx(f, tracing_mode="fake")())

        class A(torch.Tensor):
            pass

        x = A(torch.randn(3, 3))
        self.assertRaisesRegex(TypeError, "no implementation found", lambda: make_fx(f, tracing_mode="fake")())

    def test_use_fake_and_tensor(self):
        def f(x, y):
            z = torch.tensor([2.0, 3.0])
            return x + y + z

        g = make_fx(f, tracing_mode="fake")(torch.randn(2), torch.randn(2))
        x, y = torch.randn(2), torch.randn(2)
        self.assertEqual(g(x, y), f(x, y))

    def test_alias(self):
        def f(x):
            return torch.ops.aten.alias(x)

        r = str(make_fx(f, tracing_mode="fake")(torch.randn(2)).code).strip()
        # NB: this should not have a detach call
        self.assertExpectedInline(r, """\
def forward(self, x_1):
    alias = torch.ops.aten.alias.default(x_1);  x_1 = None
    return alias""")

    def test_meta(self):
        def f(x):
            a = x.cos()
            b = torch.var_mean(a, dim=0)
            c = b * 2
            return c

        out = make_fx(f, tracing_mode="fake")(torch.randn(5, 5))
        for n in out.graph.nodes:
            if n.op == 'output':
                continue
            self.assertTrue('val' in n.meta)

def _get_node(fx_g, cond):
    for n in fx_g.graph.nodes:
        if cond(n):
            return n
    raise AssertionError

def _get_free_symbols(shape_env):
    vars = tuple(shape_env.var_to_val.keys())
    return len([var for var in vars if var not in shape_env.replacements])

def _trace(f, *args):
    inps = [torch.randn(arg) for arg in args]
    return make_fx(f, tracing_mode="symbolic")(*inps)

# TODO: Need to test the guards themselves specifically as well
@skipIfNoSympy
class TestSymbolicTracing(TestCase):
    def _test_dynamic(self, fn, trace_inputs, test_inputs, assert_eq=True):
        """
        Tests fn traced with trace_inputs against test_inputs
        Also returns shape env
        """
        trace_inputs = [torch.randn(shape) for shape in trace_inputs]
        traced_f = make_fx(fn, tracing_mode="symbolic")(*trace_inputs)
        for input in test_inputs:
            input = [torch.randn(shape) for shape in input]
            rx, ry = traced_f(*input), fn(*input)
            if assert_eq:
                self.assertEqual(rx, ry)
        return traced_f.shape_env


    def test_unary(self):
        def f(x):
            assert x.shape[0] < 20
            return x.cos()
        test_inputs = []
        test_inputs.append([(2, 5)])
        test_inputs.append([(6, 8)])
        shape_env = self._test_dynamic(f, [(3, 4)], test_inputs)
        self.assertTrue(shape_env.evaluate_guards_for_args(torch.randn(4, 5)))
        self.assertFalse(shape_env.evaluate_guards_for_args(torch.randn(25, 5)))
        # TODO: There should eventually be guards for contiguity, but they're
        # not currently being done yet
        assert len(shape_env.guards) == 1, "\n" + shape_env.format_guards()

    def test_binary_broadcast(self):
        def f(a, b):
            c = a * b
            return c

        test_inputs = []
        test_inputs.append([(1, 5), (3, 1)])
        test_inputs.append([(1, 4), (4, 1)])
        shape_env = self._test_dynamic(f, [(1, 2), (3, 1)], test_inputs)
        assert len(shape_env.guards) == 0

    def test_multiply_shape(self):
        def f(a):
            return torch.empty(a.shape[0] * 2)

        r = str(make_fx(f, tracing_mode="symbolic")(torch.empty(4)).code).strip()
        self.assertExpectedInline(r, """\
def forward(self, a_1):
    sym_size = torch.ops.aten.sym_size(a_1, 0);  a_1 = None
    mul = sym_size * 2;  sym_size = None
    empty = torch.ops.aten.empty.memory_format([mul], device = device(type='cpu'), pin_memory = False);  mul = None
    detach = torch.ops.aten.detach.default(empty);  empty = None
    return detach""")


    def test_neg_shape(self):
        def f(a):
            return torch.empty(-a.shape[0] + 10)

        r = str(make_fx(f, tracing_mode="symbolic")(torch.empty(1)).code).strip()
        self.assertExpectedInline(r, """\
def forward(self, a_1):
    sym_size = torch.ops.aten.sym_size(a_1, 0);  a_1 = None
    neg = -sym_size;  sym_size = None
    add = neg + 10;  neg = None
    empty = torch.ops.aten.empty.memory_format([add], device = device(type='cpu'), pin_memory = False);  add = None
    detach = torch.ops.aten.detach.default(empty);  empty = None
    return detach""")

    def test_sqrt_size(self):
        def f(a):
            return a / a.size(-1) ** 0.5

        r = str(make_fx(f, tracing_mode="symbolic")(torch.empty(4)).code).strip()
        self.assertExpectedInline(r, """\
def forward(self, a_1):
    sym_size = torch.ops.aten.sym_size(a_1, 0)
    sym_float = torch.fx.experimental.symbolic_shapes.sym_float(sym_size);  sym_size = None
    pow_1 = sym_float ** 0.5;  sym_float = None
    div = torch.ops.aten.div.Tensor(a_1, pow_1);  a_1 = pow_1 = None
    return div""")


    def test_symint_to_tensor(self):
        def f(a):
            return a / a.shape[0]

        r = str(make_fx(f, tracing_mode="symbolic")(torch.empty(4)).code).strip()
        self.assertExpectedInline(r, """\
def forward(self, a_1):
    sym_size = torch.ops.aten.sym_size(a_1, 0)
    div = torch.ops.aten.div.Tensor(a_1, sym_size);  a_1 = sym_size = None
    return div""")

        r = str(make_fx(f, tracing_mode="symbolic", decomposition_table=decomposition_table)(torch.empty(4)).code).strip()
        self.assertExpectedInline(r, """\
def forward(self, a_1):
    sym_size = torch.ops.aten.sym_size(a_1, 0)
    sym_float = torch.fx.experimental.symbolic_shapes.sym_float(sym_size);  sym_size = None
    div = torch.ops.prims.div.default(a_1, sym_float);  a_1 = sym_float = None
    return div""")

    def test_cat(self):
        def f(a, b):
            val = torch.mul(a, b)
            out = torch.cat([val, val])
            if out.shape[0] * out.shape[1] > 20:
                out = out.cos()
            return out

        test_inputs = []
        test_inputs.append([(1, 5), (6, 1)])
        test_inputs.append([(1, 4), (3, 1)])
        shape_env = self._test_dynamic(f, [(1, 6), (8, 1)], test_inputs)
        self.assertTrue(shape_env.evaluate_guards_for_args(torch.randn(1, 10), torch.randn(6, 1)))
        self.assertFalse(shape_env.evaluate_guards_for_args(torch.randn(1, 2), torch.randn(4, 1)))
        assert len(shape_env.guards) == 1

    def test_new_empty(self):
        def f(a, b):
            return a.new_empty(b.shape[0], b.shape[1] * 2)

        self._test_dynamic(f, [(2, 4), (4, 5)], [[(2, 3), (5, 7)], [(3, 7), (9, 3)]], assert_eq=False)

    def test_size_with_tensor(self):
        def f(tensor):
            max_size = torch.tensor([800, 1216], dtype=torch.int64)
            batch_shape = [2] + list(tensor.shape[:-2]) + list(max_size)
            return tensor.new_empty(batch_shape)

        a = torch.randn(3, 800, 1199)
        self.assertRaisesRegex(
            RuntimeError, "data-dependent", lambda: make_fx(f, tracing_mode="symbolic")(a)
        )

    def test_expand(self):
        def f(a):
            b = torch.mul(a, a)
            c = b.expand(a.shape)
            return c

        self._test_dynamic(f, [(3,)], [[(3,)], [(4,)], [(2,)]])
        self._test_dynamic(f, [(5, 1)], [[(4, 1)], [(3, 1)], [(6, 1)]])

    def test_metadata(self):
        def f(a, b):
            d = a.new_empty(a.shape[0] + b.shape[0])
            return d
        fx_g = make_fx(f, tracing_mode="symbolic")(torch.randn(5), torch.randn(4))
        meta_c = _get_node(fx_g, lambda x: x.target == aten.new_empty.default)
        meta_d = _get_node(fx_g, lambda x: x.target == operator.add)
        self.assertTrue(meta_c.meta['val'].shape[0].get_pyobj().expr == meta_d.meta['val'].expr)

    def test_metadata_fresh(self):
        def f(x):
            assert x.shape[0] == 3
            return x.cos()

        fx_g = make_fx(f, tracing_mode="symbolic")(torch.randn(3))
        meta_cos = _get_node(fx_g, lambda x: x.target == aten.cos.default)
        meta_inp = _get_node(fx_g, lambda x: x.op == 'placeholder')
        self.assertTrue(meta_cos.meta['val'].shape[0].get_pyobj().expr == 3)
        # Checks if the input expr has been updated even though the constraint
        # happened afterwards
        self.assertTrue(meta_inp.meta['val'].shape[0].get_pyobj().expr == 3)




    def test_return_symint(self):
        def f(x):
            return x.shape[0], x.cos(), x.shape[0] / 5
        self._test_dynamic(f, [(5,)], [[(4,)], [(12,)]])

        def f(x):
            return x.shape
        self._test_dynamic(f, [(5, 3)], [[(4, 6)]])

    def test_mega_guard(self):
        def f(a, b):
            assert a.shape[0] == b.shape[0] * 2
            assert b.shape[0] == 8
            return a.cos()
        fx_g = make_fx(f, tracing_mode="symbolic")(torch.randn(16), torch.randn(8))
        self.assertExpectedInline(str(fx_g.shape_env.get_guard_expr()), "Eq(s1, 8) & Eq(s0, 2*s1)")


    def _assert_no_guards(self, fx_g, free_symbols):
        assert _get_free_symbols(fx_g.shape_env) == free_symbols, fx_g.shape_env.var_to_val
        assert len(fx_g.shape_env.get_nontrivial_guards()) == 0, fx_g.shape_env.format_guards()

    def test_guards_equal(self):
        def f(a, b):
            return a * b

        # NB: Numbers are carefully chosen to avoid duck shaping from applying

        fx_g = _trace(f, (5, 6), (5, 6))
        self._assert_no_guards(fx_g, 2)

        fx_g = _trace(f, (5, 6, 7), (5, 6, 7))
        self._assert_no_guards(fx_g, 3)

        fx_g = _trace(f, (5, 1), (1, 6))
        self._assert_no_guards(fx_g, 2)

        def f(a, b, c, d):
            a = a + b
            cat = torch.cat([c, d])
            return a + cat

        fx_g = _trace(f, 7, 7, 4, 3)
        self._assert_no_guards(fx_g, 2)

        def f(a, b, c, d, e):
            vals = [a, b, c, d, e]
            x = a
            for idx in range(len(vals) - 1):
                x = torch.cat([x, vals[idx]]) + vals[idx + 1]
            return x

        fx_g = _trace(f, 2, 4, 8, 16, 32)
        self._assert_no_guards(fx_g, 1)

        def f(a, b):
            a = a.view(b.shape[0])
            return a + b.sum()

        fx_g = _trace(f, (4, 2), 8)
        self._assert_no_guards(fx_g, 2)

        fx_g = _trace(f, (4, 2), (8, 5))
        self._assert_no_guards(fx_g, 3)

        fx_g = _trace(f, (2, 3, 4), 24)
        self._assert_no_guards(fx_g, 3)

    def test_nonidentity_transitive_guards(self):
        def f(a, b, c, d, e):
            vals = [a, b, c, d, e]
            cat_vals = []
            for idx in range(len(vals) - 1):
                cat_vals.append(torch.cat([vals[idx], vals[idx]]))
            final_vals = []
            for a, b in reversed(list(zip(cat_vals, vals[1:]))):
                final_vals.append(a + b)
            return final_vals

        fx_g = _trace(f, 2, 4, 8, 16, 32)
        self._assert_no_guards(fx_g, 1)





make_fx_failures = {
    # unknown
    xfail('allclose'),
    xfail('equal'),
    # empty
    skip('new_empty'),
    skip('empty_like'),
    skip('empty'),
    # flaky
    skip('linalg.lstsq', 'grad_oriented'),
    skip('nn.functional.max_unpool1d', '', device_type='cpu'),
    skip('nn.functional.max_unpool2d', '', device_type='cpu'),
    skip('nn.functional.max_unpool3d', '', device_type='cpu'),
    skip('linalg.lstsq'),  # flaky, probably just a precision issue

    # data-dependent control flow
    xfail('cov'),
    xfail('istft'),
    xfail('nn.functional.gaussian_nll_loss'),
    xfail('tensor_split'),
    xfail('corrcoef'),
    xfail('quantile'),
    xfail('nanquantile'),
    xfail('narrow'),

    # Seems like it's creating a sparse tensor that isn't captured by tensor.is_sparse
    xfail('sparse.sampled_addmm'),

    # proxy tensor doesn't support sparse correctly right now
    skip('to_sparse'),
    # segfaults
    skip('block_diag'),
}

fake_tensor_failures = {
    # FakeTensor fallback doesn't work
    xfail('segment_reduce', 'lengths'),
    xfail('multinomial'),
    xfail('cholesky'),
    xfail('cholesky_inverse'),
    # ASAN failures due to divide by 0
    skip('nn.functional.nll_loss'),
}

symbolic_tensor_failures = {
    # Needs complex-value support
    xfail('polar'),
    xfail('linalg.eig'),
    xfail('linalg.eigvals'),
    skip('masked.logsumexp', ''),  # Tensors of type TensorImpl do not have numel
    xfail('masked.amax', ''),  # aten._to_copy.default - couldn't find symbolic meta function/decomposition
    xfail('masked.amin', ''),  # aten._to_copy.default - couldn't find symbolic meta function/decomposition
    xfail('masked.argmax', ''),  # aten.argmax.default - couldn't find symbolic meta function/decomposition
    xfail('masked.argmin', ''),  # aten.argmin.default - couldn't find symbolic meta function/decomposition
    xfail('masked.cumprod', ''),  # aten._to_copy.default - couldn't find symbolic meta function/decomposition
    xfail('masked.cumsum', ''),  # aten._to_copy.default - couldn't find symbolic meta function/decomposition
    xfail('masked.log_softmax', ''),  # aten._to_copy.default - couldn't find symbolic meta function/decomposition
    xfail('masked.logaddexp', ''),  # aten.logaddexp.default - couldn't find symbolic meta function/decomposition
    xfail('masked.mean', ''),  # ones() received an invalid combination of arguments - got (torch.Size, device=torch.device, ...
    xfail('masked.median', ''),  # aten.nanmedian.dim - couldn't find symbolic meta function/decomposition
    xfail('masked.norm', ''),  # aten.linalg_vector_norm.default - couldn't find symbolic meta function/decomposition
    xfail('masked.prod', ''),  # aten._to_copy.default - couldn't find symbolic meta function/decomposition
    xfail('masked.softmax', ''),  # aten._to_copy.default - couldn't find symbolic meta function/decomposition
    xfail('masked.softmin', ''),  # aten._to_copy.default - couldn't find symbolic meta function/decomposition
    xfail('masked.std', ''),  # ones() received an invalid combination of arguments - got (torch.Size, device=torch.device, d...
    xfail('masked.sum', ''),  # aten._to_copy.default - couldn't find symbolic meta function/decomposition
    xfail('masked.var', ''),  # ones() received an invalid combination of arguments - got (torch.Size, device=torch.device, d...
    xfail('addmv', ''),  # aten.addmv.default - couldn't find symbolic meta function/decomposition
    xfail('addr', ''),  # aten.size.default - couldn't find symbolic meta function/decomposition
    xfail('aminmax', ''),  # aten.aminmax.default - couldn't find symbolic meta function/decomposition
    xfail('argmax', ''),  # aten.argmax.default - couldn't find symbolic meta function/decomposition
    xfail('argmin', ''),  # aten.argmin.default - couldn't find symbolic meta function/decomposition
    xfail('argsort', ''),  # aten.sort.default - couldn't find symbolic meta function/decomposition
    xfail('argwhere', ''),  # aten.nonzero.default - couldn't find symbolic meta function/decomposition
    xfail('baddbmm', ''),  # aten.baddbmm.default - couldn't find symbolic meta function/decomposition
    xfail('bernoulli', ''),  # aten.bernoulli.default - couldn't find symbolic meta function/decomposition
    xfail('bucketize', ''),  # aten.bucketize.Tensor - couldn't find symbolic meta function/decomposition
    xfail('cartesian_prod', ''),  # Tensors of type TensorImpl do not have numel
    xfail('cdist', ''),  # aten.size.default - couldn't find symbolic meta function/decomposition
    xfail('cholesky_solve', ''),  # Could not run 'aten::_cholesky_solve_helper' with arguments from the 'Meta' back...
    xfail('chunk', ''),  # aten.size.default - couldn't find symbolic meta function/decomposition
    xfail('column_stack', ''),  # Tensors of type TensorImpl do not have numel
    xfail('combinations', ''),
    xfail('count_nonzero', ''),  # Could not run 'aten::count_nonzero.dim_IntList' with arguments from the 'Meta' ba...
    xfail('cross', ''),  # aten.linalg_cross.default - couldn't find symbolic meta function/decomposition
    xfail('cummax', ''),  # aten.cummax.default - couldn't find symbolic meta function/decomposition
    xfail('cummin', ''),  # aten.cummin.default - couldn't find symbolic meta function/decomposition
    xfail('cumprod', ''),  # aten.cumprod.default - couldn't find symbolic meta function/decomposition
    xfail('cumulative_trapezoid', ''),  # aten.slice.Tensor - couldn't find symbolic meta function/decomposition
    xfail('deg2rad', ''),  # aten.deg2rad.default - couldn't find symbolic meta function/decomposition
    xfail('diagonal_scatter', ''),  # aten.diagonal_scatter.default - couldn't find symbolic meta function/decomposition
    xfail('diff', ''),  # aten.empty_like.default - couldn't find symbolic meta function/decomposition
    xfail('dist', ''),  # aten.dist.default - couldn't find symbolic meta function/decomposition
    xfail('dsplit', ''),  # aten.slice.Tensor - couldn't find symbolic meta function/decomposition
    xfail('fft.fft2', ''),  # aten.size.default - couldn't find symbolic meta function/decomposition
    xfail('fft.fft', ''),  # aten.size.default - couldn't find symbolic meta function/decomposition
    xfail('fft.fftn', ''),  # aten.size.default - couldn't find symbolic meta function/decomposition
    xfail('fft.fftshift', ''),  # aten.size.default - couldn't find symbolic meta function/decomposition
    xfail('fft.hfft2', ''),  # aten.size.default - couldn't find symbolic meta function/decomposition
    xfail('fft.hfft', ''),  # aten._to_copy.default - couldn't find symbolic meta function/decomposition
    xfail('fft.hfftn', ''),  # aten.size.default - couldn't find symbolic meta function/decomposition
    xfail('fft.ifft2', ''),  # aten.size.default - couldn't find symbolic meta function/decomposition
    xfail('fft.ifft', ''),  # aten.size.default - couldn't find symbolic meta function/decomposition
    xfail('fft.ifftn', ''),  # aten.size.default - couldn't find symbolic meta function/decomposition
    xfail('fft.ifftshift', ''),  # aten.size.default - couldn't find symbolic meta function/decomposition
    xfail('fft.ihfft2', ''),  # aten.size.default - couldn't find symbolic meta function/decomposition
    xfail('fft.ihfft', ''),  # aten.size.default - couldn't find symbolic meta function/decomposition
    xfail('fft.ihfftn', ''),  # aten.size.default - couldn't find symbolic meta function/decomposition
    xfail('fft.irfft2', ''),  # aten.size.default - couldn't find symbolic meta function/decomposition
    xfail('fft.irfft', ''),  # aten._to_copy.default - couldn't find symbolic meta function/decomposition
    xfail('fft.irfftn', ''),  # aten.size.default - couldn't find symbolic meta function/decomposition
    xfail('fft.rfft2', ''),  # aten.size.default - couldn't find symbolic meta function/decomposition
    xfail('fft.rfft', ''),  # aten.size.default - couldn't find symbolic meta function/decomposition
    xfail('fft.rfftn', ''),  # aten.size.default - couldn't find symbolic meta function/decomposition
    xfail('unflatten', ''),  # RuntimeError: Trying to call aten.size on a tensor with symbolic shapes...
    xfail('frexp', ''),  # aten.frexp.Tensor - couldn't find symbolic meta function/decomposition
    xfail('geqrf', ''),  # aten.geqrf.default - couldn't find symbolic meta function/decomposition
    xfail('gradient', ''),  # aten.size.default - couldn't find symbolic meta function/decomposition
    xfail('histc', ''),  # Could not run 'aten::histc' with arguments from the 'Meta' backend. This could be because...
    xfail('histogram', ''),  # Could not run 'aten::histogram.bin_ct' with arguments from the 'Meta' backend. This c...
    xfail('histogramdd', ''),  # aten._histogramdd_bin_edges.default - couldn't find symbolic meta function/decomposition
    xfail('hsplit', ''),  # aten.size.default - couldn't find symbolic meta function/decomposition
    xfail('i0', ''),  # aten.i0.default - couldn't find symbolic meta function/decomposition
    xfail('index_reduce', ''),  # Float
    xfail('inner', ''),  # aten.size.default - couldn't find symbolic meta function/decomposition
    xfail('isclose', ''),  # The underlying op of 'aten.stride' has no overload name '_schema'
    xfail('isin', ''),  # aten.isin.Tensor_Tensor - couldn't find symbolic meta function/decomposition
    xfail('kron', ''),  # aten.size.default - couldn't find symbolic meta function/decomposition
    xfail('kthvalue', ''),  # aten.kthvalue.default - couldn't find symbolic meta function/decomposition
    xfail('lerp', ''),  # aten.lerp.Scalar - couldn't find symbolic meta function/decomposition
    xfail('linalg.cholesky', ''),  # aten.linalg_cholesky_ex.default - couldn't find symbolic meta function/decomposition
    xfail('linalg.cholesky_ex', ''),  # aten.linalg_cholesky_ex.default - couldn't find symbolic meta function/decomposition
    xfail('linalg.cond', ''),  # Tensors of type TensorImpl do not have numel
    xfail('linalg.cross', ''),  # aten.linalg_cross.default - couldn't find symbolic meta function/decomposition
    xfail('linalg.det', ''),  # aten._linalg_det.default - couldn't find symbolic meta function/decomposition
    xfail('linalg.det', 'singular'),  # aten._linalg_det.default - couldn't find symbolic meta function/decomposition
    xfail('linalg.eigh', ''),  # aten._linalg_eigh.default - couldn't find symbolic meta function/decomposition
    xfail('linalg.eigvalsh', ''),  # aten._linalg_eigh.default - couldn't find symbolic meta function/decomposition
    xfail('linalg.householder_product', ''),  # aten.linalg_householder_product.default - couldn't find symbolic meta funct...
    xfail('linalg.inv', ''),  # aten.linalg_inv_ex.default - couldn't find symbolic meta function/decomposition
    xfail('linalg.inv_ex', ''),  # aten.linalg_inv_ex.default - couldn't find symbolic meta function/decomposition
    xfail('linalg.ldl_factor', ''),  # aten.linalg_ldl_factor_ex.default - couldn't find symbolic meta function/decomposition
    xfail('linalg.ldl_factor_ex', ''),  # aten.linalg_ldl_factor_ex.default - couldn't find symbolic meta function/decompos...
    xfail('linalg.ldl_solve', ''),  # aten.linalg_ldl_solve.default - couldn't find symbolic meta function/decomposition
    xfail('linalg.lu', ''),  # aten.linalg_lu.default - couldn't find symbolic meta function/decomposition
    xfail('linalg.lu_factor', ''),  # aten.linalg_lu_factor_ex.default - couldn't find symbolic meta function/decomposition
    xfail('linalg.lu_factor_ex', ''),  # aten.linalg_lu_factor_ex.default - couldn't find symbolic meta function/decomposition
    xfail('linalg.lu_solve', ''),  # aten.linalg_lu_solve.default - couldn't find symbolic meta function/decomposition
    xfail('linalg.matrix_power'),  # RuntimeError: Trying to call aten.size on a tensor with symbolic shape
    xfail('linalg.matrix_norm', ''),  # aten.linalg_vector_norm.default - couldn't find symbolic meta function/decomposition
    xfail('linalg.matrix_rank', ''),  # aten.size.default - couldn't find symbolic meta function/decomposition
    xfail('linalg.matrix_rank', 'hermitian'),  # aten.size.default - couldn't find symbolic meta function/decomposition
    xfail('linalg.multi_dot', ''),  # aten.size.default - couldn't find symbolic meta function/decomposition
    xfail('linalg.norm', ''),  # TensorImpl do not have numel
    xfail('linalg.norm', 'subgradients_at_zero'),  # TensorImpl do not have numel
    xfail('linalg.pinv', ''),  # aten.linalg_pinv.atol_rtol_tensor - couldn't find symbolic meta function/decomposition
    xfail('linalg.pinv', 'singular'),  # aten.linalg_cholesky_ex.default - couldn't find symbolic meta function/decomposition
    xfail('linalg.pinv', 'hermitian'),  # aten.linalg_pinv.atol_rtol_tensor - couldn't find symbolic meta function/decompo...
    xfail('linalg.qr', ''),  # aten.linalg_qr.default - couldn't find symbolic meta function/decomposition
    xfail('linalg.slogdet', ''),  # aten._linalg_slogdet.default - couldn't find symbolic meta function/decomposition
    xfail('linalg.solve', ''),  # aten._linalg_solve_ex.default - couldn't find symbolic meta function/decomposition
    xfail('linalg.solve_ex', ''),  # aten._linalg_solve_ex.default - couldn't find symbolic meta function/decomposition
    xfail('linalg.solve_triangular', ''),  # aten.linalg_solve_triangular.default - couldn't find symbolic meta function/de...
    xfail('linalg.svd', ''),  # aten._linalg_svd.default - couldn't find symbolic meta function/decomposition
    xfail('linalg.svdvals', ''),  # aten._linalg_svd.default - couldn't find symbolic meta function/decomposition
    xfail('linalg.tensorinv', ''),  # aten.size.default - couldn't find symbolic meta function/decomposition
    xfail('linalg.tensorsolve', ''),  # aten.size.default - couldn't find symbolic meta function/decomposition
    xfail('linalg.vander', ''),  # aten.size.default - couldn't find symbolic meta function/decomposition
    xfail('logaddexp2', ''),  # aten.logaddexp2.default - couldn't find symbolic meta function/decomposition
    xfail('logaddexp', ''),  # aten.logaddexp.default - couldn't find symbolic meta function/decomposition
    xfail('logcumsumexp', ''),  # aten.logcumsumexp.default - couldn't find symbolic meta function/decomposition
    xfail('logdet', ''),  # aten.size.default - couldn't find symbolic meta function/decomposition
    xfail('lu', ''),  # aten.linalg_lu_factor_ex.default - couldn't find symbolic meta function/decomposition
    xfail('lu_solve', ''),  # aten.linalg_lu_solve.default - couldn't find symbolic meta function/decomposition
    xfail('lu_unpack', ''),  # aten.lu_unpack.default - couldn't find symbolic meta function/decomposition
    xfail('masked_fill', ''),  # expected predicate to be bool, got torch.float32
    xfail('masked_scatter', ''),  # aten.masked_scatter.default - couldn't find symbolic meta function/decomposition
    xfail('masked_select', ''),  # aten.masked_select.default - couldn't find symbolic meta function/decomposition
    xfail('matrix_exp', ''),  # aten.linalg_matrix_exp.default - couldn't find symbolic meta function/decomposition
    xfail('max', 'reduction_with_dim'),  # aten.max.dim - couldn't find symbolic meta function/decomposition
    xfail('median', ''),  # Could not run 'aten::median' with arguments from the 'Meta' backend. This could be becau...
    xfail('meshgrid', 'list_of_tensors'),  # Tensors of type TensorImpl do not have numel
    xfail('meshgrid', 'variadic_tensors'),  # Tensors of type TensorImpl do not have numel
    xfail('min', 'reduction_with_dim'),  # aten.min.dim - couldn't find symbolic meta function/decomposition
    xfail('mode', ''),  # aten.mode.default - couldn't find symbolic meta function/decomposition
    xfail('msort', ''),  # aten.sort.default - couldn't find symbolic meta function/decomposition
    xfail('nanquantile', ''),  # Could not run 'aten::equal' with arguments from the 'Meta' backend.
    xfail('narrow', ''),  # aten.size.default - couldn't find symbolic meta function/decomposition
    xfail('nn.functional.adaptive_avg_pool3d', ''),  # aten._adaptive_avg_pool3d.default - couldn't find symbolic meta func...
    xfail('nn.functional.adaptive_max_pool1d', ''),  # aten.size.default - couldn't find symbolic meta function/decomposition
    xfail('nn.functional.adaptive_max_pool2d', ''),  # aten.adaptive_max_pool2d.default - couldn't find symbolic meta funct...
    xfail('nn.functional.adaptive_max_pool3d', ''),  # argument 'output_size' (position 2) must be tupl...
    xfail('nn.functional.avg_pool3d', ''),  # aten.avg_pool3d.default - couldn't find symbolic meta function/decomposition
    xfail('nn.functional.bilinear', ''),  # aten.size.default - couldn't find symbolic meta function/decomposition
    xfail('nn.functional.binary_cross_entropy', ''),  # aten.new_empty.default - couldn't find symbolic meta function/decom...
    xfail('nn.functional.cosine_embedding_loss', ''),  # The underlying op of 'aten.stride' has no overload name '_schema'
    xfail('nn.functional.cosine_similarity', ''),  # aten.size.default - couldn't find symbolic meta function/decomposition
    xfail('nn.functional.cross_entropy', ''),  # aten.size.default - couldn't find symbolic meta function/decomposition
    xfail('nn.functional.ctc_loss'),  # aten._ctc_loss.Tensor - couldn't find symbolic meta function/decomposition
    xfail('nn.functional.dropout2d', ''),  # Tensors of type TensorImpl do not have numel
    xfail('nn.functional.dropout3d', ''),  # Tensors of type TensorImpl do not have numel
    xfail('nn.functional.dropout', ''),  # Tensors of type TensorImpl do not have numel
    xfail('nn.functional.embedding_bag', ''),  # aten._embedding_bag_forward_only.default - couldn't find symbolic meta fun...
    xfail('nn.functional.embedding', ''),  # argument 'size' must be tuple of ints, but found element of type tor...
    xfail('nn.functional.fractional_max_pool2d', ''),  # argument 'size' must be tuple of ints, but found element of t...
    xfail('nn.functional.fractional_max_pool3d', ''),  # argument 'size' must be tuple of ints, but found element of t...
    xfail('nn.functional.grid_sample', ''),  # aten.grid_sampler_2d.default - couldn't find symbolic meta function/decompos...
    xfail('nn.functional.hinge_embedding_loss', ''),  # aten.empty_like.default - couldn't find symbolic meta function/deco...
    xfail('nn.functional.interpolate', 'area'),  # aten.size.default - couldn't find symbolic meta function/decomposition
    xfail('nn.functional.interpolate', 'bicubic'),  # aten.upsample_bicubic2d.vec - couldn't find symbolic meta function/d...
    xfail('nn.functional.interpolate', 'bilinear'),  # aten.upsample_bilinear2d.vec - couldn't find symbolic meta function...
    xfail('nn.functional.interpolate', 'linear'),  # aten.upsample_linear1d.vec - couldn't find symbolic meta function/dec...
    xfail('nn.functional.interpolate', 'nearest'),  # aten.upsample_nearest1d.vec - couldn't find symbolic meta function/d...
    xfail('nn.functional.interpolate', 'trilinear'),  # aten.upsample_trilinear3d.vec - couldn't find symbolic meta functi...
    xfail('nn.functional.margin_ranking_loss', ''),  # The underlying op of 'aten.stride' has no overload name '_schema'
    xfail('nn.functional.max_pool1d', ''),  # Trying to call aten.size on a tensor with symbolic shapes.
    xfail('nn.functional.max_pool3d', ''),  # aten.max_pool3d_with_indices.default - couldn't find symbolic meta function/d...
    xfail('nn.functional.max_unpool1d', 'grad'),  # aten.max_unpool2d.default - couldn't find symbolic meta function/decom...
    xfail('nn.functional.max_unpool2d', 'grad'),  # aten.max_unpool2d.default - couldn't find symbolic meta function/decom...
    xfail('nn.functional.max_unpool3d', 'grad'),  # aten.max_unpool3d.default - couldn't find symbolic meta function/decom...
    xfail('nn.functional.multi_margin_loss', ''),  # Could not run 'aten::multi_margin_loss' with arguments from the...
    xfail('nn.functional.multilabel_margin_loss', ''),  # Could not run 'aten::multilabel_margin_loss_forward' with ...
    xfail('nn.functional.pad', 'reflect'),  # aten.reflection_pad1d.default - couldn't find symbolic meta function/decompo...
    xfail('nn.functional.pad', 'replicate'),  # aten.replication_pad1d.default - couldn't find symbolic meta function/deco...
    xfail('nn.functional.pdist', ''),  # Could not run 'aten::_pdist_forward' with arguments from the 'Meta' backend...
    xfail('nn.functional.pixel_shuffle', ''),  # aten.pixel_shuffle.default - couldn't find symbolic meta function/decompos...
    xfail('nn.functional.pixel_unshuffle', ''),  # aten.pixel_unshuffle.default - couldn't find symbolic meta function/deco...
    xfail('nn.functional.rrelu', ''),  # aten.empty_like.default - couldn't find symbolic meta function/decomposition
    xfail('nn.functional.smooth_l1_loss', ''),  # aten.size.default - couldn't find symbolic meta function/decomposition
    xfail('nn.functional.unfold', ''),  # aten.im2col.default - couldn't find symbolic meta function/decomposition
    xfail('nn.functional.upsample_bilinear', ''),  # aten.upsample_bilinear2d.vec - couldn't find symbolic meta function/de...
    xfail('nn.functional.upsample_nearest', ''),  # aten.upsample_nearest1d.vec - couldn't find symbolic meta function/deco...
    xfail('nonzero', ''),  # aten.nonzero.default - couldn't find symbolic meta function/decomposition
    xfail('norm', 'nuc'),  # aten._linalg_svd.default - couldn't find symbolic meta function/decomposition
    xfail('normal', ''),  # aten.normal.Tensor_Tensor - couldn't find symbolic meta function/decomposition
    xfail('normal', 'number_mean'),  # aten.normal.float_Tensor - couldn't find symbolic meta function/decomposition
    xfail('ormqr', ''),  # aten.ormqr.default - couldn't find symbolic meta function/decomposition
    xfail('outer', ''),  # aten.size.default - couldn't find symbolic meta function/decomposition
    xfail('pca_lowrank', ''),  # aten.mm.default - couldn't find symbolic meta function/decomposition
    xfail('pinverse', ''),  # aten.linalg_pinv.atol_rtol_tensor - couldn't find symbolic meta function/decomposition
    xfail('polygamma', 'polygamma_n_0'),  # aten.polygamma.default - couldn't find symbolic meta function/decomposition
    xfail('polygamma', 'polygamma_n_1'),  # aten.polygamma.default - couldn't find symbolic meta function/decomposition
    xfail('polygamma', 'polygamma_n_2'),  # aten.polygamma.default - couldn't find symbolic meta function/decomposition
    xfail('polygamma', 'polygamma_n_3'),  # aten.polygamma.default - couldn't find symbolic meta function/decomposition
    xfail('polygamma', 'polygamma_n_4'),  # aten.polygamma.default - couldn't find symbolic meta function/decomposition
    xfail('put', ''),  # aten.clone.default - couldn't find symbolic meta function/decomposition
    xfail('quantile', ''),  # Could not run 'aten::equal' with arguments from the 'Meta' backend.
    xfail('qr', ''),  # aten.linalg_qr.default - couldn't find symbolic meta function/decomposition
    xfail('rad2deg', ''),  # aten.rad2deg.default - couldn't find symbolic meta function/decomposition
    xfail('renorm', ''),  # aten.renorm.default - couldn't find symbolic meta function/decomposition
    xfail('repeat_interleave', ''),  # Cannot call sizes() on tensor with symbolic sizes/strides
    xfail('reshape_as', ''),  # aten.size.default - couldn't find symbolic meta function/decomposition
    xfail('resize_', ''),  # aten.clone.default - couldn't find symbolic meta function/decomposition
    xfail('resize_as_', ''),  # aten.clone.default - couldn't find symbolic meta function/decomposition
    xfail('roll', ''),  # Tensors of type TensorImpl do not have numel
    xfail('round', ''),  # aten.round.default - couldn't find symbolic meta function/decomposition
    xfail('round', 'decimals_0'),  # aten.round.decimals - couldn't find symbolic meta function/decomposition
    xfail('round', 'decimals_3'),  # aten.round.decimals - couldn't find symbolic meta function/decomposition
    xfail('round', 'decimals_neg_3'),  # aten.round.decimals - couldn't find symbolic meta function/decomposition
    xfail('scatter', ''),  # aten.scatter.src - couldn't find symbolic meta function/decomposition
    xfail('scatter_reduce', 'amax'),  # aten.scatter_reduce.two - couldn't find symbolic meta function/decomposition
    xfail('scatter_reduce', 'amin'),  # aten.scatter_reduce.two - couldn't find symbolic meta function/decomposition
    xfail('scatter_reduce', 'mean'),  # aten.scatter_reduce.two - couldn't find symbolic meta function/decomposition
    xfail('scatter_reduce', 'prod'),  # aten.scatter_reduce.two - couldn't find symbolic meta function/decomposition
    xfail('scatter_reduce', 'sum'),  # aten.scatter_reduce.two - couldn't find symbolic meta function/decomposition
    xfail('searchsorted', ''),  # Could not run 'aten::searchsorted.Tensor' with arguments from the 'Meta' backend. ...
    xfail('segment_reduce', 'offsets'),  # aten.segment_reduce.default - couldn't find symbolic meta function/decomposition
    xfail('sort', ''),  # aten.sort.default - couldn't find symbolic meta function/decomposition
    xfail('special.airy_ai', ''),  # aten.special_airy_ai.default - couldn't find symbolic meta function/decomposition
    xfail('special.bessel_y0', ''),  # aten.special_bessel_y0.default - couldn't find symbolic meta function/decomposition
    xfail('special.bessel_y1', ''),  # aten.special_bessel_y1.default - couldn't find symbolic meta function/decomposition
    xfail('special.chebyshev_polynomial_t', ''),  # aten.special_chebyshev_polynomial_t.default - couldn't find symbolic me...
    xfail('special.chebyshev_polynomial_u', ''),  # aten.special_chebyshev_polynomial_u.default - couldn't find symbolic me...
    xfail('special.hermite_polynomial_h', ''),  # aten.special_hermite_polynomial_h.default - couldn't find symbolic meta f...
    xfail('special.hermite_polynomial_he', ''),  # aten.special_hermite_polynomial_he.default - couldn't find symbolic meta...
    xfail('special.laguerre_polynomial_l', ''),  # aten.special_laguerre_polynomial_l.default - couldn't find symbolic meta...
    xfail('special.modified_bessel_i0', ''),  # aten.special_modified_bessel_i0.default - couldn't find symbolic meta funct...
    xfail('special.modified_bessel_i1', ''),  # aten.special_modified_bessel_i1.default - couldn't find symbolic meta funct...
    xfail('special.modified_bessel_k0', ''),  # aten.special_modified_bessel_k0.default - couldn't find symbolic meta funct...
    xfail('special.modified_bessel_k1', ''),  # aten.special_modified_bessel_k1.default - couldn't find symbolic meta funct...
    xfail('special.polygamma', 'special_polygamma_n_0'),  # aten.polygamma.default - couldn't find symbolic meta function/...
    xfail('special.scaled_modified_bessel_k0', ''),  # aten.special_scaled_modified_bessel_k0.default - couldn't find symbo...
    xfail('special.scaled_modified_bessel_k1', ''),  # aten.special_scaled_modified_bessel_k1.default - couldn't find symbo...
    xfail('split', ''),  # 'torch._C.SymIntNode' and 'int'
    xfail('stft', ''),  # argument 'size' must be tuple of ints, but found element of type torch._C.SymIntNode at...
    xfail('sum_to_size', ''),  # aten.size.default - couldn't find symbolic meta function/decomposition
    xfail('svd', ''),  # aten._linalg_svd.default - couldn't find symbolic meta function/decomposition
    xfail('svd_lowrank', ''),  # aten.mm.default - couldn't find symbolic meta function/decomposition
    xfail('symeig', ''),  # aten.symeig.default - couldn't find symbolic meta function/decomposition
    xfail('take_along_dim', ''),  # dtype of indices should be Long but got Float
    xfail('take', ''),  # aten.take.default - couldn't find symbolic meta function/decomposition
    xfail('tensordot', ''),  # aten.size.default - couldn't find symbolic meta function/decomposition
    xfail('topk', ''),  # aten.topk.default - couldn't find symbolic meta function/decomposition
    xfail('trapz', ''),  # aten.size.default - couldn't find symbolic meta function/decomposition
    xfail('trapezoid', ''),  # aten.size.default - couldn't find symbolic meta function/decomposition
    xfail('triangular_solve', ''),  # aten.triangular_solve.default - couldn't find symbolic meta function/decomposition
    xfail('view_as_complex', ''),  # aten.view_as_complex.default - couldn't find symbolic meta function/decomposition
    xfail('view_as', ''),  # aten.size.default - couldn't find symbolic meta function/decomposition
    xfail('vsplit', ''),  # aten.size.default - couldn't find symbolic meta function/decomposition
<<<<<<< HEAD
=======
    xfail('unbind', ''),  # aten.unbind.int - couldn't find symbolic meta function/decomposition
    xfail('unique_consecutive', ''),  # aten.unique_consecutive.default - couldn't find symbolic meta function/decomposition
    xfail('unique', ''),  # aten._unique2.default - couldn't find symbolic meta function/decomposition
>>>>>>> 59aacc40
}
symbolic_tensor_segfaults = {
    skip('nn.functional.batch_norm')  # Segfault??
}

symbolic_tensor_failures.update(symbolic_tensor_segfaults)

inplace_symbolic_tensor_failures = {
    xfail('abs', ''),  # aten.abs_.default - couldn't find symbolic meta function/decomposition
    xfail('acos', ''),  # aten.acos_.default - couldn't find symbolic meta function/decomposition
    xfail('acosh', ''),  # aten.acosh_.default - couldn't find symbolic meta function/decomposition
    xfail('addbmm', ''),  # aten.addbmm_.default - couldn't find symbolic meta function/decomposition
    xfail('addcdiv', ''),  # aten.addcdiv_.default - couldn't find symbolic meta function/decomposition
    xfail('addcmul', ''),  # aten.addcmul_.default - couldn't find symbolic meta function/decomposition
    xfail('addmm', ''),  # aten.addmm_.default - couldn't find symbolic meta function/decomposition
    xfail('addmm', 'decomposed'),  # aten.addmm_.default - couldn't find symbolic meta function/decomposition
    xfail('as_strided', ''),  # aten.as_strided_.default - couldn't find symbolic meta function/decomposition
    xfail('asin', ''),  # aten.asin_.default - couldn't find symbolic meta function/decomposition
    xfail('asinh', ''),  # aten.asinh_.default - couldn't find symbolic meta function/decomposition
    xfail('atan2', ''),  # aten.atan2_.default - couldn't find symbolic meta function/decomposition
    xfail('atan', ''),  # aten.atan_.default - couldn't find symbolic meta function/decomposition
    xfail('atanh', ''),  # aten.atanh_.default - couldn't find symbolic meta function/decomposition
    xfail('ceil', ''),  # aten.ceil_.default - couldn't find symbolic meta function/decomposition
    xfail('clamp', ''),  # aten.clamp_.Tensor - couldn't find symbolic meta function/decomposition
    xfail('clamp_max', ''),  # aten.clamp_max_.Tensor - couldn't find symbolic meta function/decomposition
    xfail('clamp_min', ''),  # aten.clamp_min_.Tensor - couldn't find symbolic meta function/decomposition
    xfail('conj_physical', ''),  # aten.conj_physical_.default - couldn't find symbolic meta function/decomposition
    xfail('copysign', ''),  # aten.copysign_.Tensor - couldn't find symbolic meta function/decomposition
    xfail('cos', ''),  # aten.cos_.default - couldn't find symbolic meta function/decomposition
    xfail('cosh', ''),  # aten.cosh_.default - couldn't find symbolic meta function/decomposition
    xfail('cumsum', ''),  # aten.cumsum_.default - couldn't find symbolic meta function/decomposition
    xfail('digamma', ''),  # aten.digamma_.default - couldn't find symbolic meta function/decomposition
    xfail('div', 'floor_rounding'),  # aten.div_.Tensor_mode - couldn't find symbolic meta function/decomposition
    xfail('div', 'no_rounding_mode'),  # aten.div_.Tensor - couldn't find symbolic meta function/decomposition
    xfail('div', 'trunc_rounding'),  # aten.div_.Tensor_mode - couldn't find symbolic meta function/decomposition
    xfail('eq', ''),  # aten.eq_.Tensor - couldn't find symbolic meta function/decomposition
    xfail('erf', ''),  # aten.erf_.default - couldn't find symbolic meta function/decomposition
    xfail('erfc', ''),  # aten.erfc_.default - couldn't find symbolic meta function/decomposition
    xfail('erfinv', ''),  # aten.erfinv_.default - couldn't find symbolic meta function/decomposition
    xfail('exp2', ''),  # aten.exp2_.default - couldn't find symbolic meta function/decomposition
    xfail('exp', ''),  # aten.exp_.default - couldn't find symbolic meta function/decomposition
    xfail('expm1', ''),  # aten.expm1_.default - couldn't find symbolic meta function/decomposition
    xfail('float_power', ''),  # the base given to float_power_ has dtype Float but the operation's result requires dtype Double
    xfail('floor', ''),  # aten.floor_.default - couldn't find symbolic meta function/decomposition
    xfail('floor_divide', ''),  # aten.floor_divide_.Tensor - couldn't find symbolic meta function/decomposition
    xfail('fmod', ''),  # aten.fmod_.Tensor - couldn't find symbolic meta function/decomposition
    xfail('frac', ''),  # aten.frac_.default - couldn't find symbolic meta function/decomposition
    xfail('ge', ''),  # aten.ge_.Tensor - couldn't find symbolic meta function/decomposition
    xfail('gt', ''),  # aten.gt_.Tensor - couldn't find symbolic meta function/decomposition
    xfail('heaviside', ''),  # aten.heaviside_.default - couldn't find symbolic meta function/decomposition
    xfail('hypot', ''),  # aten.hypot_.default - couldn't find symbolic meta function/decomposition
    xfail('igamma', ''),  # aten.igamma_.default - couldn't find symbolic meta function/decomposition
    xfail('igammac', ''),  # aten.igammac_.default - couldn't find symbolic meta function/decomposition
    xfail('le', ''),  # aten.le_.Tensor - couldn't find symbolic meta function/decomposition
    xfail('lgamma', ''),  # aten.lgamma_.default - couldn't find symbolic meta function/decomposition
    xfail('log10', ''),  # aten.log10_.default - couldn't find symbolic meta function/decomposition
    xfail('log1p', ''),  # aten.log1p_.default - couldn't find symbolic meta function/decomposition
    xfail('log2', ''),  # aten.log2_.default - couldn't find symbolic meta function/decomposition
    xfail('log', ''),  # aten.log_.default - couldn't find symbolic meta function/decomposition
    xfail('logical_and', ''),  # aten.logical_and_.default - couldn't find symbolic meta function/decomposition
    xfail('logical_or', ''),  # aten.logical_or_.default - couldn't find symbolic meta function/decomposition
    xfail('logical_xor', ''),  # aten.logical_xor_.default - couldn't find symbolic meta function/decomposition
    xfail('logit', ''),  # aten.logit_.default - couldn't find symbolic meta function/decomposition
    xfail('lt', ''),  # aten.lt_.Tensor - couldn't find symbolic meta function/decomposition
    xfail('mvlgamma', 'mvlgamma_p_1'),  # aten.mvlgamma_.default - couldn't find symbolic meta function/decomposition
    xfail('mvlgamma', 'mvlgamma_p_3'),  # aten.mvlgamma_.default - couldn't find symbolic meta function/decomposition
    xfail('mvlgamma', 'mvlgamma_p_5'),  # aten.mvlgamma_.default - couldn't find symbolic meta function/decomposition
    xfail('nan_to_num', ''),  # aten.nan_to_num_.default - couldn't find symbolic meta function/decomposition
    xfail('ne', ''),  # aten.ne_.Tensor - couldn't find symbolic meta function/decomposition
    xfail('neg', ''),  # aten.neg_.default - couldn't find symbolic meta function/decomposition
    xfail('nextafter', ''),  # aten.nextafter_.default - couldn't find symbolic meta function/decomposition
    xfail('nn.functional.celu', ''),  # aten.celu_.default - couldn't find symbolic meta function/decomposition
    xfail('nn.functional.elu', ''),  # aten.elu_.default - couldn't find symbolic meta function/decomposition
    xfail('nn.functional.hardsigmoid', ''),  # aten.hardsigmoid_.default - couldn't find symbolic meta function/decomposition
    xfail('nn.functional.mish', ''),  # aten.mish_.default - couldn't find symbolic meta function/decomposition
    xfail('nn.functional.selu', ''),  # aten.elu_.default - couldn't find symbolic meta function/decomposition
    xfail('nn.functional.threshold', ''),  # aten.threshold_.default - couldn't find symbolic meta function/decomposition
    xfail('pow', ''),  # aten.pow_.Tensor - couldn't find symbolic meta function/decomposition
    xfail('reciprocal', ''),  # aten.reciprocal_.default - couldn't find symbolic meta function/decomposition
    xfail('remainder', ''),  # aten.remainder_.Tensor - couldn't find symbolic meta function/decomposition
    xfail('rsqrt', ''),  # aten.rsqrt_.default - couldn't find symbolic meta function/decomposition
    xfail('scatter_add', ''),  # aten.scatter_add_.default - couldn't find symbolic meta function/decomposition
    xfail('sgn', ''),  # aten.sgn_.default - couldn't find symbolic meta function/decomposition
    xfail('sigmoid', ''),  # aten.sigmoid_.default - couldn't find symbolic meta function/decomposition
    xfail('sign', ''),  # aten.sign_.default - couldn't find symbolic meta function/decomposition
    xfail('sin', ''),  # aten.sin_.default - couldn't find symbolic meta function/decomposition
    xfail('sinc', ''),  # aten.sinc_.default - couldn't find symbolic meta function/decomposition
    xfail('sinh', ''),  # aten.sinh_.default - couldn't find symbolic meta function/decomposition
    xfail('sqrt', ''),  # aten.sqrt_.default - couldn't find symbolic meta function/decomposition
    xfail('square', ''),  # aten.pow_.Scalar - couldn't find symbolic meta function/decomposition
    xfail('squeeze', ''),  # aten.squeeze_.default - couldn't find symbolic meta function/decomposition
    xfail('t', ''),  # aten.t_.default - couldn't find symbolic meta function/decomposition
    xfail('tan', ''),  # aten.tan_.default - couldn't find symbolic meta function/decomposition
    xfail('tanh', ''),  # aten.tanh_.default - couldn't find symbolic meta function/decomposition
    xfail('transpose', ''),  # aten.transpose_.default - couldn't find symbolic meta function/decomposition
    xfail('tril', ''),  # aten.tril_.default - couldn't find symbolic meta function/decomposition
    xfail('triu', ''),  # aten.triu_.default - couldn't find symbolic meta function/decomposition
    xfail('true_divide', ''),  # aten.div_.Tensor - couldn't find symbolic meta function/decomposition
    xfail('trunc', ''),  # aten.trunc_.default - couldn't find symbolic meta function/decomposition
    xfail('uniform', ''),  # aten.uniform_.default - couldn't find symbolic meta function/decomposition
    xfail('unique', ''),  # aten.unique_consecutive.default - couldn't find symbolic meta function/decomposition
    xfail('unsqueeze', ''),  # aten.unsqueeze_.default - couldn't find symbolic meta function/decomposition
    xfail('xlogy', ''),  # aten.xlogy_.Tensor - couldn't find symbolic meta function/decomposition
}

# Copies inputs to inplace operations to avoid inplace modifications
#   to leaves requiring gradient
def _get_safe_inplace(inplace_variant):
    @functools.wraps(inplace_variant)
    def _fn(t, *args, **kwargs):
        return inplace_variant(t.clone(), *args, **kwargs)

    return _fn

def _test_make_fx_helper(self, device, dtype, op, tracing_mode, inplace=False):
    def f(args, kwargs, extra_args):
        if extra_args:
            for i, t in extra_args:
                args[i] = t.size()

        fn = _get_safe_inplace(op.get_inplace()) if inplace else op.op
        return fn(*args, **kwargs)
    sample_inputs_itr = op.sample_inputs(device, dtype, requires_grad=False)
    new_f = None

    # Limit ourselves to first 100 inputs so symbolic tracing tests don't take too long
    for sample_input in itertools.islice(sample_inputs_itr, 100):
        if inplace and sample_input.broadcasts_input:
            continue
        args = [sample_input.input] + list(sample_input.args)
        kwargs = sample_input.kwargs

        # If any argument is a torch.Size(), maybe get dynamic shapes for it by:
        # - Create a temporary Tensor whose size is the torch.Size() we want. Note that
        #   we use an expanded Tensor as we cannot pass "meta" Tensors to make_fx.
        # - Pass it to make_fx such that it is is converted to a proxy Tensor
        # - Unpack the size in the wrapper to get a torch.Size with dynamic shapes (in
        #   symbolic mode, a no-op otherwise)
        extra_args = []
        for i, arg in enumerate(args):
            if isinstance(arg, torch.Size):
                extra_args.append((i, torch.empty((), device="cpu").expand(arg)))
        # TODO: support kwargs

        try:
            new_f = make_fx(f, tracing_mode=tracing_mode)(args, kwargs, extra_args)
        except DynamicOutputShapeException as e:
            self.skipTest("Dynamic output shape operation in trace")
        for arg in args:
            if isinstance(arg, torch.Tensor) and arg.dtype == torch.float:
                arg.uniform_(0, 1)
        try:
            old_out = f(args, kwargs, extra_args)
        except Exception:
            continue
        new_out = wrapper_set_seed(new_f, args, kwargs, extra_args)
        self.assertEqual(new_out, old_out)

class TestProxyTensorOpInfo(TestCase):
    @ops(op_db, allowed_dtypes=(torch.float,))
    @skipOps('TestProxyTensorOpInfo', 'test_make_fx_exhaustive', make_fx_failures)
    def test_make_fx_exhaustive(self, device, dtype, op):
        _test_make_fx_helper(self, device, dtype, op, "real")

    @ops(op_db, allowed_dtypes=(torch.float,))
    @skipOps('TestProxyTensorOpInfo', 'test_make_fx_fake_exhaustive', make_fx_failures.union(fake_tensor_failures))
    def test_make_fx_fake_exhaustive(self, device, dtype, op):
        _test_make_fx_helper(self, device, dtype, op, "fake")

    @skipIfNoSympy
    @ops(op_db, allowed_dtypes=(torch.float,))
    @skipOps('TestProxyTensorOpInfo', 'test_make_fx_symbolic_exhaustive',
             make_fx_failures | fake_tensor_failures | symbolic_tensor_failures)
    def test_make_fx_symbolic_exhaustive(self, device, dtype, op):
        _test_make_fx_helper(self, device, dtype, op, "symbolic")

    @skipIfNoSympy
    @ops(op_db, allowed_dtypes=(torch.float,))
    @skipOps('TestProxyTensorOpInfo', 'test_make_fx_symbolic_exhaustive_inplace',
             make_fx_failures | fake_tensor_failures | symbolic_tensor_failures | inplace_symbolic_tensor_failures)
    def test_make_fx_symbolic_exhaustive_inplace(self, device, dtype, op):
        if not op.get_inplace():
            self.skipTest("No inplace variable for this op")
        _test_make_fx_helper(self, device, dtype, op, "symbolic", inplace=True)


only_for = ("cpu")
instantiate_device_type_tests(TestProxyTensorOpInfo, globals(), only_for=only_for)


if __name__ == '__main__':
    run_tests()<|MERGE_RESOLUTION|>--- conflicted
+++ resolved
@@ -1352,12 +1352,8 @@
     xfail('view_as_complex', ''),  # aten.view_as_complex.default - couldn't find symbolic meta function/decomposition
     xfail('view_as', ''),  # aten.size.default - couldn't find symbolic meta function/decomposition
     xfail('vsplit', ''),  # aten.size.default - couldn't find symbolic meta function/decomposition
-<<<<<<< HEAD
-=======
-    xfail('unbind', ''),  # aten.unbind.int - couldn't find symbolic meta function/decomposition
     xfail('unique_consecutive', ''),  # aten.unique_consecutive.default - couldn't find symbolic meta function/decomposition
     xfail('unique', ''),  # aten._unique2.default - couldn't find symbolic meta function/decomposition
->>>>>>> 59aacc40
 }
 symbolic_tensor_segfaults = {
     skip('nn.functional.batch_norm')  # Segfault??
