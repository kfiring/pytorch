--- conflicted
+++ resolved
@@ -1482,12 +1482,7 @@
     xfail('kthvalue', ''),  # aten.kthvalue.default - couldn't find symbolic meta function/decomposition
     xfail('linalg.multi_dot', ''),  # aten.size.default - couldn't find symbolic meta function/decomposition
     xfail('linalg.slogdet', ''),  # aten._linalg_slogdet.default - couldn't find symbolic meta function/decomposition
-<<<<<<< HEAD
-    xfail('linalg.vander', ''),  # aten.size.default - couldn't find symbolic meta function/decomposition
-=======
     xfail('linalg.tensorinv', ''),  # aten.size.default - couldn't find symbolic meta function/decomposition
-    xfail('linalg.tensorsolve', ''),  # aten.size.default - couldn't find symbolic meta function/decomposition
->>>>>>> ae5ddb7c
     xfail('logaddexp2', ''),  # aten.logaddexp2.default - couldn't find symbolic meta function/decomposition
     xfail('logdet', ''),  # aten.size.default - couldn't find symbolic meta function/decomposition
     xfail('lu_unpack', ''),  # aten.lu_unpack.default - couldn't find symbolic meta function/decomposition
