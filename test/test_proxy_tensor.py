# Owner(s): ["module: ProxyTensor"]

from torch.testing._internal.common_utils import TestCase, run_tests
import torch
import unittest
import warnings
import torch.nn.utils._stateless as stateless
import operator
from collections.abc import Iterable
from torch.testing._internal.common_device_type import instantiate_device_type_tests
from torch.testing._internal.common_methods_invocations import DecorateInfo
from torch.testing._internal.common_methods_invocations import op_db, wrapper_set_seed
from torch._subclasses.fake_tensor import DynamicOutputShapeException

from torch._decomp import decomposition_table
from torch.testing._internal.common_device_type import ops
from torch._C import _disabled_torch_function_impl
from torch.fx.experimental.proxy_tensor import make_fx, DecompositionInterpreter, get_isolated_graphmodule, has_proxy
from torch.utils._pytree import tree_map
from torch import nn
import re

import types
import functools
import itertools

aten = torch.ops.aten

try:
    import sympy  # noqa: F401
    HAS_SYMPY = True
except ImportError:
    HAS_SYMPY = False
skipIfNoSympy = unittest.skipIf(not HAS_SYMPY, "no sympy")
HAS_CUDA = torch.cuda.is_available()


def process_failures():
    """
    Takes file containing failures like

    FAILED test/test_proxy_tensor.py::TestProxyTensorOpInfoCPU::test_make_fx_symbolic_exhaustive___getitem___cpu_float32 - RuntimeError: aten.size.default - couldn't find symbolic meta function/decomposition  # noqa: B950

    and processes them into a list of opinfo xfails
    """
    f = open('pytest_failures')
    failures = f.readlines()
    failures = [i.strip() for i in failures]

    def process_failure_string(s, matcher):
        out = re.search(matcher, s)
        return out.groups()

    SYMBOLIC_TRACE_MATCH = r'exhaustive_(.*)_cpu.*: (.*)'
    failures = [process_failure_string(s, SYMBOLIC_TRACE_MATCH) for s in failures]

    def create_normalized_name(op):
        if op.variant_test_name == '':
            s = op.name
        else:
            s = f"{op.name}.{op.variant_test_name}"
        return s.replace('.', '_')

    remap_opinfo = {create_normalized_name(op): (op.name, op.variant_test_name) for op in op_db}

    print("symbolic_tensor_failures = {")
    for failure, reason in failures:
        print(f"    xfail{remap_opinfo[failure]},  # {reason}")
    print("}")


def copy_func(f):
    """Based on http://stackoverflow.com/a/6528148/190597 (Glenn Maynard)"""
    g = types.FunctionType(f.__code__, f.__globals__, name=f.__name__,
                           argdefs=f.__defaults__,
                           closure=f.__closure__)
    g = functools.update_wrapper(g, f)
    g.__kwdefaults__ = f.__kwdefaults__
    return g


# Copied from functorch
def xfail(op_name, variant_name='', *, device_type=None, dtypes=None):
    return (op_name, variant_name, device_type, dtypes, True)


def skip(op_name, variant_name='', *, device_type=None, dtypes=None):
    return (op_name, variant_name, device_type, dtypes, False)


def skipOps(test_case_name, base_test_name, to_skip):
    all_opinfos = op_db
    for xfail in to_skip:
        op_name, variant_name, device_type, dtypes, expected_failure = xfail
        matching_opinfos = [o for o in all_opinfos
                            if o.name == op_name and o.variant_test_name == variant_name]
        # assert len(matching_opinfos) >= 1, f"Couldn't find OpInfo for {xfail}"
        for opinfo in matching_opinfos:
            decorators = list(opinfo.decorators)
            if expected_failure:
                decorator = DecorateInfo(unittest.expectedFailure,
                                         test_case_name, base_test_name,
                                         device_type=device_type, dtypes=dtypes)
                decorators.append(decorator)
            else:
                decorator = DecorateInfo(unittest.skip("Skipped!"),
                                         test_case_name, base_test_name,
                                         device_type=device_type, dtypes=dtypes)
                decorators.append(decorator)
            opinfo.decorators = tuple(decorators)

    # This decorator doesn't modify fn in any way
    def wrapped(fn):
        return fn
    return wrapped


USE_TORCHVISION = False
try:
    import torchvision
    USE_TORCHVISION = True
except ImportError:
    warnings.warn("Couldn't import torchvision. Some of our tests use it, try "
                  "to install it with commands from pytorch.org, post-fixed with "
                  "`--no-deps` to avoid overwriting the pytorch installation",
                  UserWarning)


def _create_new_input(x):
    if not isinstance(x, torch.Tensor):
        return x
    if x.dtype != torch.float:
        return x + 1
    if x.is_leaf:
        return torch.rand_like(x, requires_grad=x.requires_grad)
    else:
        return torch.rand_like(x)

"""
Delays a cos being executed on the unwraptensor until its used. Simulates a CommTensor used
"""
class UnwrapTensor(torch.Tensor):
    @staticmethod
    def __new__(cls, tensor: torch.Tensor):
        r = torch.Tensor._make_wrapper_subclass(
            cls,
            tensor.size(),
            dtype=tensor.dtype,
            device=tensor.device,
            layout=tensor.layout,
            requires_grad=tensor.requires_grad,
        )
        r._tensor = tensor
        return r

    def __repr__(self):
        # TODO: consider all_gather the local tensors for better debugging
        return f"UnwrapTensor({self._tensor})"

    __torch_function__ = _disabled_torch_function_impl

    @classmethod
    def __torch_dispatch__(cls, func, types, args=(), kwargs=None):
        def unwrap(e):
            ret = e
            if isinstance(e, UnwrapTensor):
                ret = e._tensor.cos()

            return ret

        args = tree_map(unwrap, args)
        kwargs = tree_map(unwrap, kwargs)
        return func(*args, **kwargs)

class TestGenericProxyTensor(TestCase):
    # WARNING: if any of your inputs are index tensors, DO NOT use this
    # function
    def _test(self, f, inps):
        fx_f = make_fx(f, tracing_mode=self.tracing_mode)(*inps)
        new_inps = tree_map(_create_new_input, inps)
        r1 = fx_f(*new_inps)
        r2 = f(*new_inps)
        self.assertEqual(r1, r2)

    def test_make_fx_simple(self):
        def f(x):
            return torch.sin(x)
        self._test(f, (torch.randn(3),))

    def test_scalar_device(self, device='cpu'):
        def f(a, b):
            return a + b
        self._test(f, [torch.randn(3, device=device), torch.tensor(5)])

    def test_isolated_graphmodule(self):
        def is_any_sum(gm):
            return any(node.target == torch.ops.aten.sum.default for node in gm.graph.nodes)

        def is_any_digamma(gm):
            return any(node.target == torch.ops.aten.digamma.default for node in gm.graph.nodes)

        def is_any_sigmoid(gm):
            return any(node.target == torch.ops.aten.sigmoid.default for node in gm.graph.nodes)

        def inner(x):
            return torch.sum(x)

        def f(x):
            gm = get_isolated_graphmodule(inner, (x,), {})
            self.assertTrue(is_any_sum(gm))
            return x + torch.randn(x.shape)

        # get_isolated_graphmodule uses make_fx internally that shouldn't be traced
        # by the outer make_fx call
        traced = make_fx(f)(torch.randn(3))
        self.assertFalse(is_any_sum(traced))

        # When factory functions are used, they should not be traced
        # by the outer make_fx call
        def inner_with_factory():
            val = torch.tensor(float(1))
            val.add_(2)
            return torch.full((10, 10), val).sum()

        def f1(x):
            gm = get_isolated_graphmodule(inner_with_factory, (), {})
            self.assertTrue(is_any_sum(gm))
            return torch.sigmoid(x)

        def f2(x):
            gm = get_isolated_graphmodule(f1, (x,), {})
            self.assertFalse(is_any_sum(gm))
            self.assertTrue(is_any_sigmoid(gm))
            return torch.digamma(x)

        traced = make_fx(f2)(torch.randn(3))
        self.assertFalse(is_any_sum(traced))
        self.assertFalse(is_any_sigmoid(traced))
        self.assertTrue(is_any_digamma(traced))

        # Verify nested make_fx calls don't make factory functions to be leaked
        # into the outer graph
        def f2(x):
            gm = make_fx(f1)(x)
            self.assertFalse(is_any_sum(gm))
            self.assertTrue(is_any_sigmoid(gm))
            return torch.digamma(x)

        traced = make_fx(f2)(torch.randn(3))
        self.assertFalse(is_any_sum(traced))
        self.assertTrue(is_any_sigmoid(traced))
        self.assertTrue(is_any_digamma(traced))

        # Verify interaction with non-ProxyTensor modes
        from torch.testing._internal.logging_tensor import LoggingTensorMode

        def f1_logging(x):
            with LoggingTensorMode():
                gm = get_isolated_graphmodule(inner_with_factory, (), {})
            self.assertTrue(is_any_sum(gm))
            return torch.sigmoid(x)

        def f2_logging(x):
            with LoggingTensorMode(), LoggingTensorMode():
                gm = get_isolated_graphmodule(f1_logging, (x,), {})
            self.assertFalse(is_any_sum(gm))
            self.assertTrue(is_any_sigmoid(gm))
            return torch.digamma(x)

        traced = make_fx(f2_logging)(torch.randn(3))
        self.assertFalse(is_any_sum(traced))
        self.assertFalse(is_any_sigmoid(traced))
        self.assertTrue(is_any_digamma(traced))

        # Verify interaction with another tensor subclass
        # This case currently doesn't work and should raise an error
        # See: https://github.com/pytorch/pytorch/pull/81764#issuecomment-1200472068
        from torch.testing._internal.logging_tensor import LoggingTensor

        def f1_logging_tensor(x):
            gm = get_isolated_graphmodule(inner_with_factory, (), {})
            self.assertTrue(is_any_sum(gm))
            return torch.sigmoid(x)

        def f2_logging_tensor(x):
            x = LoggingTensor(x)
            gm = get_isolated_graphmodule(f1_logging_tensor, (x,), {})
            self.assertFalse(is_any_sum(gm))
            self.assertTrue(is_any_sigmoid(gm))
            return torch.digamma(x)

        traced = make_fx(f2_logging_tensor)(torch.randn(3))
        self.assertFalse(is_any_sum(traced))
        self.assertFalse(is_any_sigmoid(traced))  # this fails, sigmoid is traced with LoggingTensor
        self.assertTrue(is_any_digamma(traced))

    def test_proxy_tensor_mode_with_decomp_table_preserves_proxy(self):
        def f(x):
            y = x.new_zeros(x.size())
            y.copy_(x)
            return y

        def _new_zeros_decomp(inp, size, dtype=None, layout=None, device=None, pin_memory=None):
            return torch.zeros(size, dtype=inp.dtype, device=inp.device)

        factory_func_decomp = {torch.ops.aten.new_zeros.default: _new_zeros_decomp}

        # When new_zeros() decomposes into torch.zero(), we expect ProxyTensorMode
        # to still be (re-entrantly) enabled, so that the `torch.zero()` call
        # returns a ProxyTensor.
        out = make_fx(f, decomposition_table=factory_func_decomp)(torch.ones(2))
        self.assertExpectedInline(out.code, """\



def forward(self, x_1):
    zeros = torch.ops.aten.zeros.default([2], dtype = torch.float32, device = device(type='cpu'), pin_memory = False)
    copy_ = torch.ops.aten.copy_.default(zeros, x_1);  zeros = x_1 = None
    return copy_
    """)

    def test_make_fx_reentrant_dispatch(self):
        def f(x):
            return torch.ops.aten.norm.Scalar(x, 2.0)

        def norm_decomp(x, p=2.0):
            if p != 2.0:
                raise RuntimeError("can't handle with p != 2")
            return torch.sqrt(torch.sum(torch.square(x)))

        decomp = {torch.ops.aten.norm.Scalar: norm_decomp}

        traced = make_fx(f, decomposition_table=decomp, tracing_mode=self.tracing_mode)(torch.rand(3))

        for n in traced.graph.nodes:
            self.assertTrue("square" not in str(n.target))
            self.assertTrue("norm" not in str(n.target))

    @unittest.skipIf(not USE_TORCHVISION, "test requires torchvision")
    def test_resnet18_backward_trace(self):
        mod = torchvision.models.resnet18()

        # An old version of this test called the module directly.  This works
        # for tracing_mode == "real", but for fake tensors, we also have to
        # ensure that the parameters and buffers get wrapped in fake tensors
        # because free fake tensors are not supported.  Fortunately stateless
        # does precisely this for us.
        def f(x, params, buffers):
            for p in params.values():
                p.grad = None
            loss = stateless.functional_call(mod, {**params, **buffers}, (x,)).sum()
            # I could have done this with the functional API, but there is
            # plenty of exercising this; I want to show mutating API still
            # works
            loss.backward()
            return [p.grad for p in params.values()]

        inp = torch.randn(3, 3, 250, 250)
        self._test(f, [inp, dict(mod.named_parameters()), dict(mod.named_buffers())])

    def test_varargs(self):
        def f(*args):
            return sum(args)

        self._test(f, [torch.randn(2), torch.randn(2)])

    def test_proxy_tensor(self):
        def f_grad(x):
            val = x.cos().cos().sum()
            return torch.autograd.grad(val, x)

        def f_backward(x):
            val = x.cos().cos().sum()
            val.backward()
            return x.grad

        for f in [f_grad, f_backward]:
            self._test(f, [torch.randn(3, requires_grad=True)])

    def test_inplace_metadata(self):
        def f(x):
            x = x.clone()
            x.unsqueeze_(-1)
            assert x.shape[-1] == 1
            return x

        self._test(f, [torch.randn(5)])

    def test_mode_tracing_factory_function(self):
        def f(x):
            return x + torch.randn(x.shape)

        # default behavior should trace factory functions
        traced = make_fx(f, tracing_mode=self.tracing_mode)(torch.randn(3))
        self.assertTrue(
            any(
                node.target == aten.randn.default
                for node in traced.graph.nodes
            )
        )

    def test_make_fx_overloads(self):
        def f(x):
            return x.cos() + torch.randn(x.shape)

        traced = make_fx(f, tracing_mode=self.tracing_mode)(torch.randn(3))

        self.assertTrue(all([isinstance(node.target, torch._ops.OpOverload)
                             for node in traced.graph.nodes if node.op == 'call_function']))

    def test_tensor_constants(self):
        def f():
            val = torch.tensor(float('inf'))
            return torch.full((100, 100), val)

        self._test(f, [])

    def test_allclose(self):
        def f(a, b):
            return torch.allclose(a, b)

        self.assertRaisesRegex(
            RuntimeError, "data-dependent",
            lambda: make_fx(f, tracing_mode=self.tracing_mode)(
                torch.zeros(3), torch.zeros(3)
            )
        )

    def test_constant_proxy_tensor_mut(self):
        def f():
            val = torch.tensor(float(1))
            val.add_(2)
            return torch.full((100, 100), val)

        g = make_fx(f, tracing_mode=self.tracing_mode)()
        self.assertEqual(g(), f())
        # In case we mutated shared state in the g graph!
        self.assertEqual(g(), f())

    def test_constant_unbind(self):
        def f():
            val = torch.tensor([2])
            r, = torch.unbind(val, 0)
            return r.item()

        g = make_fx(f, tracing_mode=self.tracing_mode)()
        self.assertEqual(g(), f())

    def test_constant_blowup(self):
        def f():
            val = torch.tensor([2])
            blowup = val.repeat(1000)
            return blowup.sum().item()

        self.assertRaisesRegex(
            RuntimeError, "data-dependent",
            lambda: make_fx(f, tracing_mode=self.tracing_mode)()
        )

    def test_constant_random(self):
        def f():
            val = torch.tensor([2.0])
            val.normal_()
            return val.item()

        self.assertRaisesRegex(
            RuntimeError, "data-dependent",
            lambda: make_fx(f, tracing_mode=self.tracing_mode)()
        )

    def test_decomposition_interpreter(self):
        def fn(x):
            return torch.nn.functional.silu(x)

        x = torch.rand((4, 4))
        fx_module = make_fx(fn, tracing_mode=self.tracing_mode, decomposition_table=None)(x)

        found_silu = False
        for n in fx_module.graph.nodes:
            if n.target == torch.ops.aten.silu or n.target == torch.ops.aten.silu.default:
                found_silu = True

        self.assertTrue(found_silu)

        new_graph = torch.fx.Graph()
        silu_decomp_table = {torch.ops.aten.silu.default: decomposition_table[torch.ops.aten.silu.default]}
        DecompositionInterpreter(
            fx_module,
            new_graph=new_graph,
            decomposition_table=silu_decomp_table,
        ).run(x)

        decomposed_module = torch.fx.GraphModule(fx_module, new_graph)

        for n in decomposed_module.graph.nodes:
            self.assertTrue(n.target != torch.ops.aten.silu)
            self.assertTrue(n.target != torch.ops.aten.silu.default)

        self.assertEqual(fx_module(x), decomposed_module(x))

    def test_make_fx_model_fwd_bwd(self):
        class Foo(torch.nn.Module):
            def __init__(self):
                super().__init__()
                self.linear = torch.nn.Linear(5, 5)

            def forward(self, x):
                return self.linear(x).relu()

        model = Foo()

        def f(x, params):
            out = stateless.functional_call(model, params, x).sum()
            out.backward()
            return list(params.values())
        input = torch.randn(3, 5, requires_grad=True)
        params = dict(model.named_parameters())
        fx_f = make_fx(f, tracing_mode=self.tracing_mode)(input, params)
        # fx may change the order of parameters in list, so using set() to compare
        self.assertTrue(
            torch.allclose(fx_f(input, params)[0], f(input, params)[0])
            or
            torch.allclose(fx_f(input, params)[0], f(input, params)[1])
        )
        self.assertTrue(
            torch.allclose(fx_f(input, params)[1], f(input, params)[0])
            or
            torch.allclose(fx_f(input, params)[1], f(input, params)[1])
        )

    def test_make_fx_model_double_param(self):
        class Emformer(torch.nn.Module):
            def __init__(
                self,
                input_dim: int = 256,
            ) -> None:
                super().__init__()

                self.layer_norm = torch.nn.LayerNorm(input_dim)

            def forward(mod_self, x):  # noqa: B902
                self.assertTrue(isinstance(mod_self.layer_norm.weight, torch.Tensor))
                y = mod_self.layer_norm(x)
                self.assertTrue(isinstance(mod_self.layer_norm.weight, torch.Tensor))
                z = mod_self.layer_norm(y)
                return z


        gm = make_fx(Emformer())(torch.randn(16, 1, 256))
        ops = set([n.target for n in gm.graph.nodes if n.op == 'call_function'])
        self.assertEqual(len(ops), 2)


    def test_make_fx_model_fwd_bwd_wgtupdate(self):
        class Foo(torch.nn.Module):
            def __init__(self):
                super().__init__()
                self.linear = torch.nn.Linear(5, 5)

            def forward(self, x):
                return self.linear(x).relu()

        model = Foo()

        def f(args, params, buffers):
            for p in params.values():
                p.grad = None
            if not isinstance(args, Iterable):
                args = [args]
            params_and_buffers = {**params, **buffers}
            out = stateless.functional_call(model, params_and_buffers, args)
            out.sum().backward()
            return [p - 1e-4 * p.grad for p in params.values()]

        input = torch.randn(3, 5, requires_grad=True)
        params = dict(model.named_parameters())
        buffers = dict(model.named_buffers())
        fx_f = make_fx(f, tracing_mode=self.tracing_mode)(input, params, buffers)
        # fx may change the order of parameters in list, so using set() to compare
        # also there is a numerical difference in results so changing atol from 1e-08 to 1e-03
        self.assertTrue(
            torch.allclose(fx_f(input, params, buffers)[0], f(input, params, buffers)[0], atol=1e-03)
            or
            torch.allclose(fx_f(input, params, buffers)[0], f(input, params, buffers)[1], atol=1e-03)
        )
        self.assertTrue(
            torch.allclose(fx_f(input, params, buffers)[1], f(input, params, buffers)[0], atol=1e-03)
            or
            torch.allclose(fx_f(input, params, buffers)[1], f(input, params, buffers)[1], atol=1e-03)
        )

    def test_trace_subclasses(self):
        def f1(x):
            x = UnwrapTensor(x)
            y = x * 2
            return y

        def f2(x):
            wrapped = UnwrapTensor(x)
            y = x * wrapped
            return y

        inp = [torch.randn(5)]
        self._test(f1, inp)
        self._test(f2, inp)

    def test_partial_decomp(self):
        def f(a, b, c):
            x = torch.addmm(a, b, c)
            y = torch.addmm(a, b, c, beta=2, alpha=1)
            return x + y
        inps = [torch.randn(5, 5), torch.randn(5, 5), torch.randn(5, 5)]
        fx_g = make_fx(f)(*inps)

        def addmm(a, b, c, beta=1, alpha=1):
            if beta == 1 and alpha == 1:
                return NotImplemented
            return beta * a + alpha * (b @ c)

        decomposed_fx = make_fx(f, {aten.addmm.default: addmm})(*inps)

        self.assertEqual(fx_g(*inps), decomposed_fx(*inps))
        self.assertEqual(len([n for n in fx_g.graph.nodes if n.target == aten.addmm.default]), 2)
        self.assertEqual(len([n for n in decomposed_fx.graph.nodes if n.target == aten.addmm.default]), 1)

    def test_decomp_of_capture(self):
        val = torch.randn(5)

        def f(x):
            return x.t() + val.t()

        def nop(x):
            return x.cos()

        traced = make_fx(f, decomposition_table={torch.ops.aten.t.default: nop})(torch.randn(5))
        self.assertEqual(len([n for n in traced.graph.nodes if n.target == torch.ops.aten.t.default]), 0)


    @unittest.skipIf(not HAS_CUDA, 'CUDA-only test')
    def test_amp_cache(self):
        layer = torch.nn.Conv2d(3, 3, 3).cuda()

        def f(x, w):
            return torch.nn.functional.conv2d(x, w, stride=layer.stride)

        inp = torch.randn(4, 3, 10, 10, device='cuda')
        with torch.autocast('cuda'):
            out_graph = make_fx(f)(inp, layer.weight).graph
            out_graph2 = make_fx(f)(inp, layer.weight).graph

        self.assertEqual(len(out_graph.nodes), len(out_graph2.nodes))
        for a, b in zip(out_graph.nodes, out_graph2.nodes):
            self.assertEqual(a.op, b.op)

    def test_has_proxy(self):
        foo = torch.randn(5)

        def f(x):
            self.assertFalse(has_proxy(foo))
            self.assertTrue(has_proxy(x))
            y = x.cos()
            self.assertTrue(has_proxy(y))
            return y

        self.assertFalse(has_proxy(torch.randn(5)))
        make_fx(f)(torch.randn(5))

    def test_strides(self):
        def f(x):
            self.assertTrue(x.is_contiguous())
            self.assertFalse(x.is_contiguous(memory_format=torch.channels_last))
            x = x.permute(0, 3, 1, 2)
            self.assertFalse(x.is_contiguous())
            self.assertTrue(x.is_contiguous(memory_format=torch.channels_last))
            return x
        make_fx(f)(torch.randn(2, 3, 4, 5))

        def f(x):
            self.assertTrue(x.is_contiguous())
            y = x[:, 1]
            self.assertFalse(y.is_contiguous())
            y = x[:, ::2]
            self.assertFalse(y.is_contiguous())
            return x.cos()

        make_fx(f)(torch.randn(2, 3, 4, 5))

class TestGenericProxyTensorReal(TestGenericProxyTensor):
    tracing_mode = "real"


class TestGenericProxyTensorFake(TestGenericProxyTensor):
    tracing_mode = "fake"


def xfail_inherited_tests(tests):
    """
    Given a list of test names which are defined by a superclass of the
    class this decorates, mark them as expected failure.  This is useful
    if you are doing poor man's parameterized tests by subclassing a generic
    test class.
    """
    def deco(cls):
        for t in tests:
            # NB: expectedFailure operates by mutating the method in question,
            # which is why you have to copy the function first
            setattr(cls, t, unittest.expectedFailure(copy_func(getattr(cls, t))))
        return cls
    return deco


@skipIfNoSympy
@xfail_inherited_tests([
    "test_inplace_metadata",
    "test_mode_tracing_factory_function",
    "test_make_fx_overloads",
    "test_make_fx_model_fwd_bwd_wgtupdate",
    "test_make_fx_model_fwd_bwd",
    "test_proxy_tensor",
    "test_trace_subclasses",
])
class TestGenericProxyTensorSymbolic(TestGenericProxyTensor):
    tracing_mode = "symbolic"


del TestGenericProxyTensor


class TestRealProxyTensor(TestCase):
    pass

class TestFakeProxyTensor(TestCase):
    def test_issue82547(self):
        x = nn.Parameter(torch.randn(3, 3))

        def f():
            return torch.ops.aten.t.default(x)
        self.assertRaisesRegex(Exception, "non-Fake Tensor", lambda: make_fx(f, tracing_mode="fake")())

        class A(torch.Tensor):
            pass

        x = A(torch.randn(3, 3))
        self.assertRaisesRegex(TypeError, "no implementation found", lambda: make_fx(f, tracing_mode="fake")())

    def test_use_fake_and_tensor(self):
        def f(x, y):
            z = torch.tensor([2.0, 3.0])
            return x + y + z

        g = make_fx(f, tracing_mode="fake")(torch.randn(2), torch.randn(2))
        x, y = torch.randn(2), torch.randn(2)
        self.assertEqual(g(x, y), f(x, y))

    def test_alias(self):
        def f(x):
            return torch.ops.aten.alias(x)

        r = str(make_fx(f, tracing_mode="fake")(torch.randn(2)).code).strip()
        # NB: this should not have a detach call
        self.assertExpectedInline(r, """\
def forward(self, x_1):
    alias = torch.ops.aten.alias.default(x_1);  x_1 = None
    return alias""")

def _get_node(fx_g, cond):
    for n in fx_g.graph.nodes:
        if cond(n):
            return n
    raise AssertionError

def _get_free_symbols(shape_env):
    vars = tuple(shape_env.var_to_val.keys())
    return len([var for var in vars if var not in shape_env.replacements])

def _trace(f, *args):
    inps = [torch.randn(arg) for arg in args]
    return make_fx(f, tracing_mode="symbolic")(*inps)

# TODO: Need to test the guards themselves specifically as well
@skipIfNoSympy
class TestSymbolicTracing(TestCase):
    def _test_dynamic(self, fn, trace_inputs, test_inputs, assert_eq=True):
        """
        Tests fn traced with trace_inputs against test_inputs
        Also returns shape env
        """
        trace_inputs = [torch.randn(shape) for shape in trace_inputs]
        traced_f = make_fx(fn, tracing_mode="symbolic")(*trace_inputs)
        for input in test_inputs:
            input = [torch.randn(shape) for shape in input]
            rx, ry = traced_f(*input), fn(*input)
            if assert_eq:
                self.assertEqual(rx, ry)
        return traced_f.shape_env


    def test_unary(self):
        def f(x):
            assert x.shape[0] < 20
            return x.cos()
        test_inputs = []
        test_inputs.append([(2, 5)])
        test_inputs.append([(6, 8)])
        shape_env = self._test_dynamic(f, [(3, 4)], test_inputs)
        self.assertTrue(shape_env.evaluate_guards_for_args(torch.randn(4, 5)))
        self.assertFalse(shape_env.evaluate_guards_for_args(torch.randn(25, 5)))
        # TODO: There should eventually be guards for contiguity, but they're
        # not currently being done yet
        assert len(shape_env.guards) == 1, "\n" + shape_env.format_guards()

    def test_binary_broadcast(self):
        def f(a, b):
            c = a * b
            return c

        test_inputs = []
        test_inputs.append([(1, 5), (3, 1)])
        test_inputs.append([(1, 4), (4, 1)])
        shape_env = self._test_dynamic(f, [(1, 2), (3, 1)], test_inputs)
        assert len(shape_env.guards) == 0

    def test_multiply_shape(self):
        def f(a):
            return torch.empty(a.shape[0] * 2)

        r = str(make_fx(f, tracing_mode="symbolic")(torch.empty(4)).code).strip()
        self.assertExpectedInline(r, """\
def forward(self, a_1):
    sym_size = torch.ops.aten.sym_size(a_1, 0);  a_1 = None
    mul = sym_size * 2;  sym_size = None
    empty = torch.ops.aten.empty.memory_format([mul], device = device(type='cpu'), pin_memory = False);  mul = None
    detach = torch.ops.aten.detach.default(empty);  empty = None
    return detach""")

    def test_symint_to_tensor(self):
        def f(a):
            return a / a.shape[0]

        r = str(make_fx(f, tracing_mode="symbolic")(torch.empty(4)).code).strip()
        self.assertExpectedInline(r, """\
def forward(self, a_1):
    sym_size = torch.ops.aten.sym_size(a_1, 0)
    div = torch.ops.aten.div.Tensor(a_1, sym_size);  a_1 = sym_size = None
    return div""")

        r = str(make_fx(f, tracing_mode="symbolic", decomposition_table=decomposition_table)(torch.empty(4)).code).strip()
        self.assertExpectedInline(r, """\
def forward(self, a_1):
    sym_size = torch.ops.aten.sym_size(a_1, 0)
    sym_float = torch.fx.experimental.symbolic_shapes.sym_float(sym_size);  sym_size = None
    div = torch.ops.prims.div.default(a_1, sym_float);  a_1 = sym_float = None
    return div""")

    def test_cat(self):
        def f(a, b):
            val = torch.mul(a, b)
            out = torch.cat([val, val])
            if out.shape[0] * out.shape[1] > 20:
                out = out.cos()
            return out

        test_inputs = []
        test_inputs.append([(1, 5), (6, 1)])
        test_inputs.append([(1, 4), (3, 1)])
        shape_env = self._test_dynamic(f, [(1, 6), (8, 1)], test_inputs)
        self.assertTrue(shape_env.evaluate_guards_for_args(torch.randn(1, 10), torch.randn(6, 1)))
        self.assertFalse(shape_env.evaluate_guards_for_args(torch.randn(1, 2), torch.randn(4, 1)))
        assert len(shape_env.guards) == 1

    def test_new_empty(self):
        def f(a, b):
            return a.new_empty(b.shape[0], b.shape[1] * 2)

        self._test_dynamic(f, [(2, 4), (4, 5)], [[(2, 3), (5, 7)], [(3, 7), (9, 3)]], assert_eq=False)

    def test_size_with_tensor(self):
        def f(tensor):
            max_size = torch.tensor([800, 1216], dtype=torch.int64)
            batch_shape = [2] + list(tensor.shape[:-2]) + list(max_size)
            return tensor.new_empty(batch_shape)

        a = torch.randn(3, 800, 1199)
        self.assertRaisesRegex(
            RuntimeError, "data-dependent", lambda: make_fx(f, tracing_mode="symbolic")(a)
        )

    def test_expand(self):
        def f(a):
            b = torch.mul(a, a)
            c = b.expand(a.shape)
            return c

        self._test_dynamic(f, [(3,)], [[(3,)], [(4,)], [(2,)]])
        self._test_dynamic(f, [(5, 1)], [[(4, 1)], [(3, 1)], [(6, 1)]])

    def test_symbolic_meta(self):
        def f(a, b):
            d = a.new_empty(a.shape[0] + b.shape[0])
            return d
        fx_g = make_fx(f, tracing_mode="symbolic")(torch.randn(5), torch.randn(4))
        fx_g.graph.eliminate_dead_code()
        fx_g.recompile()
        meta_c = _get_node(fx_g, lambda x: x.target == aten.new_empty.default)
        meta_d = _get_node(fx_g, lambda x: x.target == operator.add)
        self.assertTrue(meta_c.meta['val'].shape[0].get_pyobj() == meta_d.meta['val'].expr)

<<<<<<< HEAD
    @unittest.expectedFailure
    def test_backwards(self):
        def get_fw_bw(fn, *extra_args, **extra_kwargs):
            def tmp(*args):
                new_args = tuple(t.detach().requires_grad_(True) for t in args)
                out = fn(*new_args, *extra_args, **extra_kwargs)
                # TODO Use ones_like once it supports symints
                go = torch.empty(out.size()) * 0. + 1.
                res = torch.autograd.grad(out, new_args, go, allow_unused=True)
                return res
            return tmp

        # torch.diag
        shape_env = self._test_dynamic(get_fw_bw(torch.diag), [(2, 2)], [[(3, 3)], [(4, 4)]])
        self.assertTrue(shape_env.evaluate_guards_for_args(torch.randn(5, 5)))
        self.assertFalse(shape_env.evaluate_guards_for_args(torch.randn(6, 5)))
        self.assertEqual(len(shape_env.guards), 3)

        shape_env = self._test_dynamic(get_fw_bw(torch.diag, diagonal=1), [(3, 3)], [[(4, 4)], [(5, 5)]])
        self.assertTrue(shape_env.evaluate_guards_for_args(torch.randn(5, 5)))
        self.assertFalse(shape_env.evaluate_guards_for_args(torch.randn(6, 5)))
        assert len(shape_env.guards) == 4

        shape_env = self._test_dynamic(get_fw_bw(torch.diag, diagonal=1), [(2, 3)], [[(3, 4)], [(4, 5)]])
        self.assertTrue(shape_env.evaluate_guards_for_args(torch.randn(5, 6)))
        self.assertFalse(shape_env.evaluate_guards_for_args(torch.randn(6, 5)))
        self.assertFalse(shape_env.evaluate_guards_for_args(torch.randn(5, 5)))
        assert len(shape_env.guards) == 3

        shape_env = self._test_dynamic(get_fw_bw(torch.diag, diagonal=1), [(4, 3)], [[(5, 4)], [(6, 5)]])
        self.assertTrue(shape_env.evaluate_guards_for_args(torch.randn(6, 5)))
        self.assertFalse(shape_env.evaluate_guards_for_args(torch.randn(5, 6)))
        self.assertFalse(shape_env.evaluate_guards_for_args(torch.randn(5, 5)))
        assert len(shape_env.guards) == 4

        # TODO alban for tomorrow
        # # torch.diagonal
        # shape_env = self._test_dynamic(get_fw_bw(torch.diagonal), [(2, 2)], [[(3, 3)], [(4, 4)]])
        # self.assertTrue(shape_env.evaluate_guards_for_args(torch.randn(5, 5)))
        # self.assertFalse(shape_env.evaluate_guards_for_args(torch.randn(6, 5)))
        # assert len(shape_env.guards) == 3
=======
    def test_return_symint(self):
        def f(x):
            return x.shape[0], x.cos(), x.shape[0] / 5
        self._test_dynamic(f, [(5,)], [[(4,)], [(12,)]])

        def f(x):
            return x.shape
        self._test_dynamic(f, [(5, 3)], [[(4, 6)]])
>>>>>>> 2aa9e075

    def _assert_no_guards(self, fx_g, free_symbols):
        assert _get_free_symbols(fx_g.shape_env) == free_symbols, fx_g.shape_env.var_to_val
        assert len(fx_g.shape_env.get_nontrivial_guards()) == 0, fx_g.shape_env.format_guards()

    def test_guards_equal(self):
        def f(a, b):
            return a * b

        # NB: Numbers are carefully chosen to avoid duck shaping from applying

        fx_g = _trace(f, (5, 6), (5, 6))
        self._assert_no_guards(fx_g, 2)

        fx_g = _trace(f, (5, 6, 7), (5, 6, 7))
        self._assert_no_guards(fx_g, 3)

        fx_g = _trace(f, (5, 1), (1, 6))
        self._assert_no_guards(fx_g, 2)

        def f(a, b, c, d):
            a = a + b
            cat = torch.cat([c, d])
            return a + cat

        fx_g = _trace(f, 7, 7, 4, 3)
        self._assert_no_guards(fx_g, 2)

        def f(a, b, c, d, e):
            vals = [a, b, c, d, e]
            x = a
            for idx in range(len(vals) - 1):
                x = torch.cat([x, vals[idx]]) + vals[idx + 1]
            return x

        fx_g = _trace(f, 2, 4, 8, 16, 32)
        self._assert_no_guards(fx_g, 1)

        def f(a, b):
            a = a.view(b.shape[0])
            return a + b.sum()

        fx_g = _trace(f, (4, 2), 8)
        self._assert_no_guards(fx_g, 2)

        fx_g = _trace(f, (4, 2), (8, 5))
        self._assert_no_guards(fx_g, 3)

        fx_g = _trace(f, (2, 3, 4), 24)
        self._assert_no_guards(fx_g, 3)

    def test_nonidentity_transitive_guards(self):
        def f(a, b, c, d, e):
            vals = [a, b, c, d, e]
            cat_vals = []
            for idx in range(len(vals) - 1):
                cat_vals.append(torch.cat([vals[idx], vals[idx]]))
            final_vals = []
            for a, b in reversed(list(zip(cat_vals, vals[1:]))):
                final_vals.append(a + b)
            return final_vals

        fx_g = _trace(f, 2, 4, 8, 16, 32)
        self._assert_no_guards(fx_g, 1)




make_fx_failures = {
    # unknown
    xfail('allclose'),
    xfail('equal'),
    # empty
    skip('new_empty'),
    skip('empty_like'),
    skip('empty'),
    # flaky
    skip('linalg.lstsq', 'grad_oriented'),
    skip('nn.functional.max_unpool1d', '', device_type='cpu'),
    skip('nn.functional.max_unpool2d', '', device_type='cpu'),
    skip('nn.functional.max_unpool3d', '', device_type='cpu'),
    skip('linalg.lstsq'),  # flaky, probably just a precision issue

    # data-dependent control flow
    xfail('cov'),
    xfail('istft'),
    xfail('nn.functional.gaussian_nll_loss'),
    xfail('tensor_split'),
    xfail('corrcoef'),
    xfail('quantile'),
    xfail('nanquantile'),
    xfail('narrow'),

    # Seems like it's creating a sparse tensor that isn't captured by tensor.is_sparse
    xfail('sparse.sampled_addmm'),

    # proxy tensor doesn't support sparse correctly right now
    skip('to_sparse'),
    # segfaults
    skip('block_diag'),
}

fake_tensor_failures = {
    # FakeTensor fallback doesn't work
    xfail('segment_reduce', 'lengths'),
    xfail('multinomial'),
    xfail('cholesky'),
    xfail('cholesky_inverse'),
    # cannot do these as they rely on tensor data
    xfail('repeat_interleave'),
    # ASAN failures due to divide by 0
    skip('nn.functional.nll_loss'),
}

symbolic_tensor_failures = {
    # extra slow
    skip('nn.functional.max_pool2d'),

    # more missing decomps (sorry i didn't mergesort these into the list below)
    xfail('linalg_det'),  # couldn't find symbolic meta function/decomposition
    xfail('linalg_det_singular'),  # couldn't find symbolic meta function/decomposition
    xfail('linalg_solve'),  # couldn't find symbolic meta function/decomposition
    xfail('linalg_svdvals'),  # couldn't find symbolic meta function/decomposition
    xfail('bernoulli'),  # couldn't find symbolic meta function/decomposition
    xfail('deg2rad'),  # couldn't find symbolic meta function/decomposition
    xfail('nn_functional_binary_cross_entropy'),  # couldn't find symbolic meta function/decomposition
    xfail('nn_functional_mish'),  # couldn't find symbolic meta function/decomposition
    xfail('nn_functional_silu'),  # couldn't find symbolic meta function/decomposition
    xfail('i0'),  # couldn't find symbolic meta function/decomposition
    xfail('special_i1'),  # couldn't find symbolic meta function/decomposition
    xfail('cross'),  # couldn't find symbolic meta function/decomposition
    xfail('linalg_cross'),  # couldn't find symbolic meta function/decomposition
    xfail('linalg_eigvals'),  # couldn't find symbolic meta function/decomposition
    xfail('linalg_householder_product'),  # couldn't find symbolic meta function/decomposition
    xfail('linalg_inv'),  # couldn't find symbolic meta function/decomposition
    xfail('matrix_exp'),  # couldn't find symbolic meta function/decomposition
    xfail('pinverse'),  # couldn't find symbolic meta function/decomposition
    xfail('logaddexp'),  # couldn't find symbolic meta function/decomposition
    xfail('logaddexp2'),  # couldn't find symbolic meta function/decomposition
    xfail('max_reduction_no_dim'),  # couldn't find symbolic meta function/decomposition
    xfail('min_reduction_no_dim'),  # couldn't find symbolic meta function/decomposition
    xfail('rad2deg'),  # couldn't find symbolic meta function/decomposition
    xfail('round'),  # couldn't find symbolic meta function/decomposition
    xfail('special_entr'),  # couldn't find symbolic meta function/decomposition
    xfail('special_erfcx'),  # couldn't find symbolic meta function/decomposition
    xfail('special_log_ndtr'),  # couldn't find symbolic meta function/decomposition
    xfail('special_ndtri'),  # couldn't find symbolic meta function/decomposition
    xfail('special_xlog1py'),  # couldn't find symbolic meta function/decomposition
    xfail('view_as_complex'),  # couldn't find symbolic meta function/decomposition

    # Needs complex-value support
    xfail('polar'),
    xfail('linalg.eig'),
    xfail('linalg.eigvals'),
    skip('masked.logsumexp', ''),  # Tensors of type TensorImpl do not have numel
    xfail('__getitem__', ''),  # aten.size.default - couldn't find symbolic meta function/decomposition
    xfail('masked.amax', ''),  # aten._to_copy.default - couldn't find symbolic meta function/decomposition
    xfail('masked.amin', ''),  # aten._to_copy.default - couldn't find symbolic meta function/decomposition
    xfail('masked.argmax', ''),  # aten.argmax.default - couldn't find symbolic meta function/decomposition
    xfail('masked.argmin', ''),  # aten.argmin.default - couldn't find symbolic meta function/decomposition
    xfail('masked.cumprod', ''),  # aten._to_copy.default - couldn't find symbolic meta function/decomposition
    xfail('masked.cumsum', ''),  # aten._to_copy.default - couldn't find symbolic meta function/decomposition
    xfail('masked.log_softmax', ''),  # aten._to_copy.default - couldn't find symbolic meta function/decomposition
    xfail('masked.logaddexp', ''),  # aten.logaddexp.default - couldn't find symbolic meta function/decomposition
    xfail('masked.mean', ''),  # ones() received an invalid combination of arguments - got (torch.Size, device=torch.device, ...
    xfail('masked.median', ''),  # aten.nanmedian.dim - couldn't find symbolic meta function/decomposition
    xfail('masked.norm', ''),  # aten.linalg_vector_norm.default - couldn't find symbolic meta function/decomposition
    xfail('masked.prod', ''),  # aten._to_copy.default - couldn't find symbolic meta function/decomposition
    xfail('masked.softmax', ''),  # aten._to_copy.default - couldn't find symbolic meta function/decomposition
    xfail('masked.softmin', ''),  # aten._to_copy.default - couldn't find symbolic meta function/decomposition
    xfail('masked.std', ''),  # ones() received an invalid combination of arguments - got (torch.Size, device=torch.device, d...
    xfail('masked.sum', ''),  # aten._to_copy.default - couldn't find symbolic meta function/decomposition
    xfail('masked.var', ''),  # ones() received an invalid combination of arguments - got (torch.Size, device=torch.device, d...
    xfail('addmv', ''),  # aten.addmv.default - couldn't find symbolic meta function/decomposition
    xfail('addr', ''),  # aten.size.default - couldn't find symbolic meta function/decomposition
    xfail('aminmax', ''),  # aten.aminmax.default - couldn't find symbolic meta function/decomposition
    xfail('argmax', ''),  # aten.argmax.default - couldn't find symbolic meta function/decomposition
    xfail('argmin', ''),  # aten.argmin.default - couldn't find symbolic meta function/decomposition
    xfail('argsort', ''),  # aten.sort.default - couldn't find symbolic meta function/decomposition
    xfail('argwhere', ''),  # aten.nonzero.default - couldn't find symbolic meta function/decomposition
    xfail('as_strided_scatter', ''),  # aten.as_strided_scatter.default - couldn't find symbolic meta function/decomposition
    xfail('baddbmm', ''),  # aten.baddbmm.default - couldn't find symbolic meta function/decomposition
    xfail('bernoulli', ''),  # aten.bernoulli.default - couldn't find symbolic meta function/decomposition
    xfail('bucketize', ''),  # aten.bucketize.Tensor - couldn't find symbolic meta function/decomposition
    xfail('cartesian_prod', ''),  # Tensors of type TensorImpl do not have numel
    xfail('cdist', ''),  # aten.size.default - couldn't find symbolic meta function/decomposition
    xfail('cholesky_solve', ''),  # Could not run 'aten::_cholesky_solve_helper' with arguments from the 'Meta' back...
    xfail('chunk', ''),  # aten.size.default - couldn't find symbolic meta function/decomposition
    xfail('column_stack', ''),  # Tensors of type TensorImpl do not have numel
    xfail('constant_pad_nd', ''),  # aten.fill.Scalar - couldn't find symbolic meta function/decomposition
    xfail('count_nonzero', ''),  # Could not run 'aten::count_nonzero.dim_IntList' with arguments from the 'Meta' ba...
    xfail('cross', ''),  # aten.linalg_cross.default - couldn't find symbolic meta function/decomposition
    xfail('cummax', ''),  # aten.cummax.default - couldn't find symbolic meta function/decomposition
    xfail('cummin', ''),  # aten.cummin.default - couldn't find symbolic meta function/decomposition
    xfail('cumprod', ''),  # aten.cumprod.default - couldn't find symbolic meta function/decomposition
    xfail('cumsum', ''),  # aten.cumsum.default - couldn't find symbolic meta function/decomposition
    xfail('cumulative_trapezoid', ''),  # aten.slice.Tensor - couldn't find symbolic meta function/decomposition
    xfail('deg2rad', ''),  # aten.deg2rad.default - couldn't find symbolic meta function/decomposition
    xfail('diag_embed', ''),  # aten.diag_embed.default - couldn't find symbolic meta function/decomposition
    xfail('diagonal', ''),  # aten.diagonal.default - couldn't find symbolic meta function/decomposition
    xfail('diff', ''),  # aten.empty_like.default - couldn't find symbolic meta function/decomposition
    xfail('dist', ''),  # aten.dist.default - couldn't find symbolic meta function/decomposition
    xfail('dsplit', ''),  # aten.slice.Tensor - couldn't find symbolic meta function/decomposition
    xfail('einsum', ''),  # aten.size.default - couldn't find symbolic meta function/decomposition
    xfail('fft.fft2', ''),  # aten.size.default - couldn't find symbolic meta function/decomposition
    xfail('fft.fft', ''),  # aten.size.default - couldn't find symbolic meta function/decomposition
    xfail('fft.fftn', ''),  # aten.size.default - couldn't find symbolic meta function/decomposition
    xfail('fft.fftshift', ''),  # aten.size.default - couldn't find symbolic meta function/decomposition
    xfail('fft.hfft2', ''),  # aten.size.default - couldn't find symbolic meta function/decomposition
    xfail('fft.hfft', ''),  # aten._to_copy.default - couldn't find symbolic meta function/decomposition
    xfail('fft.hfftn', ''),  # aten.size.default - couldn't find symbolic meta function/decomposition
    xfail('fft.ifft2', ''),  # aten.size.default - couldn't find symbolic meta function/decomposition
    xfail('fft.ifft', ''),  # aten.size.default - couldn't find symbolic meta function/decomposition
    xfail('fft.ifftn', ''),  # aten.size.default - couldn't find symbolic meta function/decomposition
    xfail('fft.ifftshift', ''),  # aten.size.default - couldn't find symbolic meta function/decomposition
    xfail('fft.ihfft2', ''),  # aten.size.default - couldn't find symbolic meta function/decomposition
    xfail('fft.ihfft', ''),  # aten.size.default - couldn't find symbolic meta function/decomposition
    xfail('fft.ihfftn', ''),  # aten.size.default - couldn't find symbolic meta function/decomposition
    xfail('fft.irfft2', ''),  # aten.size.default - couldn't find symbolic meta function/decomposition
    xfail('fft.irfft', ''),  # aten._to_copy.default - couldn't find symbolic meta function/decomposition
    xfail('fft.irfftn', ''),  # aten.size.default - couldn't find symbolic meta function/decomposition
    xfail('fft.rfft2', ''),  # aten.size.default - couldn't find symbolic meta function/decomposition
    xfail('fft.rfft', ''),  # aten.size.default - couldn't find symbolic meta function/decomposition
    xfail('fft.rfftn', ''),  # aten.size.default - couldn't find symbolic meta function/decomposition
    xfail('fill', ''),  # The underlying op of 'aten.stride' has no overload name '_schema'
    xfail('unflatten', ''),  # RuntimeError: Trying to call aten.size on a tensor with symbolic shapes...
    xfail('frexp', ''),  # aten.frexp.Tensor - couldn't find symbolic meta function/decomposition
    xfail('gather', ''),  # aten.gather.default - couldn't find symbolic meta function/decomposition
    xfail('geqrf', ''),  # aten.geqrf.default - couldn't find symbolic meta function/decomposition
    xfail('gradient', ''),  # aten.size.default - couldn't find symbolic meta function/decomposition
    xfail('histc', ''),  # Could not run 'aten::histc' with arguments from the 'Meta' backend. This could be because...
    xfail('histogram', ''),  # Could not run 'aten::histogram.bin_ct' with arguments from the 'Meta' backend. This c...
    xfail('histogramdd', ''),  # aten._histogramdd_bin_edges.default - couldn't find symbolic meta function/decomposition
    xfail('hsplit', ''),  # aten.size.default - couldn't find symbolic meta function/decomposition
    xfail('i0', ''),  # aten.i0.default - couldn't find symbolic meta function/decomposition
    xfail('index_add', ''),  # Float
    xfail('index_copy', ''),  # Expected a long tensor for index, but got Float
    xfail('index_fill', ''),  # aten.index_fill.int_Scalar - couldn't find symbolic meta function/decomposition
    xfail('index_reduce', ''),  # Float
    xfail('inner', ''),  # aten.size.default - couldn't find symbolic meta function/decomposition
    xfail('isclose', ''),  # The underlying op of 'aten.stride' has no overload name '_schema'
    xfail('isin', ''),  # aten.isin.Tensor_Tensor - couldn't find symbolic meta function/decomposition
    xfail('kron', ''),  # aten.size.default - couldn't find symbolic meta function/decomposition
    xfail('kthvalue', ''),  # aten.kthvalue.default - couldn't find symbolic meta function/decomposition
    xfail('lerp', ''),  # aten.lerp.Scalar - couldn't find symbolic meta function/decomposition
    xfail('linalg.cholesky', ''),  # aten.linalg_cholesky_ex.default - couldn't find symbolic meta function/decomposition
    xfail('linalg.cholesky_ex', ''),  # aten.linalg_cholesky_ex.default - couldn't find symbolic meta function/decomposition
    xfail('linalg.cond', ''),  # Tensors of type TensorImpl do not have numel
    xfail('linalg.cross', ''),  # aten.linalg_cross.default - couldn't find symbolic meta function/decomposition
    xfail('linalg.det', ''),  # aten._linalg_det.default - couldn't find symbolic meta function/decomposition
    xfail('linalg.det', 'singular'),  # aten._linalg_det.default - couldn't find symbolic meta function/decomposition
    xfail('linalg.eigh', ''),  # aten._linalg_eigh.default - couldn't find symbolic meta function/decomposition
    xfail('linalg.eigvalsh', ''),  # aten._linalg_eigh.default - couldn't find symbolic meta function/decomposition
    xfail('linalg.householder_product', ''),  # aten.linalg_householder_product.default - couldn't find symbolic meta funct...
    xfail('linalg.inv', ''),  # aten.linalg_inv_ex.default - couldn't find symbolic meta function/decomposition
    xfail('linalg.inv_ex', ''),  # aten.linalg_inv_ex.default - couldn't find symbolic meta function/decomposition
    xfail('linalg.ldl_factor', ''),  # aten.linalg_ldl_factor_ex.default - couldn't find symbolic meta function/decomposition
    xfail('linalg.ldl_factor_ex', ''),  # aten.linalg_ldl_factor_ex.default - couldn't find symbolic meta function/decompos...
    xfail('linalg.ldl_solve', ''),  # aten.linalg_ldl_solve.default - couldn't find symbolic meta function/decomposition
    xfail('linalg.lu', ''),  # aten.linalg_lu.default - couldn't find symbolic meta function/decomposition
    xfail('linalg.lu_factor', ''),  # aten.linalg_lu_factor_ex.default - couldn't find symbolic meta function/decomposition
    xfail('linalg.lu_factor_ex', ''),  # aten.linalg_lu_factor_ex.default - couldn't find symbolic meta function/decomposition
    xfail('linalg.lu_solve', ''),  # aten.linalg_lu_solve.default - couldn't find symbolic meta function/decomposition
    xfail('linalg.matrix_power'),  # RuntimeError: Trying to call aten.size on a tensor with symbolic shape
    xfail('linalg.matrix_norm', ''),  # aten.linalg_vector_norm.default - couldn't find symbolic meta function/decomposition
    xfail('linalg.matrix_rank', ''),  # aten.size.default - couldn't find symbolic meta function/decomposition
    xfail('linalg.matrix_rank', 'hermitian'),  # aten.size.default - couldn't find symbolic meta function/decomposition
    xfail('linalg.multi_dot', ''),  # aten.size.default - couldn't find symbolic meta function/decomposition
    xfail('linalg.norm', ''),  # TensorImpl do not have numel
    xfail('linalg.norm', 'subgradients_at_zero'),  # TensorImpl do not have numel
    xfail('linalg.pinv', ''),  # aten.linalg_pinv.atol_rtol_tensor - couldn't find symbolic meta function/decomposition
    xfail('linalg.pinv', 'singular'),  # aten.linalg_cholesky_ex.default - couldn't find symbolic meta function/decomposition
    xfail('linalg.pinv', 'hermitian'),  # aten.linalg_pinv.atol_rtol_tensor - couldn't find symbolic meta function/decompo...
    xfail('linalg.qr', ''),  # aten.linalg_qr.default - couldn't find symbolic meta function/decomposition
    xfail('linalg.slogdet', ''),  # aten._linalg_slogdet.default - couldn't find symbolic meta function/decomposition
    xfail('linalg.solve', ''),  # aten._linalg_solve_ex.default - couldn't find symbolic meta function/decomposition
    xfail('linalg.solve_ex', ''),  # aten._linalg_solve_ex.default - couldn't find symbolic meta function/decomposition
    xfail('linalg.solve_triangular', ''),  # aten.linalg_solve_triangular.default - couldn't find symbolic meta function/de...
    xfail('linalg.svd', ''),  # aten._linalg_svd.default - couldn't find symbolic meta function/decomposition
    xfail('linalg.svdvals', ''),  # aten._linalg_svd.default - couldn't find symbolic meta function/decomposition
    xfail('linalg.tensorinv', ''),  # aten.size.default - couldn't find symbolic meta function/decomposition
    xfail('linalg.tensorsolve', ''),  # aten.size.default - couldn't find symbolic meta function/decomposition
    xfail('linalg.vander', ''),  # aten.size.default - couldn't find symbolic meta function/decomposition
    xfail('logaddexp2', ''),  # aten.logaddexp2.default - couldn't find symbolic meta function/decomposition
    xfail('logaddexp', ''),  # aten.logaddexp.default - couldn't find symbolic meta function/decomposition
    xfail('logcumsumexp', ''),  # aten.logcumsumexp.default - couldn't find symbolic meta function/decomposition
    xfail('logdet', ''),  # aten.size.default - couldn't find symbolic meta function/decomposition
    xfail('lu', ''),  # aten.linalg_lu_factor_ex.default - couldn't find symbolic meta function/decomposition
    xfail('lu_solve', ''),  # aten.linalg_lu_solve.default - couldn't find symbolic meta function/decomposition
    xfail('lu_unpack', ''),  # aten.lu_unpack.default - couldn't find symbolic meta function/decomposition
    xfail('masked_fill', ''),  # expected predicate to be bool, got torch.float32
    xfail('masked_scatter', ''),  # aten.masked_scatter.default - couldn't find symbolic meta function/decomposition
    xfail('masked_select', ''),  # aten.masked_select.default - couldn't find symbolic meta function/decomposition
    xfail('matrix_exp', ''),  # aten.linalg_matrix_exp.default - couldn't find symbolic meta function/decomposition
    xfail('median', ''),  # Could not run 'aten::median' with arguments from the 'Meta' backend. This could be becau...
    xfail('meshgrid', 'list_of_tensors'),  # Tensors of type TensorImpl do not have numel
    xfail('meshgrid', 'variadic_tensors'),  # Tensors of type TensorImpl do not have numel
    xfail('min', 'reduction_with_dim'),  # aten.min.dim - couldn't find symbolic meta function/decomposition
    xfail('mode', ''),  # aten.mode.default - couldn't find symbolic meta function/decomposition
    xfail('msort', ''),  # aten.sort.default - couldn't find symbolic meta function/decomposition
    xfail('nanquantile', ''),  # Could not run 'aten::equal' with arguments from the 'Meta' backend.
    xfail('narrow', ''),  # aten.size.default - couldn't find symbolic meta function/decomposition
    xfail('nn.functional.adaptive_avg_pool1d', ''),  # aten.size.default - couldn't find symbolic meta function/decomposition
    xfail('nn.functional.adaptive_avg_pool3d', ''),  # aten._adaptive_avg_pool3d.default - couldn't find symbolic meta func...
    xfail('nn.functional.adaptive_max_pool1d', ''),  # aten.size.default - couldn't find symbolic meta function/decomposition
    xfail('nn.functional.adaptive_max_pool2d', ''),  # aten.adaptive_max_pool2d.default - couldn't find symbolic meta funct...
    xfail('nn.functional.adaptive_max_pool3d', ''),  # argument 'output_size' (position 2) must be tupl...
    xfail('nn.functional.avg_pool1d', ''),  # aten.size.default - couldn't find symbolic meta function/decomposition
    xfail('nn.functional.avg_pool2d', ''),  # aten.avg_pool2d.default - couldn't find symbolic meta function/decomposition
    xfail('nn.functional.avg_pool3d', ''),  # aten.avg_pool3d.default - couldn't find symbolic meta function/decomposition
    xfail('nn.functional.bilinear', ''),  # aten.size.default - couldn't find symbolic meta function/decomposition
    xfail('nn.functional.binary_cross_entropy', ''),  # aten.new_empty.default - couldn't find symbolic meta function/decom...
    xfail('nn.functional.conv1d', ''),  # aten.convolution.default - couldn't find symbolic meta function/decomposition
    xfail('nn.functional.conv2d', ''),  # aten.convolution.default - couldn't find symbolic meta function/decomposition
    xfail('nn.functional.cosine_embedding_loss', ''),  # The underlying op of 'aten.stride' has no overload name '_schema'
    xfail('nn.functional.cosine_similarity', ''),  # aten.size.default - couldn't find symbolic meta function/decomposition
    xfail('nn.functional.cross_entropy', ''),  # aten.size.default - couldn't find symbolic meta function/decomposition
    xfail('nn.functional.ctc_loss'),  # aten._ctc_loss.Tensor - couldn't find symbolic meta function/decomposition
    xfail('nn.functional.dropout2d', ''),  # Tensors of type TensorImpl do not have numel
    xfail('nn.functional.dropout3d', ''),  # Tensors of type TensorImpl do not have numel
    xfail('nn.functional.dropout', ''),  # Tensors of type TensorImpl do not have numel
    xfail('nn.functional.embedding_bag', ''),  # aten._embedding_bag_forward_only.default - couldn't find symbolic meta fun...
    xfail('nn.functional.embedding', ''),  # argument 'size' must be tuple of ints, but found element of type tor...
    xfail('nn.functional.feature_alpha_dropout', 'with_train'),  # Tensors of type TensorImpl do not have numel
    xfail('nn.functional.fractional_max_pool2d', ''),  # argument 'size' must be tuple of ints, but found element of t...
    xfail('nn.functional.fractional_max_pool3d', ''),  # argument 'size' must be tuple of ints, but found element of t...
    xfail('nn.functional.glu', ''),  # aten.glu.default - couldn't find symbolic meta function/decomposition
    xfail('nn.functional.grid_sample', ''),  # aten.grid_sampler_2d.default - couldn't find symbolic meta function/decompos...
    xfail('nn.functional.group_norm', ''),  # 'torch._C.SymIntNode' and 'int'
    xfail('nn.functional.hinge_embedding_loss', ''),  # aten.empty_like.default - couldn't find symbolic meta function/deco...
    xfail('nn.functional.interpolate', 'area'),  # aten.size.default - couldn't find symbolic meta function/decomposition
    xfail('nn.functional.interpolate', 'bicubic'),  # aten.upsample_bicubic2d.vec - couldn't find symbolic meta function/d...
    xfail('nn.functional.interpolate', 'bilinear'),  # aten.upsample_bilinear2d.vec - couldn't find symbolic meta function...
    xfail('nn.functional.interpolate', 'linear'),  # aten.upsample_linear1d.vec - couldn't find symbolic meta function/dec...
    xfail('nn.functional.interpolate', 'nearest'),  # aten.upsample_nearest1d.vec - couldn't find symbolic meta function/d...
    xfail('nn.functional.interpolate', 'trilinear'),  # aten.upsample_trilinear3d.vec - couldn't find symbolic meta functi...
    xfail('nn.functional.local_response_norm', ''),  # Tensors of type TensorImpl do not have numel
    xfail('nn.functional.margin_ranking_loss', ''),  # The underlying op of 'aten.stride' has no overload name '_schema'
    xfail('nn.functional.max_pool1d', ''),  # Trying to call aten.size on a tensor with symbolic shapes.
    xfail('nn.functional.max_pool3d', ''),  # aten.max_pool3d_with_indices.default - couldn't find symbolic meta function/d...
    xfail('nn.functional.max_unpool1d', 'grad'),  # aten.max_unpool2d.default - couldn't find symbolic meta function/decom...
    xfail('nn.functional.max_unpool2d', 'grad'),  # aten.max_unpool2d.default - couldn't find symbolic meta function/decom...
    xfail('nn.functional.max_unpool3d', 'grad'),  # aten.max_unpool3d.default - couldn't find symbolic meta function/decom...
    xfail('nn.functional.multi_margin_loss', ''),  # Could not run 'aten::multi_margin_loss' with arguments from the...
    xfail('nn.functional.multilabel_margin_loss', ''),  # Could not run 'aten::multilabel_margin_loss_forward' with ...
    xfail('nn.functional.pad', 'circular'),  # aten.size.default - couldn't find symbolic meta function/decomposition
    xfail('nn.functional.pad', 'constant'),  # aten.fill.Scalar - couldn't find symbolic meta function/decomposition
    xfail('nn.functional.pad', 'reflect'),  # aten.reflection_pad1d.default - couldn't find symbolic meta function/decompo...
    xfail('nn.functional.pad', 'replicate'),  # aten.replication_pad1d.default - couldn't find symbolic meta function/deco...
    xfail('nn.functional.pdist', ''),  # Could not run 'aten::_pdist_forward' with arguments from the 'Meta' backend...
    xfail('nn.functional.pixel_shuffle', ''),  # aten.pixel_shuffle.default - couldn't find symbolic meta function/decompos...
    xfail('nn.functional.pixel_unshuffle', ''),  # aten.pixel_unshuffle.default - couldn't find symbolic meta function/deco...
    xfail('nn.functional.rrelu', ''),  # aten.empty_like.default - couldn't find symbolic meta function/decomposition
    xfail('nn.functional.smooth_l1_loss', ''),  # aten.size.default - couldn't find symbolic meta function/decomposition
    xfail('nn.functional.unfold', ''),  # aten.im2col.default - couldn't find symbolic meta function/decomposition
    xfail('nn.functional.upsample_bilinear', ''),  # aten.upsample_bilinear2d.vec - couldn't find symbolic meta function/de...
    xfail('nn.functional.upsample_nearest', ''),  # aten.upsample_nearest1d.vec - couldn't find symbolic meta function/deco...
    xfail('norm', 'nuc'),  # aten._linalg_svd.default - couldn't find symbolic meta function/decomposition
    xfail('normal', ''),  # aten.normal.Tensor_Tensor - couldn't find symbolic meta function/decomposition
    xfail('normal', 'number_mean'),  # aten.normal.float_Tensor - couldn't find symbolic meta function/decomposition
    xfail('ormqr', ''),  # aten.ormqr.default - couldn't find symbolic meta function/decomposition
    xfail('outer', ''),  # aten.size.default - couldn't find symbolic meta function/decomposition
    xfail('pca_lowrank', ''),  # aten.mm.default - couldn't find symbolic meta function/decomposition
    xfail('pinverse', ''),  # aten.linalg_pinv.atol_rtol_tensor - couldn't find symbolic meta function/decomposition
    xfail('polygamma', 'polygamma_n_0'),  # aten.polygamma.default - couldn't find symbolic meta function/decomposition
    xfail('polygamma', 'polygamma_n_1'),  # aten.polygamma.default - couldn't find symbolic meta function/decomposition
    xfail('polygamma', 'polygamma_n_2'),  # aten.polygamma.default - couldn't find symbolic meta function/decomposition
    xfail('polygamma', 'polygamma_n_3'),  # aten.polygamma.default - couldn't find symbolic meta function/decomposition
    xfail('polygamma', 'polygamma_n_4'),  # aten.polygamma.default - couldn't find symbolic meta function/decomposition
    xfail('put', ''),  # aten.clone.default - couldn't find symbolic meta function/decomposition
    xfail('quantile', ''),  # Could not run 'aten::equal' with arguments from the 'Meta' backend.
    xfail('qr', ''),  # aten.linalg_qr.default - couldn't find symbolic meta function/decomposition
    xfail('rad2deg', ''),  # aten.rad2deg.default - couldn't find symbolic meta function/decomposition
    xfail('renorm', ''),  # aten.renorm.default - couldn't find symbolic meta function/decomposition
    xfail('reshape_as', ''),  # aten.size.default - couldn't find symbolic meta function/decomposition
    xfail('resize_', ''),  # aten.clone.default - couldn't find symbolic meta function/decomposition
    xfail('resize_as_', ''),  # aten.clone.default - couldn't find symbolic meta function/decomposition
    xfail('roll', ''),  # Tensors of type TensorImpl do not have numel
    xfail('round', ''),  # aten.round.default - couldn't find symbolic meta function/decomposition
    xfail('round', 'decimals_0'),  # aten.round.decimals - couldn't find symbolic meta function/decomposition
    xfail('round', 'decimals_3'),  # aten.round.decimals - couldn't find symbolic meta function/decomposition
    xfail('round', 'decimals_neg_3'),  # aten.round.decimals - couldn't find symbolic meta function/decomposition
    xfail('scatter_add', ''),  # aten.scatter_add.default - couldn't find symbolic meta function/decomposition
    xfail('scatter', ''),  # aten.scatter.src - couldn't find symbolic meta function/decomposition
    xfail('scatter_reduce', 'amax'),  # aten.scatter_reduce.two - couldn't find symbolic meta function/decomposition
    xfail('scatter_reduce', 'amin'),  # aten.scatter_reduce.two - couldn't find symbolic meta function/decomposition
    xfail('scatter_reduce', 'mean'),  # aten.scatter_reduce.two - couldn't find symbolic meta function/decomposition
    xfail('scatter_reduce', 'prod'),  # aten.scatter_reduce.two - couldn't find symbolic meta function/decomposition
    xfail('scatter_reduce', 'sum'),  # aten.scatter_reduce.two - couldn't find symbolic meta function/decomposition
    xfail('searchsorted', ''),  # Could not run 'aten::searchsorted.Tensor' with arguments from the 'Meta' backend. ...
    xfail('segment_reduce', 'offsets'),  # aten.segment_reduce.default - couldn't find symbolic meta function/decomposition
    xfail('select', ''),  # aten.select.int - couldn't find symbolic meta function/decomposition
    xfail('select_scatter', ''),  # aten.select_scatter.default - couldn't find symbolic meta function/decomposition
    xfail('slice_scatter', ''),  # aten.slice_scatter.default - couldn't find symbolic meta function/decomposition
    xfail('sort', ''),  # aten.sort.default - couldn't find symbolic meta function/decomposition
    xfail('special.airy_ai', ''),  # aten.special_airy_ai.default - couldn't find symbolic meta function/decomposition
    xfail('special.bessel_j0', ''),  # aten.special_bessel_j0.default - couldn't find symbolic meta function/decomposition
    xfail('special.bessel_j1', ''),  # aten.special_bessel_j1.default - couldn't find symbolic meta function/decomposition
    xfail('special.bessel_y0', ''),  # aten.special_bessel_y0.default - couldn't find symbolic meta function/decomposition
    xfail('special.bessel_y1', ''),  # aten.special_bessel_y1.default - couldn't find symbolic meta function/decomposition
    xfail('special.chebyshev_polynomial_t', ''),  # aten.special_chebyshev_polynomial_t.default - couldn't find symbolic me...
    xfail('special.chebyshev_polynomial_u', ''),  # aten.special_chebyshev_polynomial_u.default - couldn't find symbolic me...
    xfail('special.entr', ''),  # aten.special_entr.default - couldn't find symbolic meta function/decomposition
    xfail('special.erfcx', ''),  # aten.special_erfcx.default - couldn't find symbolic meta function/decomposition
    xfail('special.hermite_polynomial_h', ''),  # aten.special_hermite_polynomial_h.default - couldn't find symbolic meta f...
    xfail('special.hermite_polynomial_he', ''),  # aten.special_hermite_polynomial_he.default - couldn't find symbolic meta...
    xfail('special.laguerre_polynomial_l', ''),  # aten.special_laguerre_polynomial_l.default - couldn't find symbolic meta...
    xfail('special.log_ndtr', ''),  # aten.special_log_ndtr.default - couldn't find symbolic meta function/decomposition
    xfail('special.modified_bessel_i0', ''),  # aten.special_modified_bessel_i0.default - couldn't find symbolic meta funct...
    xfail('special.modified_bessel_i1', ''),  # aten.special_modified_bessel_i1.default - couldn't find symbolic meta funct...
    xfail('special.modified_bessel_k0', ''),  # aten.special_modified_bessel_k0.default - couldn't find symbolic meta funct...
    xfail('special.modified_bessel_k1', ''),  # aten.special_modified_bessel_k1.default - couldn't find symbolic meta funct...
    xfail('special.ndtri', ''),  # aten.special_ndtri.default - couldn't find symbolic meta function/decomposition
    xfail('special.polygamma', 'special_polygamma_n_0'),  # aten.polygamma.default - couldn't find symbolic meta function/...
    xfail('special.scaled_modified_bessel_k0', ''),  # aten.special_scaled_modified_bessel_k0.default - couldn't find symbo...
    xfail('special.scaled_modified_bessel_k1', ''),  # aten.special_scaled_modified_bessel_k1.default - couldn't find symbo...
    xfail('special.spherical_bessel_j0', ''),  # aten.special_spherical_bessel_j0.default - couldn't find symbolic meta fun...
    xfail('special.xlog1py', ''),  # aten.special_xlog1py.default - couldn't find symbolic meta function/decomposition
    xfail('split', ''),  # 'torch._C.SymIntNode' and 'int'
    xfail('split', 'list_args'),  # aten.size.default - couldn't find symbolic meta function/decomposition
    xfail('split_with_sizes', ''),  # aten.size.default - couldn't find symbolic meta function/decomposition
    xfail('stft', ''),  # argument 'size' must be tuple of ints, but found element of type torch._C.SymIntNode at...
    xfail('sum_to_size', ''),  # aten.size.default - couldn't find symbolic meta function/decomposition
    xfail('svd', ''),  # aten._linalg_svd.default - couldn't find symbolic meta function/decomposition
    xfail('svd_lowrank', ''),  # aten.mm.default - couldn't find symbolic meta function/decomposition
    xfail('symeig', ''),  # aten.symeig.default - couldn't find symbolic meta function/decomposition
    xfail('take_along_dim', ''),  # dtype of indices should be Long but got Float
    xfail('take', ''),  # aten.take.default - couldn't find symbolic meta function/decomposition
    xfail('tensordot', ''),  # aten.size.default - couldn't find symbolic meta function/decomposition
    xfail('topk', ''),  # aten.topk.default - couldn't find symbolic meta function/decomposition
    xfail('trapz', ''),  # aten.size.default - couldn't find symbolic meta function/decomposition
    xfail('trapezoid', ''),  # aten.size.default - couldn't find symbolic meta function/decomposition
    xfail('triangular_solve', ''),  # aten.triangular_solve.default - couldn't find symbolic meta function/decomposition
    xfail('tril', ''),  # aten.tril.default - couldn't find symbolic meta function/decomposition
    xfail('triu', ''),  # aten.triu.default - couldn't find symbolic meta function/decomposition
    xfail('unfold', ''),  # aten.unfold.default - couldn't find symbolic meta function/decomposition
    xfail('view_as_complex', ''),  # aten.view_as_complex.default - couldn't find symbolic meta function/decomposition
    xfail('view_as', ''),  # aten.size.default - couldn't find symbolic meta function/decomposition
    xfail('vsplit', ''),  # aten.size.default - couldn't find symbolic meta function/decomposition
    xfail('unbind', ''),  # aten.unbind.int - couldn't find symbolic meta function/decomposition
}
symbolic_tensor_segfaults = {
}

symbolic_tensor_failures.update(symbolic_tensor_segfaults)

def _test_make_fx_helper(self, device, dtype, op, tracing_mode):
    def f(args, kwargs):
        return op.op(*args, **kwargs)
    sample_inputs_itr = op.sample_inputs(device, dtype, requires_grad=False)
    new_f = None

    # Limit ourselves to first 100 inputs so symbolic tracing tests don't take too long
    for sample_input in itertools.islice(sample_inputs_itr, 100):
        args = [sample_input.input] + list(sample_input.args)
        kwargs = sample_input.kwargs

        try:
            new_f = make_fx(f, tracing_mode=tracing_mode)(args, kwargs)
        except DynamicOutputShapeException as e:
            self.skipTest("Dynamic output shape operation in trace")
        for arg in args:
            if isinstance(arg, torch.Tensor) and arg.dtype == torch.float:
                arg.uniform_(0, 1)
        try:
            old_out = f(args, kwargs)
        except Exception:
            continue
        new_out = wrapper_set_seed(new_f, args, kwargs)
        self.assertEqual(new_out, old_out)

class TestProxyTensorOpInfo(TestCase):
    @ops(op_db, allowed_dtypes=(torch.float,))
    @skipOps('TestProxyTensorOpInfo', 'test_make_fx_exhaustive', make_fx_failures)
    def test_make_fx_exhaustive(self, device, dtype, op):
        _test_make_fx_helper(self, device, dtype, op, "real")

    @ops(op_db, allowed_dtypes=(torch.float,))
    @skipOps('TestProxyTensorOpInfo', 'test_make_fx_fake_exhaustive', make_fx_failures.union(fake_tensor_failures))
    def test_make_fx_fake_exhaustive(self, device, dtype, op):
        _test_make_fx_helper(self, device, dtype, op, "fake")

    @skipIfNoSympy
    @ops(op_db, allowed_dtypes=(torch.float,))
    @skipOps('TestProxyTensorOpInfo', 'test_make_fx_symbolic_exhaustive',
             make_fx_failures | fake_tensor_failures | symbolic_tensor_failures)
    def test_make_fx_symbolic_exhaustive(self, device, dtype, op):
        _test_make_fx_helper(self, device, dtype, op, "symbolic")


only_for = ("cpu")
instantiate_device_type_tests(TestProxyTensorOpInfo, globals(), only_for=only_for)


if __name__ == '__main__':
    run_tests()<|MERGE_RESOLUTION|>--- conflicted
+++ resolved
@@ -905,7 +905,6 @@
         meta_d = _get_node(fx_g, lambda x: x.target == operator.add)
         self.assertTrue(meta_c.meta['val'].shape[0].get_pyobj() == meta_d.meta['val'].expr)
 
-<<<<<<< HEAD
     @unittest.expectedFailure
     def test_backwards(self):
         def get_fw_bw(fn, *extra_args, **extra_kwargs):
@@ -947,7 +946,7 @@
         # self.assertTrue(shape_env.evaluate_guards_for_args(torch.randn(5, 5)))
         # self.assertFalse(shape_env.evaluate_guards_for_args(torch.randn(6, 5)))
         # assert len(shape_env.guards) == 3
-=======
+
     def test_return_symint(self):
         def f(x):
             return x.shape[0], x.cos(), x.shape[0] / 5
@@ -956,7 +955,6 @@
         def f(x):
             return x.shape
         self._test_dynamic(f, [(5, 3)], [[(4, 6)]])
->>>>>>> 2aa9e075
 
     def _assert_no_guards(self, fx_g, free_symbols):
         assert _get_free_symbols(fx_g.shape_env) == free_symbols, fx_g.shape_env.var_to_val
