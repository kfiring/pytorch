# Owner(s): ["module: ProxyTensor"]

from torch.testing._internal.common_utils import TestCase, run_tests, xfail_inherited_tests
import torch
import unittest
import warnings
import operator
from collections.abc import Iterable
from torch.testing._internal.common_device_type import instantiate_device_type_tests
from torch.testing._internal.common_methods_invocations import op_db, wrapper_set_seed, skip, xfail, skipOps
from torch._subclasses.fake_tensor import DynamicOutputShapeException, DataDependentOutputException, FakeTensorMode
from torch._decomp import decomposition_table
from torch.fx.experimental.symbolic_shapes import (
    sym_float, eval_guards, bind_symbols, fx_placeholder_vals, fx_placeholder_targets,
    constrain_range, guard_int, GuardOnDataDependentSymNode
)
from torch.testing._internal.custom_op_db import custom_op_db
from torch.testing._internal.control_flow_opinfo_db import control_flow_opinfo_db
from torch.testing._internal.common_device_type import ops
from torch._C import _disabled_torch_function_impl
from torch.fx.experimental.proxy_tensor import make_fx, DecompositionInterpreter, get_isolated_graphmodule
from torch.utils._pytree import tree_map
from torch import nn
import re

import functools
import itertools

aten = torch.ops.aten

HAS_CUDA = torch.cuda.is_available()


def strip_end(s, suffix):
    if suffix and s.endswith(suffix):
        return s[:-len(suffix)]
    else:
        return s


def show_guards(gm):
    names = [strip_end(n, "_1") for n in fx_placeholder_targets(gm)]
    return "\n".join(
        gm.shape_env.produce_guards(fx_placeholder_vals(gm), names, _simplified=True, constraint_inputs=None)
    )


def process_failures():
    """
    Takes file containing failures like

    FAILED test/test_proxy_tensor.py::TestProxyTensorOpInfoCPU::test_make_fx_symbolic_exhaustive___getitem___cpu_float32 - RuntimeError: aten.size.default - couldn't find symbolic meta function/decomposition  # noqa: B950

    and processes them into a list of opinfo xfails
    """
    f = open('pytest_failures')
    failures = f.readlines()
    failures = [i.strip() for i in failures]

    def process_failure_string(s, matcher):
        out = re.search(matcher, s)
        return out.groups()

    SYMBOLIC_TRACE_MATCH = r'exhaustive_(.*)_cpu.*: (.*)'
    failures = [process_failure_string(s, SYMBOLIC_TRACE_MATCH) for s in failures]

    def create_normalized_name(op):
        if op.variant_test_name == '':
            s = op.name
        else:
            s = f"{op.name}.{op.variant_test_name}"
        return s.replace('.', '_')

    remap_opinfo = {create_normalized_name(op): (op.name, op.variant_test_name) for op in op_db}

    print("symbolic_tensor_failures = {")
    for failure, reason in failures:
        print(f"    xfail{remap_opinfo[failure]},  # {reason}")
    print("}")


USE_TORCHVISION = False
try:
    import torchvision
    USE_TORCHVISION = True
except ImportError:
    warnings.warn("Couldn't import torchvision. Some of our tests use it, try "
                  "to install it with commands from pytorch.org, post-fixed with "
                  "`--no-deps` to avoid overwriting the pytorch installation",
                  UserWarning)


def _create_new_input(x):
    if not isinstance(x, torch.Tensor):
        return x
    if x.dtype != torch.float:
        return x + 1
    if x.is_leaf:
        return torch.rand_like(x, requires_grad=x.requires_grad)
    else:
        return torch.rand_like(x)

"""
Delays a cos being executed on the unwraptensor until its used. Simulates a CommTensor used
"""
class UnwrapTensor(torch.Tensor):
    @staticmethod
    def __new__(cls, tensor: torch.Tensor):
        r = torch.Tensor._make_wrapper_subclass(
            cls,
            tensor.size(),
            dtype=tensor.dtype,
            device=tensor.device,
            layout=tensor.layout,
            requires_grad=tensor.requires_grad,
        )
        r._tensor = tensor
        return r

    def __repr__(self):
        # TODO: consider all_gather the local tensors for better debugging
        return f"UnwrapTensor({self._tensor})"

    __torch_function__ = _disabled_torch_function_impl

    @classmethod
    def __torch_dispatch__(cls, func, types, args=(), kwargs=None):
        def unwrap(e):
            ret = e
            if isinstance(e, UnwrapTensor):
                ret = e._tensor.cos()

            return ret

        args = tree_map(unwrap, args)
        kwargs = tree_map(unwrap, kwargs)
        return func(*args, **kwargs)

class TestGenericProxyTensor(TestCase):
    # WARNING: if any of your inputs are index tensors, DO NOT use this
    # function
    def _test(self, f, inps):
        fx_f = make_fx(f, tracing_mode=self.tracing_mode)(*inps)
        new_inps = tree_map(_create_new_input, inps)
        r1 = fx_f(*new_inps)
        r2 = f(*new_inps)
        self.assertEqual(r1, r2)

    def test_pre_autograd_mode_stack(self):
        def f(a):
            b = torch.ones(4, 4)
            return torch.matmul(a, b)
        # We expect to see matmul in the trace - it should NOT be decomposed into mm.
        # Also, torch.ones() doesn't show up in the trace.
        # This is annoying but expected: ones() never dispatches to the Autograd dispatch key,
        # so our mode never sees it - it goes directly to the BackendSelect key.
        inp = torch.ones(4, 4)
        # Test that make_fx(pre_autograd=True) clears caches properly.
        from torch._dispatch.python import enable_python_dispatcher
        with enable_python_dispatcher():
            out1 = f(inp)
        fx_g = make_fx(f, pre_autograd=True)(inp)
        self.assertExpectedInline(fx_g.code.strip(), """\
def forward(self, a_1):
    ones = torch.ops.aten.ones.default([4, 4], device = device(type='cpu'), pin_memory = False)
    matmul = torch.ops.aten.matmul.default(a_1, ones);  a_1 = ones = None
    return matmul""")


    def test_make_fx_simple(self):
        def f(x):
            return torch.sin(x)
        self._test(f, (torch.randn(3),))

    def test_scalar_device(self, device='cpu'):
        def f(a, b):
            return a + b
        self._test(f, [torch.randn(3, device=device), torch.tensor(5)])

    def test_isolated_graphmodule(self):
        def is_any_sum(gm):
            return any(node.target == torch.ops.aten.sum.default for node in gm.graph.nodes)

        def is_any_digamma(gm):
            return any(node.target == torch.ops.aten.digamma.default for node in gm.graph.nodes)

        def is_any_sigmoid(gm):
            return any(node.target == torch.ops.aten.sigmoid.default for node in gm.graph.nodes)

        def inner(x):
            return torch.sum(x)

        def f(x):
            gm = get_isolated_graphmodule(inner, (x,), {})
            self.assertTrue(is_any_sum(gm))
            return x + torch.randn(x.shape)

        # get_isolated_graphmodule uses make_fx internally that shouldn't be traced
        # by the outer make_fx call
        traced = make_fx(f)(torch.randn(3))
        self.assertFalse(is_any_sum(traced))

        # When factory functions are used, they should not be traced
        # by the outer make_fx call
        def inner_with_factory():
            val = torch.tensor(float(1))
            val.add_(2)
            return torch.full((10, 10), val).sum()

        def f1(x):
            gm = get_isolated_graphmodule(inner_with_factory, (), {})
            self.assertTrue(is_any_sum(gm))
            return torch.sigmoid(x)

        def f2(x):
            gm = get_isolated_graphmodule(f1, (x,), {})
            self.assertFalse(is_any_sum(gm))
            self.assertTrue(is_any_sigmoid(gm))
            return torch.digamma(x)

        traced = make_fx(f2)(torch.randn(3))
        self.assertFalse(is_any_sum(traced))
        self.assertFalse(is_any_sigmoid(traced))
        self.assertTrue(is_any_digamma(traced))

        # Verify nested make_fx calls don't make factory functions to be leaked
        # into the outer graph. Verify that `make_fx`` itself does not leak its execution.
        def f2(x):
            gm = make_fx(f1)(x)
            self.assertFalse(is_any_sum(gm))
            self.assertTrue(is_any_sigmoid(gm))
            return torch.digamma(x)

        traced = make_fx(f2)(torch.randn(3))
        self.assertFalse(is_any_sum(traced))
        self.assertFalse(is_any_sigmoid(traced))
        self.assertTrue(is_any_digamma(traced))

        # Verify that the `forward`` function of a graph module produced as a
        # side effect of an interior `make_fx` is still traced
        def f3(x):
            gm = make_fx(f1)(x)
            self.assertFalse(is_any_sum(gm))
            self.assertTrue(is_any_sigmoid(gm))
            # `gm.forward`` is still traced
            return torch.digamma(gm(x))

        traced = make_fx(f3)(torch.randn(3))
        self.assertFalse(is_any_sum(traced))
        self.assertTrue(is_any_sigmoid(traced))
        self.assertTrue(is_any_digamma(traced))

        # Verify interaction with non-ProxyTensor modes
        from torch.testing._internal.logging_tensor import LoggingTensorMode

        def f1_logging(x):
            with LoggingTensorMode():
                gm = get_isolated_graphmodule(inner_with_factory, (), {})
            self.assertTrue(is_any_sum(gm))
            return torch.sigmoid(x)

        def f2_logging(x):
            with LoggingTensorMode(), LoggingTensorMode():
                gm = get_isolated_graphmodule(f1_logging, (x,), {})
            self.assertFalse(is_any_sum(gm))
            self.assertTrue(is_any_sigmoid(gm))
            return torch.digamma(x)

        traced = make_fx(f2_logging)(torch.randn(3))
        self.assertFalse(is_any_sum(traced))
        self.assertFalse(is_any_sigmoid(traced))
        self.assertTrue(is_any_digamma(traced))

        # Verify interaction with another tensor subclass
        # This case currently doesn't work and should raise an error
        # See: https://github.com/pytorch/pytorch/pull/81764#issuecomment-1200472068
        from torch.testing._internal.logging_tensor import LoggingTensor

        def f1_logging_tensor(x):
            gm = get_isolated_graphmodule(inner_with_factory, (), {})
            self.assertTrue(is_any_sum(gm))
            return torch.sigmoid(x)

        def f2_logging_tensor(x):
            x = LoggingTensor(x)
            gm = get_isolated_graphmodule(f1_logging_tensor, (x,), {})
            self.assertFalse(is_any_sum(gm))
            self.assertTrue(is_any_sigmoid(gm))
            return torch.digamma(x)

        traced = make_fx(f2_logging_tensor)(torch.randn(3))
        self.assertFalse(is_any_sum(traced))
        self.assertFalse(is_any_sigmoid(traced))  # this fails, sigmoid is traced with LoggingTensor
        self.assertTrue(is_any_digamma(traced))

    # See https://github.com/pytorch/pytorch/issues/97541
    def test_empty_like_doesnt_burn_in_defaults(self):
        def f(x):
            return torch.empty_like(x)
        out = make_fx(f)(torch.randn(3))
        self.assertExpectedInline(out.code.strip(), """\
def forward(self, x_1):
    empty_like = torch.ops.aten.empty_like.default(x_1, pin_memory = False);  x_1 = None
    return empty_like""")

    def test_proxy_tensor_mode_with_decomp_table_preserves_proxy(self):
        def f(x):
            y = x.new_zeros(x.size())
            y.copy_(x)
            return y

        def _new_zeros_decomp(inp, size, dtype=None, layout=None, device=None, pin_memory=None):
            return torch.zeros(size, dtype=inp.dtype, device=inp.device)

        factory_func_decomp = {torch.ops.aten.new_zeros.default: _new_zeros_decomp}

        # When new_zeros() decomposes into torch.zero(), we expect ProxyTensorMode
        # to still be (re-entrantly) enabled, so that the `torch.zero()` call
        # returns a ProxyTensor.
        out = make_fx(f, decomposition_table=factory_func_decomp)(torch.ones(2))
        self.assertExpectedInline(out.code, """\



def forward(self, x_1):
    zeros = torch.ops.aten.zeros.default([2], dtype = torch.float32, device = device(type='cpu'), pin_memory = False)
    copy_ = torch.ops.aten.copy_.default(zeros, x_1);  zeros = x_1 = None
    return copy_
    """)

    def test_make_fx_reentrant_dispatch(self):
        def f(x):
            return torch.ops.aten.norm.Scalar(x, 2.0)

        def norm_decomp(x, p=2.0):
            if p != 2.0:
                raise RuntimeError("can't handle with p != 2")
            return torch.sqrt(torch.sum(torch.square(x)))

        decomp = {torch.ops.aten.norm.Scalar: norm_decomp}

        traced = make_fx(f, decomposition_table=decomp, tracing_mode=self.tracing_mode)(torch.rand(3))

        for n in traced.graph.nodes:
            self.assertTrue("square" not in str(n.target))
            self.assertTrue("norm" not in str(n.target))

    @unittest.skipIf(not USE_TORCHVISION, "test requires torchvision")
    def test_resnet18_backward_trace(self):
        mod = torchvision.models.resnet18()

        # An old version of this test called the module directly.  This works
        # for tracing_mode == "real", but for fake tensors, we also have to
        # ensure that the parameters and buffers get wrapped in fake tensors
        # because free fake tensors are not supported.  Fortunately functional_call
        # does precisely this for us.
        def f(x, params, buffers):
            for p in params.values():
                p.grad = None
            loss = torch.func.functional_call(mod, {**params, **buffers}, (x,)).sum()
            # I could have done this with the functional API, but there is
            # plenty of exercising this; I want to show mutating API still
            # works
            loss.backward()
            return [p.grad for p in params.values()]

        inp = torch.randn(3, 3, 250, 250)
        self._test(f, [inp, dict(mod.named_parameters()), dict(mod.named_buffers())])

    def test_varargs(self):
        def f(*args):
            return sum(args)

        self._test(f, [torch.randn(2), torch.randn(2)])

    def test_proxy_tensor(self):
        def f_grad(x):
            val = x.cos().cos().sum()
            return torch.autograd.grad(val, x)

        def f_backward(x):
            val = x.cos().cos().sum()
            val.backward()
            return x.grad

        for f in [f_grad, f_backward]:
            self._test(f, [torch.randn(3, requires_grad=True)])

    def test_pickle_issue89626(self):
        import pickle
        x = torch.randn(2)
        make_fx(lambda x: x * 2, tracing_mode=self.tracing_mode)(x)
        pickle.dumps(x)

    def test_inplace_metadata(self):
        def f(x):
            x = x.clone()
            x.unsqueeze_(-1)
            assert x.shape[-1] == 1
            return x

        self._test(f, [torch.randn(5)])

    def test_mode_tracing_factory_function(self):
        def f(x):
            return x + torch.randn(x.shape)

        # default behavior should trace factory functions
        traced = make_fx(f, tracing_mode=self.tracing_mode)(torch.randn(3))
        self.assertTrue(
            any(
                node.target == aten.randn.default
                for node in traced.graph.nodes
            )
        )

    def test_val_metadata_mutation(self):
        def f(x):
            y = x.clone()
            y.unsqueeze_(0)
            return y

        traced = make_fx(f, tracing_mode=self.tracing_mode)(torch.randn(3, requires_grad=True))
        self.assertEqual([
            tuple(node.meta['val'].shape)
            for node in traced.graph.nodes
            if 'val' in node.meta
        ], [(3,), (3,), (1, 3)])

    def test_make_fx_overloads(self):
        def f(x):
            return x.cos() + torch.randn(x.shape)

        traced = make_fx(f, tracing_mode=self.tracing_mode)(torch.randn(3))

        self.assertTrue(all(isinstance(node.target, torch._ops.OpOverload)
                            for node in traced.graph.nodes if node.op == 'call_function'))

    def test_tensor_constants(self):
        def f():
            val = torch.tensor(float('inf'))
            return torch.full((100, 100), val)

        self._test(f, [])

    def test_allclose(self):
        def f(a, b):
            return torch.allclose(a, b)

        def test_f():
            make_fx(f, tracing_mode=self.tracing_mode)(
                torch.zeros(3), torch.zeros(3)
            )

        if self.tracing_mode != "real":
            self.assertRaises(DataDependentOutputException, test_f)
        else:
            self.assertRaisesRegex(RuntimeError, "data-dependent", test_f)

    def test_constant_proxy_tensor_mut(self):
        def f():
            val = torch.tensor(float(1))
            val.add_(2)
            return torch.full((100, 100), val)

        g = make_fx(f, tracing_mode=self.tracing_mode)()
        self.assertEqual(g(), f())
        # In case we mutated shared state in the g graph!
        self.assertEqual(g(), f())

    def test_constant_unbind(self):
        def f():
            val = torch.tensor([2])
            r, = torch.unbind(val, 0)
            return r.item()

        g = make_fx(f, tracing_mode=self.tracing_mode)()
        self.assertEqual(g(), f())

    def test_constant_blowup(self):
        def f():
            val = torch.tensor([2])
            blowup = val.repeat(1000)
            return bool(blowup.sum().item() == 2)

        def test_f():
            make_fx(f, tracing_mode=self.tracing_mode)()

        if self.tracing_mode == "fake":
            self.assertRaises(DataDependentOutputException, test_f)
        else:
            self.assertRaisesRegex(RuntimeError, "data-dependent", test_f)

    def test_constant_random(self):
        def f():
            val = torch.tensor([2.0])
            val.normal_()
            return bool(val.item() == 2.1)

        def test_f():
            make_fx(f, tracing_mode=self.tracing_mode)()

        if self.tracing_mode == "fake":
            self.assertRaises(DataDependentOutputException, test_f)
        else:
            self.assertRaisesRegex(RuntimeError, "data-dependent", test_f)

    def test_decomposition_interpreter(self):
        def fn(x):
            return torch.nn.functional.silu(x)

        x = torch.rand((4, 4))
        fx_module = make_fx(fn, tracing_mode=self.tracing_mode, decomposition_table=None)(x)

        found_silu = False
        for n in fx_module.graph.nodes:
            if n.target == torch.ops.aten.silu or n.target == torch.ops.aten.silu.default:
                found_silu = True

        self.assertTrue(found_silu)

        new_graph = torch.fx.Graph()
        silu_decomp_table = {torch.ops.aten.silu.default: decomposition_table[torch.ops.aten.silu.default]}
        DecompositionInterpreter(
            fx_module,
            new_graph=new_graph,
            decomposition_table=silu_decomp_table,
        ).run(x)

        decomposed_module = torch.fx.GraphModule(fx_module, new_graph)

        for n in decomposed_module.graph.nodes:
            self.assertTrue(n.target != torch.ops.aten.silu)
            self.assertTrue(n.target != torch.ops.aten.silu.default)

        self.assertEqual(fx_module(x), decomposed_module(x))

    def test_make_fx_model_fwd_bwd(self):
        class Foo(torch.nn.Module):
            def __init__(self):
                super().__init__()
                self.linear = torch.nn.Linear(5, 5)

            def forward(self, x):
                return self.linear(x).relu()

        model = Foo()

        def f(x, params):
            out = torch.func.functional_call(model, params, x).sum()
            out.backward()
            return list(params.values())
        input = torch.randn(3, 5, requires_grad=True)
        params = dict(model.named_parameters())
        fx_f = make_fx(f, tracing_mode=self.tracing_mode)(input, params)
        # fx may change the order of parameters in list, so using set() to compare
        self.assertTrue(
            torch.allclose(fx_f(input, params)[0], f(input, params)[0])
            or
            torch.allclose(fx_f(input, params)[0], f(input, params)[1])
        )
        self.assertTrue(
            torch.allclose(fx_f(input, params)[1], f(input, params)[0])
            or
            torch.allclose(fx_f(input, params)[1], f(input, params)[1])
        )

    def test_make_fx_model_double_param(self):
        class Emformer(torch.nn.Module):
            def __init__(
                self,
                input_dim: int = 256,
            ) -> None:
                super().__init__()

                self.layer_norm = torch.nn.LayerNorm(input_dim)

            def forward(mod_self, x):  # noqa: B902
                self.assertTrue(isinstance(mod_self.layer_norm.weight, torch.Tensor))
                y = mod_self.layer_norm(x)
                self.assertTrue(isinstance(mod_self.layer_norm.weight, torch.Tensor))
                z = mod_self.layer_norm(y)
                return z


        gm = make_fx(Emformer())(torch.randn(16, 1, 256))
        ops = {n.target for n in gm.graph.nodes if n.op == 'call_function'}
        self.assertEqual(len(ops), 2)


    def test_make_fx_model_fwd_bwd_wgtupdate(self):
        class Foo(torch.nn.Module):
            def __init__(self):
                super().__init__()
                self.linear = torch.nn.Linear(5, 5)

            def forward(self, x):
                return self.linear(x).relu()

        model = Foo()

        def f(args, params, buffers):
            for p in params.values():
                p.grad = None
            if not isinstance(args, Iterable):
                args = [args]
            params_and_buffers = {**params, **buffers}
            out = torch.func.functional_call(model, params_and_buffers, args)
            out.sum().backward()
            return [p - 1e-4 * p.grad for p in params.values()]

        input = torch.randn(3, 5, requires_grad=True)
        params = dict(model.named_parameters())
        buffers = dict(model.named_buffers())
        fx_f = make_fx(f, tracing_mode=self.tracing_mode)(input, params, buffers)
        # fx may change the order of parameters in list, so using set() to compare
        # also there is a numerical difference in results so changing atol from 1e-08 to 1e-03
        self.assertTrue(
            torch.allclose(fx_f(input, params, buffers)[0], f(input, params, buffers)[0], atol=1e-03)
            or
            torch.allclose(fx_f(input, params, buffers)[0], f(input, params, buffers)[1], atol=1e-03)
        )
        self.assertTrue(
            torch.allclose(fx_f(input, params, buffers)[1], f(input, params, buffers)[0], atol=1e-03)
            or
            torch.allclose(fx_f(input, params, buffers)[1], f(input, params, buffers)[1], atol=1e-03)
        )

    def test_trace_subclasses(self):
        def f1(x):
            x = UnwrapTensor(x)
            y = x * 2
            return y

        def f2(x):
            wrapped = UnwrapTensor(x)
            y = x * wrapped
            return y

        inp = [torch.randn(5)]
        self._test(f1, inp)
        self._test(f2, inp)

    def test_partial_decomp(self):
        def f(a, b, c):
            x = torch.addmm(a, b, c)
            y = torch.addmm(a, b, c, beta=2, alpha=1)
            return x + y
        inps = [torch.randn(5, 5), torch.randn(5, 5), torch.randn(5, 5)]
        fx_g = make_fx(f)(*inps)

        def addmm(a, b, c, beta=1, alpha=1):
            if beta == 1 and alpha == 1:
                return NotImplemented
            return beta * a + alpha * (b @ c)

        decomposed_fx = make_fx(f, decomposition_table={aten.addmm.default: addmm})(*inps)

        self.assertEqual(fx_g(*inps), decomposed_fx(*inps))
        self.assertEqual(len([n for n in fx_g.graph.nodes if n.target == aten.addmm.default]), 2)
        self.assertEqual(len([n for n in decomposed_fx.graph.nodes if n.target == aten.addmm.default]), 1)

    def test_decomp_of_capture(self):
        val = torch.randn(5)

        def f(x):
            return x.t() + val.t()

        def nop(x):
            return x.cos()

        traced = make_fx(f, decomposition_table={torch.ops.aten.t.default: nop})(torch.randn(5))
        self.assertEqual(len([n for n in traced.graph.nodes if n.target == torch.ops.aten.t.default]), 0)


    @unittest.skipIf(not HAS_CUDA, 'CUDA-only test')
    def test_amp_cache(self):
        layer = torch.nn.Conv2d(3, 3, 3).cuda()

        def f(x, w):
            return torch.nn.functional.conv2d(x, w, stride=layer.stride)

        inp = torch.randn(4, 3, 10, 10, device='cuda')
        with torch.autocast('cuda'):
            out_graph = make_fx(f)(inp, layer.weight).graph
            out_graph2 = make_fx(f)(inp, layer.weight).graph

        self.assertEqual(len(out_graph.nodes), len(out_graph2.nodes))
        for a, b in zip(out_graph.nodes, out_graph2.nodes):
            self.assertEqual(a.op, b.op)

    def test_strides(self):
        def f(x):
            self.assertTrue(x.is_contiguous())
            self.assertFalse(x.is_contiguous(memory_format=torch.channels_last))
            x = x.permute(0, 3, 1, 2)
            self.assertFalse(x.is_contiguous())
            self.assertTrue(x.is_contiguous(memory_format=torch.channels_last))
            return x
        make_fx(f)(torch.randn(2, 3, 4, 5))

        def f(x):
            self.assertTrue(x.is_contiguous())
            y = x[:, 1]
            self.assertFalse(y.is_contiguous())
            y = x[:, ::2]
            self.assertFalse(y.is_contiguous())
            return x.cos()

        make_fx(f)(torch.randn(2, 3, 4, 5))

    def test_pr_86917(self):
        # Tests the issue brought up here https://github.com/pytorch/pytorch/pull/86917#issuecomment-1283155344
        def f(a, b):
            return torch.ops.aten.nll_loss_forward(a, b, None, 1, 10)

        self._test(f, [torch.randn(1, 10), torch.zeros(1, dtype=torch.long)])

class TestGenericProxyTensorReal(TestGenericProxyTensor):
    tracing_mode = "real"


class TestGenericProxyTensorFake(TestGenericProxyTensor):
    tracing_mode = "fake"


@xfail_inherited_tests([
    "test_make_fx_overloads",
])
class TestGenericProxyTensorSymbolic(TestGenericProxyTensor):
    tracing_mode = "symbolic"


del TestGenericProxyTensor


class TestRealProxyTensor(TestCase):
    pass

class TestFakeProxyTensor(TestCase):
    def test_issue82547(self):
        x = nn.Parameter(torch.randn(3, 3))

        def f():
            return torch.ops.aten.t.default(x)
        self.assertRaisesRegex(Exception, "Please convert all Tensors", lambda: make_fx(f, tracing_mode="fake")())

        class A(torch.Tensor):
            pass

        x = A(torch.randn(3, 3))
        self.assertRaisesRegex(TypeError, "Multiple dispatch failed", lambda: make_fx(f, tracing_mode="fake")())

    def test_use_fake_and_tensor(self):
        def f(x, y):
            z = torch.tensor([2.0, 3.0])
            return x + y + z

        g = make_fx(f, tracing_mode="fake")(torch.randn(2), torch.randn(2))
        x, y = torch.randn(2), torch.randn(2)
        self.assertEqual(g(x, y), f(x, y))

    def test_free_fake(self):
        def f(x):
            return torch.add(x, y)

        with FakeTensorMode() as fake_mode:
            y = torch.randn(2)
            with self.assertRaisesRegex(TypeError, "Multiple dispatch failed"):
                make_fx(f, tracing_mode="real")(torch.randn(2))

    def test_fused_adam(self):
        # See https://github.com/pytorch/pytorch/issues/99356
        params = [torch.randn(10, 10) for _ in range(10)]
        grads = [torch.randn(10, 10) for _ in range(10)]
        exp_avgs = [torch.randn(10, 10) for _ in range(10)]
        exp_avg_sqs = [torch.randn(10, 10) for _ in range(10)]
        max_exp_avg_sqs = [torch.randn(10, 10) for _ in range(10)]
        state_steps = [torch.tensor(0) for _ in range(10)]

        def fused_adam(params, grads, exp_avgs, exp_avg_sqs, max_exp_avg_sqs, state_steps):
            (new_params, _, _, _, _) = aten._fused_adam.default(
                params,
                grads,
                exp_avgs,
                exp_avg_sqs,
                max_exp_avg_sqs,
                state_steps,
                lr=0.1,
                beta1=0.9,
                beta2=0.999,
                weight_decay=0.01,
                eps=1e-8,
                amsgrad=False,
                maximize=False,
            )

            for p, new_p in zip(params, new_params):
                p.copy_(new_p)

            return params

        gm = make_fx(fused_adam, tracing_mode='fake')(
            params,
            grads,
            exp_avgs,
            exp_avg_sqs,
            max_exp_avg_sqs,
            state_steps,
        )
        ensure_ops_have_val = [aten._fused_adam.default, operator.getitem]
        for n in gm.graph.nodes:
            if n.op == "call_function" and n.target in ensure_ops_have_val:
                self.assertIn('val', n.meta)

    def test_alias(self):
        def f(x):
            return torch.ops.aten.alias(x)

        r = str(make_fx(f, tracing_mode="fake")(torch.randn(2)).code).strip()
        # NB: this should not have a detach call
        self.assertExpectedInline(r, """\
def forward(self, x_1):
    alias = torch.ops.aten.alias.default(x_1);  x_1 = None
    return alias""")

    def test_meta(self):
        def f(x):
            a = x.cos()
            b = torch.var_mean(a, dim=0)
            c = b * 2
            return c

        out = make_fx(f, tracing_mode="fake")(torch.randn(5, 5))
        for n in out.graph.nodes:
            if n.op == 'output':
                continue
            self.assertTrue('val' in n.meta)

def _get_node(fx_g, cond):
    for n in fx_g.graph.nodes:
        if cond(n):
            return n
    raise AssertionError

def _get_free_symbols(shape_env):
    vars = tuple(shape_env.var_to_val.keys())
    return len([var for var in vars if var not in shape_env.replacements])

def _trace(f, *args):
    inps = [torch.randn(arg) for arg in args]
    return make_fx(f, tracing_mode="symbolic")(*inps)

# TODO: Need to test the guards themselves specifically as well
class TestSymbolicTracing(TestCase):
    def _test_dynamic(self, fn, trace_inputs, test_inputs, assert_eq=True):
        """
        Tests fn traced with trace_inputs against test_inputs
        Also returns shape env
        """
        trace_inputs = [torch.randn(shape) for shape in trace_inputs]
        traced_f = make_fx(fn, tracing_mode="symbolic")(*trace_inputs)
        for input in test_inputs:
            input = [torch.randn(shape) for shape in input]
            rx, ry = traced_f(*input), fn(*input)
            if assert_eq:
                self.assertEqual(rx, ry)
        return traced_f


    def test_debug_interpreter(self):
        import torch.library
        from torch.library import Library

        foo = Library("foo", "DEF")
        foo.define("foo(Tensor self) -> Tensor")

        # Operator where meta and cpu disagree on strides
        @torch.library.impl(foo, "foo", "CPU")
        def foo_cpu(x):
            return x.clone().T

        @torch.library.impl(foo, "foo", "Meta")
        def foo_meta(x):
            return x.clone()

        def f(x):
            return torch.ops.foo.foo.default(x)

        gm = make_fx(f, tracing_mode="symbolic")(torch.randn(2, 2))
        from torch._functorch.compilers import DebugInterpreter

        interp = DebugInterpreter(gm)

        # input mismatch is caught (indicates guard problem)
        self.assertRaisesRegex(
            AssertionError, r"3 != 1",
            lambda: interp.run(torch.randn(3, 3).T),
        )

        # Catch the incorrect meta
        self.assertRaisesRegex(
            AssertionError, r"\(3, 1\) != \(1, 3\)",
            lambda: interp.run(torch.randn(3, 3))
        )

    def test_resize_from_zero(self):
        def f(x, y):
            x.resize_(y.size(0))

        r = str(make_fx(f, tracing_mode="symbolic")(torch.empty(0), torch.empty(2)).code).strip()
        self.assertExpectedInline(r, """\
def forward(self, x_1, y_1):
    sym_size = torch.ops.aten.sym_size(y_1, 0);  y_1 = None
    resize_ = torch.ops.aten.resize_.default(x_1, [sym_size]);  x_1 = sym_size = None
    return None""")


    def test_unary(self):
        def f(x):
            assert x.shape[0] < 20
            return x.cos()
        test_inputs = []
        test_inputs.append([(2, 5)])
        test_inputs.append([(6, 8)])
        gm = self._test_dynamic(f, [(3, 4)], test_inputs)
        self.assertTrue(eval_guards(gm, torch.randn(4, 5)))
        self.assertEqual(repr(bind_symbols(gm, torch.randn(4, 5))), "{s0: 4, s1: 5}")
        self.assertFalse(eval_guards(gm, torch.randn(25, 5)))
        self.assertExpectedInline(show_guards(gm), """L['x'].size()[0] < 20""")

    def test_repeat_interleave(self):
        def f(src_tokens, beam_size_src):
            return src_tokens.repeat_interleave(beam_size_src.size(0), 0)

        prompt_size = 64
        vocab_size = 64
        batch_size = 4
        src_tokens = torch.randint(1, vocab_size, (batch_size, prompt_size))
        gm = make_fx(f, tracing_mode="symbolic")(src_tokens, torch.randn(5))
        self.assertEqual(len(gm.shape_env.guards), 0)

    def test_adv_index_batch(self):
        def f(src_tokens):
            bsz, src_len = src_tokens.size()[:2]
            start_step = src_tokens.shape[1]
            beam_size = 1
            generate_size = 64
            max_len = src_len + generate_size
            tokens = torch.zeros(bsz * beam_size, max_len).to(src_tokens).long().fill_(0)
            tokens[:, :start_step] = src_tokens.repeat_interleave(beam_size, 0)
            return tokens

        prompt_size = 64
        vocab_size = 64
        batch_size = 4
        src_tokens = torch.randint(1, vocab_size, (batch_size, prompt_size))
        gm = make_fx(f, tracing_mode="symbolic")(src_tokens)
        self.assertEqual(len(gm.shape_env.guards), 0)

    @unittest.skipIf(not HAS_CUDA, 'CUDA-only test')
    def test_cpu_scalar_cuda(self):
        # Extracted from wave2vec2
        def f(a, b):
            return (a * b) @ b

        r = str(
            make_fx(f, tracing_mode="symbolic")(
                torch.tensor(1.0), torch.randn(2, 2, device='cuda')
            ).code
        ).strip()
        self.assertExpectedInline(r, """\
def forward(self, a_1, b_1):
    mul = torch.ops.aten.mul.Tensor(a_1, b_1);  a_1 = None
    mm = torch.ops.aten.mm.default(mul, b_1);  mul = b_1 = None
    return mm""")

    def test_binary_broadcast(self):
        def f(a, b):
            c = a * b
            return c

        test_inputs = []
        test_inputs.append([(1, 5), (3, 1)])
        test_inputs.append([(1, 4), (4, 1)])
        shape_env = self._test_dynamic(f, [(1, 2), (3, 1)], test_inputs).shape_env
        assert len(shape_env.guards) == 0

    def test_multiply_shape(self):
        def f(a):
            return torch.empty(a.shape[0] * 2)

        r = str(make_fx(f, tracing_mode="symbolic")(torch.empty(4)).code).strip()
        self.assertExpectedInline(r, """\
def forward(self, a_1):
    sym_size = torch.ops.aten.sym_size(a_1, 0);  a_1 = None
    mul = sym_size * 2;  sym_size = None
    empty = torch.ops.aten.empty.memory_format([mul], device = device(type='cpu'), pin_memory = False);  mul = None
    return empty""")

    def test_item(self):
        def f(a):
            r = a.item()
            return r * a

        r = str(make_fx(f, tracing_mode="symbolic")(torch.randn(1)).code).strip()
        self.assertExpectedInline(r, """\
def forward(self, a_1):
    _local_scalar_dense = torch.ops.aten._local_scalar_dense.default(a_1)
    mul = torch.ops.aten.mul.Tensor(a_1, _local_scalar_dense);  a_1 = _local_scalar_dense = None
    return mul""")

    def test_item_to_constructor(self):
        def f(a):
            r = a.item()
            constrain_range(r, min=2)
            return torch.empty(r)

        r = str(make_fx(f, tracing_mode="symbolic")(torch.randint(5, (1,))).code).strip()
        self.assertExpectedInline(
            r, """\
def forward(self, a_1):
    _local_scalar_dense = torch.ops.aten._local_scalar_dense.default(a_1);  a_1 = None
    empty = torch.ops.aten.empty.memory_format([_local_scalar_dense], device = device(type='cpu'), pin_memory = False);  _local_scalar_dense = None
    return empty"""  # noqa: B950
        )

    def test_dynamic_pointwise_scalar(self):
        def f(gravity, mask):
            gravity[mask, 0] = gravity[mask, 0] * -1

        r = str(make_fx(f, tracing_mode="symbolic")(
            torch.randn((12, 4)),
            torch.randint(0, 2, (12,), dtype=torch.bool)
        ).code).strip()
        self.assertExpectedInline(r, """\
def forward(self, gravity_1, mask_1):
    select = torch.ops.aten.select.int(gravity_1, 1, 0)
    index = torch.ops.aten.index.Tensor(select, [mask_1]);  select = None
    mul = torch.ops.aten.mul.Tensor(index, -1);  index = None
    select_1 = torch.ops.aten.select.int(gravity_1, 1, 0);  gravity_1 = None
    index_put_ = torch.ops.aten.index_put_.default(select_1, [mask_1], mul);  select_1 = mask_1 = mul = None
    return None""")

    def test_reflect_r_over_x(self):
        def reflect_R_over_x(R):
            reflect = torch.eye(3, device=R.device)
            reflect[0, 0] = -1
            return reflect @ R @ reflect

        def f(crop_camera, mask):
            crop_camera[mask] = reflect_R_over_x(crop_camera[mask])

        r = str(make_fx(f, tracing_mode="symbolic")(
            torch.randn((12, 3, 3)),
            torch.randint(0, 2, (12,), dtype=torch.bool)
        ).code).strip()
        self.assertExpectedInline(r, """\
def forward(self, crop_camera_1, mask_1):
    index = torch.ops.aten.index.Tensor(crop_camera_1, [mask_1])
    eye = torch.ops.aten.eye.default(3, device = device(type='cpu'), pin_memory = False)
    _tensor_constant0 = self._tensor_constant0
    lift_fresh_copy = torch.ops.aten.lift_fresh_copy.default(_tensor_constant0);  _tensor_constant0 = None
    select = torch.ops.aten.select.int(eye, 0, 0)
    select_1 = torch.ops.aten.select.int(select, 0, 0);  select = None
    copy_ = torch.ops.aten.copy_.default(select_1, lift_fresh_copy);  select_1 = lift_fresh_copy = None
    transpose = torch.ops.aten.transpose.int(index, -2, -1)
    t = torch.ops.aten.t.default(eye)
    clone = torch.ops.aten.clone.default(transpose, memory_format = torch.contiguous_format);  transpose = None
    sym_size = torch.ops.aten.sym_size(index, 0);  index = None
    sym_size_1 = torch.ops.aten.sym_size(crop_camera_1, 2)
    mul = sym_size * sym_size_1
    sym_size_2 = torch.ops.aten.sym_size(crop_camera_1, 1)
    _unsafe_view = torch.ops.aten._unsafe_view.default(clone, [mul, sym_size_2]);  clone = mul = sym_size_2 = None
    mm = torch.ops.aten.mm.default(_unsafe_view, t);  _unsafe_view = t = None
    view = torch.ops.aten.view.default(mm, [sym_size, sym_size_1, 3]);  mm = sym_size_1 = None
    transpose_1 = torch.ops.aten.transpose.int(view, -2, -1)
    clone_1 = torch.ops.aten.clone.default(transpose_1, memory_format = torch.contiguous_format);  transpose_1 = None
    mul_1 = sym_size * 3
    sym_size_3 = torch.ops.aten.sym_size(view, 1);  view = None
    view_1 = torch.ops.aten.view.default(clone_1, [mul_1, sym_size_3]);  clone_1 = mul_1 = sym_size_3 = None
    mm_1 = torch.ops.aten.mm.default(view_1, eye);  view_1 = eye = None
    view_2 = torch.ops.aten.view.default(mm_1, [sym_size, 3, 3]);  mm_1 = sym_size = None
    index_put_ = torch.ops.aten.index_put_.default(crop_camera_1, [mask_1], view_2);  crop_camera_1 = mask_1 = view_2 = None
    return None""")

    def test_unbacked_slice(self):
        def f(x, m):
            x = x[m]
            return x[slice(None, None, None), slice(None, None, None), slice(None, 2, None)]

        make_fx(f, tracing_mode="symbolic")(
            torch.randn((12, 3, 3)),
            torch.randint(0, 2, (12,), dtype=torch.bool)
        )

    @unittest.skipIf(not USE_TORCHVISION, "test requires torchvision")
    def test_unbacked_batch_resnet(self):
        mod = torchvision.models.resnet18()

        def f(x, mask, params, buffers):
            for p in itertools.chain([x, mask], params.values(), buffers.values()):
                for s in p.shape:
                    guard_int(s)
            x = x[mask]
            constrain_range(x.shape[0], min=1)
            for p in params.values():
                p.grad = None
            return torch.func.functional_call(mod, {**params, **buffers}, (x,)).sum()

        make_fx(f, tracing_mode="symbolic")(
            torch.randn(3, 3, 250, 250),
            torch.randint(0, 2, (3,), dtype=torch.bool),
            dict(mod.named_parameters()),
            dict(mod.named_buffers()),
        )

    def test_boolean_index(self):
        def f(images, handedness, valid):
            images = images[valid]
            handedness = handedness[valid]
            right_hand_mask = handedness == 1
            images[right_hand_mask] = images[right_hand_mask].flip(-1)

        r = str(make_fx(f, tracing_mode="symbolic")(
            torch.randint(0, 256, (512, 1, 96, 96)),
            torch.randint(0, 1, (512,)),
            torch.randint(0, 2, (512,), dtype=torch.bool)
        ).code).strip()
        self.assertExpectedInline(r, """\
def forward(self, images_1, handedness_1, valid_1):
    index = torch.ops.aten.index.Tensor(images_1, [valid_1]);  images_1 = None
    index_1 = torch.ops.aten.index.Tensor(handedness_1, [valid_1]);  handedness_1 = valid_1 = None
    eq = torch.ops.aten.eq.Scalar(index_1, 1);  index_1 = None
    index_2 = torch.ops.aten.index.Tensor(index, [eq])
    flip = torch.ops.aten.flip.default(index_2, [-1]);  index_2 = None
    index_put_ = torch.ops.aten.index_put_.default(index, [eq], flip);  index = eq = flip = None
    return None""")

    def test_neg_shape(self):
        def f(a):
            return torch.empty(-a.shape[0] + 10)

        r = str(make_fx(f, tracing_mode="symbolic")(torch.empty(2)).code).strip()
        self.assertExpectedInline(r, """\
def forward(self, a_1):
    sym_size = torch.ops.aten.sym_size(a_1, 0);  a_1 = None
    neg = -sym_size;  sym_size = None
    add = neg + 10;  neg = None
    empty = torch.ops.aten.empty.memory_format([add], device = device(type='cpu'), pin_memory = False);  add = None
    return empty""")

    def test_invalidate_nonzero(self):
        ok = False

        def f(a):
            nonlocal ok
            b = a.clone()
            x = b.nonzero()
            x1 = b.nonzero()
            x2 = b.nonzero()
            assert x1.shape[0] == x2.shape[0]
            ok = True
            b.normal_()
            y = b.nonzero()
            try:
                bool(x1.shape[0] == y.shape[0])
                self.fail("didn't raise exception")
            except GuardOnDataDependentSymNode:
                pass

        make_fx(f, tracing_mode="symbolic")(torch.randn(4))

    def test_sqrt_size(self):
        def f(a):
            return a / a.size(-1) ** 0.5

        r = str(make_fx(f, tracing_mode="symbolic")(torch.empty(4)).code).strip()
        self.assertExpectedInline(r, """\
def forward(self, a_1):
    sym_size = torch.ops.aten.sym_size(a_1, 0)
    pow_1 = sym_size ** 0.5;  sym_size = None
    div = torch.ops.aten.div.Tensor(a_1, pow_1);  a_1 = pow_1 = None
    return div""")


    def test_symint_to_tensor(self):
        def f(a):
            return a / a.shape[0]

        r = str(make_fx(f, tracing_mode="symbolic")(torch.empty(4)).code).strip()
        self.assertExpectedInline(r, """\
def forward(self, a_1):
    sym_size = torch.ops.aten.sym_size(a_1, 0)
    div = torch.ops.aten.div.Tensor(a_1, sym_size);  a_1 = sym_size = None
    return div""")

        r = str(make_fx(f, tracing_mode="symbolic", decomposition_table=decomposition_table)(torch.empty(4)).code).strip()
        self.assertExpectedInline(r, """\
def forward(self, a_1):
    sym_size = torch.ops.aten.sym_size(a_1, 0)
    sym_float = torch.sym_float(sym_size);  sym_size = None
    div = torch.ops.prims.div.default(a_1, sym_float);  a_1 = sym_float = None
    return div""")

    def test_cat(self):
        def f(a, b):
            val = torch.mul(a, b)
            out = torch.cat([val, val])
            if out.shape[0] * out.shape[1] > 20:
                out = out.cos()
            return out

        test_inputs = []
        test_inputs.append([(1, 5), (6, 1)])
        test_inputs.append([(1, 4), (3, 1)])
        gm = self._test_dynamic(f, [(1, 6), (8, 1)], test_inputs)
        self.assertTrue(eval_guards(gm, torch.randn(1, 10), torch.randn(6, 1)))
        self.assertFalse(eval_guards(gm, torch.randn(1, 2), torch.randn(4, 1)))
        self.assertExpectedInline(show_guards(gm), """2*L['a'].size()[1]*L['b'].size()[0] > 20""")

    def test_new_empty(self):
        def f(a, b):
            return a.new_empty(b.shape[0], b.shape[1] * 2)

        self._test_dynamic(f, [(2, 4), (4, 5)], [[(2, 3), (5, 7)], [(3, 7), (9, 3)]], assert_eq=False).shape_env

    def test_size_with_tensor(self):
        def f(tensor):
            max_size = torch.tensor([800, 1216], dtype=torch.int64)
            batch_shape = [2] + list(tensor.shape[:-2]) + list(max_size)
            return tensor.new_empty(batch_shape)

        a = torch.randn(3, 800, 1199)
        self.assertRaisesRegex(
            RuntimeError, "data-dependent", lambda: make_fx(f, tracing_mode="symbolic")(a)
        )

    def test_expand(self):
        def f(a):
            b = torch.mul(a, a)
            c = b.expand(a.shape)
            return c

        self._test_dynamic(f, [(3,)], [[(3,)], [(4,)], [(2,)]])
        self._test_dynamic(f, [(5, 1)], [[(4, 1)], [(3, 1)], [(6, 1)]])

    def test_metadata(self):
        def f(a, b):
            d = a.new_empty(a.shape[0] + b.shape[0])
            return d
        fx_g = make_fx(f, tracing_mode="symbolic")(torch.randn(5), torch.randn(4))
        meta_c = _get_node(fx_g, lambda x: x.target == aten.new_empty.default)
        meta_d = _get_node(fx_g, lambda x: x.target == operator.add)
        self.assertTrue(meta_c.meta['val'].shape[0].node.expr == meta_d.meta['val'].node.expr)

    def test_metadata_fresh(self):
        def f(x):
            assert x.shape[0] == 3
            return x.cos()

        fx_g = make_fx(f, tracing_mode="symbolic")(torch.randn(3))
        meta_cos = _get_node(fx_g, lambda x: x.target == aten.cos.default)
        meta_inp = _get_node(fx_g, lambda x: x.op == 'placeholder')
        self.assertTrue(meta_cos.meta['val'].shape[0].node.expr == 3)
        # Checks if the input expr has been updated even though the constraint
        # happened afterwards
        self.assertTrue(meta_inp.meta['val'].shape[0].node.expr == 3)

    def test_elementwise_meta_with_sym_numbers(self):
        def f(x, offset, as_sym_float=False):
            x0 = x.size()[0]
            if as_sym_float:
                x0 = sym_float(x0)
            return torch.add(x0, offset)

        fx_g = make_fx(f, tracing_mode="symbolic")(torch.rand(2, 3), 2.0, False)
        meta_add = _get_node(fx_g, lambda x: x.target == aten.add.Tensor)
        self.assertEqual(meta_add.meta['val'].shape, ())
        self.assertEqual(meta_add.meta['val'].dtype, torch.float32)

        fx_g = make_fx(f, tracing_mode="symbolic")(torch.rand(2, 3), 2, False)
        meta_add = _get_node(fx_g, lambda x: x.target == aten.add.Tensor)
        self.assertEqual(meta_add.meta['val'].shape, ())
        self.assertEqual(meta_add.meta['val'].dtype, torch.int64)

        fx_g = make_fx(f, tracing_mode="symbolic")(torch.rand(2, 3), 2, True)
        meta_add = _get_node(fx_g, lambda x: x.target == aten.add.Tensor)
        self.assertEqual(meta_add.meta['val'].shape, ())
        self.assertEqual(meta_add.meta['val'].dtype, torch.float32)

    def test_return_symint(self):
        def f(x):
            return x.shape[0], x.cos(), x.shape[0] / 5
        self._test_dynamic(f, [(5,)], [[(4,)], [(12,)]])

        def f(x):
            return x.shape
        self._test_dynamic(f, [(5, 3)], [[(4, 6)]])

    def test_rmethod(self):
        def f(x):
            return x.size(0) + x
        self._test_dynamic(f, [(5,)], [[(4,)], [(12,)]])

    def test_mega_guard(self):
        def f(a, b):
            assert a.shape[0] == b.shape[0] * 2
            return a.cos()
        fx_g = make_fx(f, tracing_mode="symbolic")(torch.randn(16), torch.randn(8))
        from torch._dynamo.source import LocalSource
        self.assertExpectedInline(
            str(fx_g.shape_env.produce_guards(fx_placeholder_vals(fx_g), [LocalSource("a"), LocalSource("b")], ignore_static=False)),  # noqa: B950
            """["L['a'].size()[0] == 2*L['b'].size()[0]", "L['a'].stride()[0] == 1", "L['a'].storage_offset() == 0", "L['b'].stride()[0] == 1", "L['b'].storage_offset() == 0", "2 <= L['b'].size()[0]"]"""  # noqa: B950
        )
        self.assertExpectedInline(
            str(fx_g.shape_env.produce_guards(fx_placeholder_vals(fx_g), [LocalSource("a"), LocalSource("b")], ignore_static=True)),  # noqa: B950
            """["L['a'].size()[0] == 2*L['b'].size()[0]", "2 <= L['b'].size()[0]"]"""  # noqa: B950
        )

    def test_sym_storage_offset(self):
        def f(x, y):
            return x + y

        inp = (torch.randn(8)[3:], torch.randn(5))
        fx_g = make_fx(f, tracing_mode="symbolic")(*inp)
        inp = (torch.randn(8)[3:], torch.randn(5))
        self.assertEqual(fx_g(*inp), f(*inp))

    def _assert_no_guards(self, fx_g, free_symbols):
        assert _get_free_symbols(fx_g.shape_env) == free_symbols, fx_g.shape_env.var_to_val
        assert len(fx_g.shape_env.get_nontrivial_guards()) == 0, fx_g.shape_env.format_guards()

    def test_guards_equal(self):
        def f(a, b):
            return a * b

        # NB: Numbers are carefully chosen to avoid duck shaping from applying

        fx_g = _trace(f, (5, 6), (5, 6))
        self._assert_no_guards(fx_g, 2)

        fx_g = _trace(f, (5, 6, 7), (5, 6, 7))
        self._assert_no_guards(fx_g, 3)

        fx_g = _trace(f, (5, 1), (1, 6))
        self._assert_no_guards(fx_g, 2)

        def f(a, b, c, d):
            a = a + b
            cat = torch.cat([c, d])
            return a + cat

        fx_g = _trace(f, 7, 7, 4, 3)
        self._assert_no_guards(fx_g, 2)

        def f(a, b, c, d, e):
            vals = [a, b, c, d, e]
            x = a
            for idx in range(len(vals) - 1):
                x = torch.cat([x, vals[idx]]) + vals[idx + 1]
            return x

        fx_g = _trace(f, 2, 4, 8, 16, 32)
        self._assert_no_guards(fx_g, 1)

        def f(a, b):
            a = a.view(b.shape[0])
            return a + b.sum()

        fx_g = _trace(f, (4, 2), 8)
        self._assert_no_guards(fx_g, 2)

        fx_g = _trace(f, (4, 2), (8, 5))
        self._assert_no_guards(fx_g, 3)

        fx_g = _trace(f, (2, 3, 4), 24)
        self._assert_no_guards(fx_g, 3)

    def test_nonidentity_transitive_guards(self):
        def f(a, b, c, d, e):
            vals = [a, b, c, d, e]
            cat_vals = []
            for idx in range(len(vals) - 1):
                cat_vals.append(torch.cat([vals[idx], vals[idx]]))
            final_vals = []
            for a, b in reversed(list(zip(cat_vals, vals[1:]))):
                final_vals.append(a + b)
            return final_vals

        fx_g = _trace(f, 2, 4, 8, 16, 32)
        self.assertExpectedInline(show_guards(fx_g), """""")





make_fx_failures = {
    # unknown
    xfail('allclose'),
    xfail('equal'),
    # empty
    skip('new_empty'),
    skip('empty_like'),
    skip('empty'),
    skip('empty_permuted'),
    # flaky
    skip('linalg.lstsq', 'grad_oriented'),
    skip('nn.functional.max_unpool1d', '', device_type='cpu'),
    skip('nn.functional.max_unpool2d', '', device_type='cpu'),
    skip('nn.functional.max_unpool3d', '', device_type='cpu'),
    skip('linalg.lstsq'),  # flaky, probably just a precision issue

    # data-dependent control flow
    skip('item'),
    xfail('cov'),
    xfail('istft'),
    xfail('nn.functional.gaussian_nll_loss'),
    xfail('tensor_split'),
    xfail('corrcoef'),
    xfail('quantile'),
    xfail('nanquantile'),
    xfail('narrow'),

    # many complex operators incorrect striding, metadata
    skip('fft.fft', ''),
    skip('fft.hfft2', ''),
    skip('fft.hfft', ''),
    skip('fft.hfftn', ''),
    skip('fft.ifft', ''),
    skip('fft.ihfft2', ''),
    skip('fft.ihfft', ''),
    skip('fft.ihfftn', ''),
    skip('fft.irfft2', ''),
    skip('fft.irfft', ''),
    skip('fft.irfftn', ''),
    skip('fft.rfft2', ''),
    skip('fft.rfft', ''),
    skip('fft.rfftn', ''),

    # Seems like it's creating a sparse tensor that isn't captured by tensor.is_sparse
    xfail('sparse.sampled_addmm'),
    xfail('sparse.mm', 'reduce'),

    # proxy tensor doesn't support sparse correctly right now
    skip('to_sparse'),
    # segfaults
    skip('block_diag'),

    # AssertionError: Tensor-likes are not close!
    skip('empty_strided', '', device_type='cpu'),
}

fake_tensor_failures = {
    # FakeTensor fallback doesn't work
    xfail('_segment_reduce', 'lengths'),
    xfail('cholesky'),
    xfail('cholesky_inverse'),
    # cannot do these as they rely on tensor data
    xfail('repeat_interleave'),
    # ASAN failures due to divide by 0
    skip('nn.functional.nll_loss'),

    xfail("stft"),
}

symbolic_tensor_failures = {
    xfail('linalg.eig'),
    xfail('linalg.eigvals'),
    xfail('cholesky_solve', ''),  # Could not run 'aten::_cholesky_solve_helper' with arguments from the 'Meta' back...
    xfail('combinations', ''),
    xfail('diff', ''),  # aten.empty_like.default - couldn't find symbolic meta function/decomposition
    xfail('frexp', ''),  # aten.frexp.Tensor - couldn't find symbolic meta function/decomposition
    xfail('geqrf', ''),  # aten.geqrf.default - couldn't find symbolic meta function/decomposition
    xfail('gradient', ''),  # aten.size.default - couldn't find symbolic meta function/decomposition
    xfail('histc', ''),  # Could not run 'aten::histc' with arguments from the 'Meta' backend. This could be because...
    xfail('histogram', ''),  # Could not run 'aten::histogram.bin_ct' with arguments from the 'Meta' backend. This c...
    xfail('histogramdd', ''),  # aten._histogramdd_bin_edges.default - couldn't find symbolic meta function/decomposition
    xfail('index_reduce', ''),  # Float
    xfail('isin', ''),  # aten.isin.Tensor_Tensor - couldn't find symbolic meta function/decomposition
    xfail('kron', ''),  # aten.size.default - couldn't find symbolic meta function/decomposition
    xfail('kthvalue', ''),  # aten.kthvalue.default - couldn't find symbolic meta function/decomposition
    xfail('linalg.multi_dot', ''),  # aten.size.default - couldn't find symbolic meta function/decomposition
    xfail('linalg.slogdet', ''),  # aten._linalg_slogdet.default - couldn't find symbolic meta function/decomposition
    xfail('linalg.solve', ''),  # aten._linalg_solve_ex.default - couldn't find symbolic meta function/decomposition
    xfail('linalg.solve_ex', ''),  # aten._linalg_solve_ex.default - couldn't find symbolic meta function/decomposition
<<<<<<< HEAD
=======
    xfail('linalg.tensorsolve', ''),  # aten.size.default - couldn't find symbolic meta function/decomposition
    xfail('linalg.vander', ''),  # aten.size.default - couldn't find symbolic meta function/decomposition
>>>>>>> 81b344f6
    xfail('logaddexp2', ''),  # aten.logaddexp2.default - couldn't find symbolic meta function/decomposition
    xfail('logdet', ''),  # aten.size.default - couldn't find symbolic meta function/decomposition
    xfail('lu_unpack', ''),  # aten.lu_unpack.default - couldn't find symbolic meta function/decomposition
    xfail('masked_select', ''),  # aten.masked_select.default - couldn't find symbolic meta function/decomposition
    xfail('matrix_exp', ''),  # aten.linalg_matrix_exp.default - couldn't find symbolic meta function/decomposition
    xfail('median', ''),  # Could not run 'aten::median' with arguments from the 'Meta' backend. This could be becau...
    xfail('mode', ''),  # aten.mode.default - couldn't find symbolic meta function/decomposition
    xfail('nanquantile', ''),  # Could not run 'aten::equal' with arguments from the 'Meta' backend.
    xfail('narrow', ''),  # aten.size.default - couldn't find symbolic meta function/decomposition
    xfail('nn.functional.adaptive_max_pool1d', ''),  # aten.size.default - couldn't find symbolic meta function/decomposition
    xfail('nn.functional.adaptive_max_pool2d', ''),  # aten.adaptive_max_pool2d.default - couldn't find symbolic meta funct...
    xfail('nn.functional.adaptive_max_pool3d', ''),  # argument 'output_size' (position 2) must be tupl...
    xfail('nn.functional.avg_pool3d', ''),  # aten.avg_pool3d.default - couldn't find symbolic meta function/decomposition
    xfail('nn.functional.bilinear', ''),  # aten.size.default - couldn't find symbolic meta function/decomposition
    xfail('nn.functional.binary_cross_entropy', ''),  # aten.new_empty.default - couldn't find symbolic meta function/decom...
    xfail('nn.functional.cosine_similarity', ''),  # aten.size.default - couldn't find symbolic meta function/decomposition
    xfail('nn.functional.cross_entropy', ''),  # aten.size.default - couldn't find symbolic meta function/decomposition
    xfail('nn.functional.ctc_loss'),  # aten._ctc_loss.Tensor - couldn't find symbolic meta function/decomposition
    xfail('nn.functional.embedding_bag', ''),  # aten._embedding_bag_forward_only.default - couldn't find symbolic meta fun...
    xfail('nn.functional.fractional_max_pool2d', ''),  # argument 'size' must be tuple of ints, but found element of t...
    xfail('nn.functional.fractional_max_pool3d', ''),  # argument 'size' must be tuple of ints, but found element of t...
    xfail('nn.functional.grid_sample', ''),  # aten.grid_sampler_2d.default - couldn't find symbolic meta function/decompos...
    xfail('nn.functional.interpolate', 'linear'),  # aten.upsample_linear1d.vec - couldn't find symbolic meta function/dec...
    xfail('nn.functional.interpolate', 'trilinear'),  # aten.upsample_trilinear3d.vec - couldn't find symbolic meta functi...
    xfail('nn.functional.max_pool1d', ''),  # Trying to call aten.size on a tensor with symbolic shapes.
    xfail('nn.functional.max_pool3d', ''),  # aten.max_pool3d_with_indices.default - couldn't find symbolic meta function/d...
    xfail('nn.functional.max_unpool1d', 'grad'),  # aten.max_unpool2d.default - couldn't find symbolic meta function/decom...
    xfail('nn.functional.max_unpool2d', 'grad'),  # aten.max_unpool2d.default - couldn't find symbolic meta function/decom...
    xfail('nn.functional.max_unpool3d', 'grad'),  # aten.max_unpool3d.default - couldn't find symbolic meta function/decom...
    xfail('nn.functional.multi_margin_loss', ''),  # Could not run 'aten::multi_margin_loss' with arguments from the...
    xfail('nn.functional.multilabel_margin_loss', ''),  # Could not run 'aten::multilabel_margin_loss_forward' with ...
    xfail('nn.functional.pad', 'reflect'),  # aten.reflection_pad1d.default - couldn't find symbolic meta function/decompo...
    xfail('nn.functional.pad', 'replicate'),  # aten.replication_pad1d.default - couldn't find symbolic meta function/deco...
    xfail('nn.functional.pdist', ''),  # Could not run 'aten::_pdist_forward' with arguments from the 'Meta' backend...
    xfail('nn.functional.pixel_unshuffle', ''),  # aten.pixel_unshuffle.default - couldn't find symbolic meta function/deco...
    xfail('normal', 'number_mean'),  # aten.normal.float_Tensor - couldn't find symbolic meta function/decomposition
    xfail('ormqr', ''),  # aten.ormqr.default - couldn't find symbolic meta function/decomposition
    xfail('polygamma', 'polygamma_n_0'),  # aten.polygamma.default - couldn't find symbolic meta function/decomposition
    xfail('polygamma', 'polygamma_n_1'),  # aten.polygamma.default - couldn't find symbolic meta function/decomposition
    xfail('polygamma', 'polygamma_n_2'),  # aten.polygamma.default - couldn't find symbolic meta function/decomposition
    xfail('polygamma', 'polygamma_n_3'),  # aten.polygamma.default - couldn't find symbolic meta function/decomposition
    xfail('polygamma', 'polygamma_n_4'),  # aten.polygamma.default - couldn't find symbolic meta function/decomposition
    xfail('quantile', ''),  # Could not run 'aten::equal' with arguments from the 'Meta' backend.
    xfail('renorm', ''),  # aten.renorm.default - couldn't find symbolic meta function/decomposition
    xfail('repeat_interleave', ''),  # Cannot call sizes() on tensor with symbolic sizes/strides
    xfail('resize_', ''),  # aten.clone.default - couldn't find symbolic meta function/decomposition
    xfail('resize_as_', ''),  # aten.clone.default - couldn't find symbolic meta function/decomposition
    xfail('roll', ''),  # Tensors of type TensorImpl do not have numel
    xfail('_segment_reduce', 'offsets'),  # aten.segment_reduce.default - couldn't find symbolic meta function/decomposition
    xfail('special.airy_ai', ''),  # aten.special_airy_ai.default - couldn't find symbolic meta function/decomposition
    xfail('special.bessel_y0', ''),  # aten.special_bessel_y0.default - couldn't find symbolic meta function/decomposition
    xfail('special.bessel_y1', ''),  # aten.special_bessel_y1.default - couldn't find symbolic meta function/decomposition
    xfail('special.chebyshev_polynomial_t', ''),  # aten.special_chebyshev_polynomial_t.default - couldn't find symbolic me...
    xfail('special.chebyshev_polynomial_u', ''),  # aten.special_chebyshev_polynomial_u.default - couldn't find symbolic me...
    xfail('special.hermite_polynomial_h', ''),  # aten.special_hermite_polynomial_h.default - couldn't find symbolic meta f...
    xfail('special.hermite_polynomial_he', ''),  # aten.special_hermite_polynomial_he.default - couldn't find symbolic meta...
    xfail('special.laguerre_polynomial_l', ''),  # aten.special_laguerre_polynomial_l.default - couldn't find symbolic meta...
    xfail('special.modified_bessel_i0', ''),  # aten.special_modified_bessel_i0.default - couldn't find symbolic meta funct...
    xfail('special.modified_bessel_i1', ''),  # aten.special_modified_bessel_i1.default - couldn't find symbolic meta funct...
    xfail('special.modified_bessel_k0', ''),  # aten.special_modified_bessel_k0.default - couldn't find symbolic meta funct...
    xfail('special.modified_bessel_k1', ''),  # aten.special_modified_bessel_k1.default - couldn't find symbolic meta funct...
    xfail('special.polygamma', 'special_polygamma_n_0'),  # aten.polygamma.default - couldn't find symbolic meta function/...
    xfail('special.scaled_modified_bessel_k0', ''),  # aten.special_scaled_modified_bessel_k0.default - couldn't find symbo...
    xfail('special.scaled_modified_bessel_k1', ''),  # aten.special_scaled_modified_bessel_k1.default - couldn't find symbo...
    xfail('stft', ''),  # argument 'size' must be tuple of ints, but found element of type torch._C.SymIntNode at...
    xfail('take_along_dim', ''),  # dtype of indices should be Long but got Float
    xfail('triangular_solve', ''),  # aten.triangular_solve.default - couldn't find symbolic meta function/decomposition
    xfail('unique_consecutive', ''),  # aten.unique_consecutive.default - couldn't find symbolic meta function/decomposition
    xfail('unique', ''),  # aten._unique2.default - couldn't find symbolic meta function/decomposition
}
symbolic_tensor_segfaults = {
    skip('nn.functional.batch_norm')  # Segfault??
}

symbolic_tensor_failures.update(symbolic_tensor_segfaults)

outplace_symbolic_tensor_failures = {
    xfail('i0', ''),  # aten.i0.default - couldn't find symbolic meta function/decomposition
    xfail('masked_scatter', ''),  # aten.masked_scatter.default - couldn't find symbolic meta function/decomposition
    xfail('nn.functional.rrelu', ''),  # aten.empty_like.default - couldn't find symbolic meta function/decomposition
}

inplace_symbolic_tensor_failures = {
    # bugs
    xfail('float_power', ''),  # base given to float_power_ has dtype Float but the operation's result requires dtype Double
    # decomp not implemented
    xfail('unique', ''),
    # in-place has a different signature than out-of-place
    xfail('uniform', ''),
}

# Copies inputs to inplace operations to avoid inplace modifications
#   to leaves requiring gradient
def _get_safe_inplace(inplace_variant):
    @functools.wraps(inplace_variant)
    def _fn(t, *args, **kwargs):
        return inplace_variant(t.clone(), *args, **kwargs)

    return _fn

def _test_make_fx_helper(self, device, dtype, op, tracing_mode, inplace=False):
    def f(args, kwargs, extra_args, extra_kwargs):
        if extra_args:
            for i, t in extra_args:
                args[i] = t.size()
        if extra_kwargs:
            for k, t in extra_kwargs.items():
                kwargs[k] = t.size()

        fn = _get_safe_inplace(op.get_inplace()) if inplace else op.op
        return fn(*args, **kwargs)
    sample_inputs_itr = op.sample_inputs(device, dtype, requires_grad=False)
    new_f = None

    # Limit ourselves to first 100 inputs so symbolic tracing tests don't take too long
    for sample_input in itertools.islice(sample_inputs_itr, 100):
        if inplace and sample_input.broadcasts_input:
            continue
        args = [sample_input.input] + list(sample_input.args)
        kwargs = sample_input.kwargs

        # If any argument is a torch.Size(), maybe get dynamic shapes for it by:
        # - Create a temporary Tensor whose size is the torch.Size() we want. Note that
        #   we use an expanded Tensor as we cannot pass "meta" Tensors to make_fx.
        # - Pass it to make_fx such that it is is converted to a proxy Tensor
        # - Unpack the size in the wrapper to get a torch.Size with dynamic shapes (in
        #   symbolic mode, a no-op otherwise)
        extra_args = []
        extra_kwargs = {}
        for i, arg in enumerate(args):
            if isinstance(arg, torch.Size):
                extra_args.append((i, torch.empty(arg, device="cpu")))
        for key, value in kwargs.items():
            if isinstance(value, torch.Size):
                extra_kwargs[key] = torch.empty(value, device="cpu")

        try:
            new_f = make_fx(f, tracing_mode=tracing_mode)(args, kwargs, extra_args, extra_kwargs)
        except DynamicOutputShapeException as e:
            self.skipTest("Dynamic output shape operation in trace")
        for arg in args:
            if isinstance(arg, torch.Tensor) and arg.dtype == torch.float:
                arg.uniform_(0, 1)
        try:
            old_out = f(args, kwargs, extra_args, extra_kwargs)
        except Exception:
            continue
        new_out = wrapper_set_seed(new_f, args, kwargs, extra_args, extra_kwargs)
        self.assertEqual(new_out, old_out)

class TestProxyTensorOpInfo(TestCase):
    @ops(op_db + custom_op_db + control_flow_opinfo_db, allowed_dtypes=(torch.float,))
    @skipOps('TestProxyTensorOpInfo', 'test_make_fx_exhaustive', make_fx_failures)
    def test_make_fx_exhaustive(self, device, dtype, op):
        _test_make_fx_helper(self, device, dtype, op, "real")

    @ops(op_db + custom_op_db + control_flow_opinfo_db, allowed_dtypes=(torch.float,))
    @skipOps('TestProxyTensorOpInfo', 'test_make_fx_fake_exhaustive', make_fx_failures.union(fake_tensor_failures))
    def test_make_fx_fake_exhaustive(self, device, dtype, op):
        _test_make_fx_helper(self, device, dtype, op, "fake")

    @ops(op_db + custom_op_db + control_flow_opinfo_db, allowed_dtypes=(torch.float,))
    @skipOps('TestProxyTensorOpInfo', 'test_make_fx_symbolic_exhaustive',
             make_fx_failures | fake_tensor_failures | symbolic_tensor_failures | outplace_symbolic_tensor_failures)
    def test_make_fx_symbolic_exhaustive(self, device, dtype, op):
        _test_make_fx_helper(self, device, dtype, op, "symbolic")

    @ops(op_db + custom_op_db, allowed_dtypes=(torch.float,))
    @skipOps('TestProxyTensorOpInfo', 'test_make_fx_symbolic_exhaustive_inplace',
             make_fx_failures | fake_tensor_failures | symbolic_tensor_failures | inplace_symbolic_tensor_failures)
    def test_make_fx_symbolic_exhaustive_inplace(self, device, dtype, op):
        if not op.get_inplace():
            self.skipTest("No inplace variable for this op")
        _test_make_fx_helper(self, device, dtype, op, "symbolic", inplace=True)


only_for = ("cpu")
instantiate_device_type_tests(TestProxyTensorOpInfo, globals(), only_for=only_for)


if __name__ == '__main__':
    run_tests()<|MERGE_RESOLUTION|>--- conflicted
+++ resolved
@@ -1484,11 +1484,7 @@
     xfail('linalg.slogdet', ''),  # aten._linalg_slogdet.default - couldn't find symbolic meta function/decomposition
     xfail('linalg.solve', ''),  # aten._linalg_solve_ex.default - couldn't find symbolic meta function/decomposition
     xfail('linalg.solve_ex', ''),  # aten._linalg_solve_ex.default - couldn't find symbolic meta function/decomposition
-<<<<<<< HEAD
-=======
     xfail('linalg.tensorsolve', ''),  # aten.size.default - couldn't find symbolic meta function/decomposition
-    xfail('linalg.vander', ''),  # aten.size.default - couldn't find symbolic meta function/decomposition
->>>>>>> 81b344f6
     xfail('logaddexp2', ''),  # aten.logaddexp2.default - couldn't find symbolic meta function/decomposition
     xfail('logdet', ''),  # aten.size.default - couldn't find symbolic meta function/decomposition
     xfail('lu_unpack', ''),  # aten.lu_unpack.default - couldn't find symbolic meta function/decomposition
